name: cloud-nine-wallet-test
services:
  cloud-nine-wallet-test-backend:
    hostname: cloud-nine-wallet-test-backend
    image: rafiki-backend
    build:
      context: ../../..
      dockerfile: ./packages/backend/Dockerfile.prod
    restart: always
    privileged: true
    ports:
      - '3100:3100'
      - '3101:3101'
      - '3102:3102'
    networks:
      - rafiki-test
    extra_hosts:
      - 'host.docker.internal:host-gateway'  
    environment:
      LOG_LEVEL: debug
      NODE_ENV: development
      INSTANCE_NAME: 'Rafiki'
      CONNECTOR_PORT: 3102
      ADMIN_PORT: 3101
      OPEN_PAYMENTS_PORT: 3100
      DATABASE_URL: postgresql://cloud_nine_wallet_test_backend:cloud_nine_wallet_test_backend@shared-database/cloud_nine_wallet_test_backend
      OPEN_PAYMENTS_URL: https://cloud-nine-wallet-test-backend:3100
      WALLET_ADDRESS_URL: https://cloud-nine-wallet-test-backend:3100/.well-known/pay
      # matches pfry key id
      KEY_ID: keyid-97a3a431-8ee1-48fc-ac85-70e2f5eba8e5
      PRIVATE_KEY_FILE: /workspace/private-key.pem
      AUTH_SERVER_INTROSPECTION_URL: http://cloud-nine-wallet-test-auth:3107
      CARD_SERVICE_URL: http://cloud-nine-wallet-test-card-service:3104
      AUTH_SERVER_GRANT_URL: http://cloud-nine-wallet-test-auth:3106
      AUTH_SERVICE_API_URL: 'http://cloud-nine-wallet-auth:3111/'
      ILP_ADDRESS: test.cloud-nine-wallet-test
      ILP_CONNECTOR_URL: http://cloud-nine-wallet-test-backend:3102
      STREAM_SECRET: BjPXtnd00G2mRQwP/8ZpwyZASOch5sUXT5o0iR5b5wU=
      WEBHOOK_URL: http://host.docker.internal:8888/webhooks
      EXCHANGE_RATES_URL: http://host.docker.internal:8888/rates
      REDIS_URL: redis://shared-redis:6379/0
      USE_TIGERBEETLE: false
      OPERATOR_TENANT_ID: 438fa74a-fa7d-4317-9ced-dde32ece1787
<<<<<<< HEAD
      API_SECRET: iyIgCprjb9uL8wFckR+pLEkJWMB7FJhgkvqhTQR/964=
      API_SIGNATURE_VERSION: 1
      CARD_WEBHOOK_SERVICE_URL: http://cloud-nine-wallet-test-card-service:3104/payment-event
      SIGNATURE_SECRET: iyIgCprjb9uL8wFckR+pLEkJWMB7FJhgkvqhTQR/964= # webhook signature
      SIGNATURE_VERSION: 1
=======
      ADMIN_API_SECRET: iyIgCprjb9uL8wFckR+pLEkJWMB7FJhgkvqhTQR/964=
      ADMIN_API_SIGNATURE_VERSION: 1
>>>>>>> 79bdad97
    volumes:
      - ../private-key.pem:/workspace/private-key.pem
    depends_on:
      - shared-database
      - shared-redis
  cloud-nine-wallet-test-auth:
    hostname: cloud-nine-wallet-test-auth
    image: rafiki-auth
    build:
      context: ../../..
      dockerfile: ./packages/auth/Dockerfile.prod
    restart: always
    networks:
      - rafiki-test
    ports:
      - '3103:3103'
      - '3106:3106'
      - '3107:3107'
      - '3109:3109'
      - '3111:3111'
    environment:
      NODE_ENV: ${NODE_ENV:-development}
      AUTH_SERVER_URL: http://cloud-nine-wallet-test-auth:3106
      INTERACTION_SERVER: http://cloud-nine-wallet-test-auth:3109
      AUTH_DATABASE_URL: postgresql://cloud_nine_wallet_test_auth:cloud_nine_wallet_test_auth@shared-database/cloud_nine_wallet_test_auth
      INTROSPECTION_PORT: 3107
      INTERACTION_PORT: 3109
      AUTH_PORT: 3106
      ADMIN_PORT: 3103
      SERVICE_API_PORT: 3111
      REDIS_URL: redis://shared-redis:6379/1
      IDENTITY_SERVER_URL: http://localhost:3030/mock-idp/
      IDENTITY_SERVER_SECRET: 2pEcn2kkCclbOHQiGNEwhJ0rucATZhrA807HTm2rNXE=
      COOKIE_KEY: 42397d1f371dd4b8b7d0308a689a57c882effd4ea909d792302542af47e2cd37
      OPERATOR_TENANT_ID: 438fa74a-fa7d-4317-9ced-dde32ece1787
      ADMIN_API_SECRET: iyIgCprjb9uL8wFckR+pLEkJWMB7FJhgkvqhTQR/964=
    depends_on:
      - shared-database
      - shared-redis
  cloud-nine-wallet-test-card-service:
    hostname: cloud-nine-wallet-test-card-service
    image: rafiki-card-service
    build:
      context: ../../..
      dockerfile: ./packages/card-service/Dockerfile.prod
    restart: always
    networks:
      - rafiki-test
    ports:
      - '3104:3104'
    environment:
      NODE_ENV: ${NODE_ENV:-development}
      INSTANCE_NAME: CLOUD-NINE
      TRUST_PROXY: ${TRUST_PROXY}
      LOG_LEVEL: debug
      CARD_SERVICE_PORT: 3104
      DATABASE_URL: postgresql://cloud_nine_wallet_test_card_service:cloud_nine_wallet_test_card_service@shared-database/cloud_nine_wallet_test_card_service
      GRAPHQL_URL: http://cloud-nine-wallet-test-backend:3101/graphql
      TENANT_ID: 438fa74a-fa7d-4317-9ced-dde32ece1787
      TENANT_SECRET: iyIgCprjb9uL8wFckR+pLEkJWMB7FJhgkvqhTQR/964=
      TENANT_SIGNATURE_VERSION: 1
    depends_on:
      - shared-database<|MERGE_RESOLUTION|>--- conflicted
+++ resolved
@@ -41,16 +41,11 @@
       REDIS_URL: redis://shared-redis:6379/0
       USE_TIGERBEETLE: false
       OPERATOR_TENANT_ID: 438fa74a-fa7d-4317-9ced-dde32ece1787
-<<<<<<< HEAD
-      API_SECRET: iyIgCprjb9uL8wFckR+pLEkJWMB7FJhgkvqhTQR/964=
-      API_SIGNATURE_VERSION: 1
+      ADMIN_API_SECRET: iyIgCprjb9uL8wFckR+pLEkJWMB7FJhgkvqhTQR/964=
+      ADMIN_API_SIGNATURE_VERSION: 1
       CARD_WEBHOOK_SERVICE_URL: http://cloud-nine-wallet-test-card-service:3104/payment-event
       SIGNATURE_SECRET: iyIgCprjb9uL8wFckR+pLEkJWMB7FJhgkvqhTQR/964= # webhook signature
       SIGNATURE_VERSION: 1
-=======
-      ADMIN_API_SECRET: iyIgCprjb9uL8wFckR+pLEkJWMB7FJhgkvqhTQR/964=
-      ADMIN_API_SIGNATURE_VERSION: 1
->>>>>>> 79bdad97
     volumes:
       - ../private-key.pem:/workspace/private-key.pem
     depends_on:
