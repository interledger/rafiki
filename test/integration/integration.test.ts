--- conflicted
+++ resolved
@@ -47,16 +47,10 @@
 
   describe('Open Payments Flow', (): void => {
     const receiverWalletAddressUrl =
-<<<<<<< HEAD
-      'http://host.docker.internal:4100/accounts/pfry'
+      'http://happy-life-bank-test-backend:4100/accounts/pfry'
     const senderWalletAddressUrl =
-      'http://host.docker.internal:3100/accounts/gfranklin'
+      'http://cloud-nine-wallet-test-backend:3100/accounts/gfranklin'
     const amountValueToSend = '100'
-=======
-      'http://happy-life-bank-test-backend:4000/accounts/pfry'
-    const senderWalletAddressUrl =
-      'http://cloud-nine-wallet-test-backend:3000/accounts/gfranklin'
->>>>>>> 78b5574f
 
     let receiverWalletAddress: WalletAddress
     let senderWalletAddress: WalletAddress
@@ -85,11 +79,7 @@
 
     test('Can Get Non-Existing Wallet Address', async (): Promise<void> => {
       const notFoundWalletAddress =
-<<<<<<< HEAD
-        'https://host.docker.internal:4100/accounts/asmith'
-=======
-        'https://happy-life-bank-test-backend:4000/accounts/asmith'
->>>>>>> 78b5574f
+        'https://happy-life-bank-test-backend:4100/accounts/asmith'
 
       const handleWebhookEventSpy = jest.spyOn(
         hlb.integrationServer.webhookEventHandler,
@@ -479,11 +469,7 @@
 
   describe('Peer to Peer Flow', (): void => {
     const receiverWalletAddressUrl =
-<<<<<<< HEAD
-      'https://host.docker.internal:4100/accounts/pfry'
-=======
-      'https://happy-life-bank-test-backend:4000/accounts/pfry'
->>>>>>> 78b5574f
+      'https://happy-life-bank-test-backend:4100/accounts/pfry'
     const amountValueToSend = '500'
 
     let gfranklinWalletAddressId: string
@@ -493,11 +479,7 @@
 
     beforeAll(async () => {
       const gfranklinWalletAddress = await c9.accounts.getByWalletAddressUrl(
-<<<<<<< HEAD
-        'https://host.docker.internal:3100/accounts/gfranklin'
-=======
-        'https://cloud-nine-wallet-test-backend:3000/accounts/gfranklin'
->>>>>>> 78b5574f
+        'https://cloud-nine-wallet-test-backend:3100/accounts/gfranklin'
       )
       assert(gfranklinWalletAddress?.walletAddressID)
       gfranklinWalletAddressId = gfranklinWalletAddress.walletAddressID
