import assert from 'assert'
import { C9_CONFIG, HLB_CONFIG } from './lib/config'
import { MockASE } from './lib/mock-ase'
import { WebhookEventType } from 'mock-account-service-lib'
import { poll } from './lib/utils'
import { TestActions, createTestActions } from './lib/test-actions'

jest.setTimeout(20_000)

describe('Integration tests', (): void => {
  let c9: MockASE
  let hlb: MockASE
  let testActions: TestActions

  beforeAll(async () => {
    try {
      c9 = await MockASE.create(C9_CONFIG)
      hlb = await MockASE.create(HLB_CONFIG)
    } catch (e) {
      console.error(e)
      // Prevents jest from running all tests, which obfuscates errors in beforeAll
      // https://github.com/jestjs/jest/issues/2713
      process.exit(1)
    }

    testActions = createTestActions({ sendingASE: c9, receivingASE: hlb })
  })

  afterAll(async () => {
    c9.shutdown()
    hlb.shutdown()
  })

<<<<<<< HEAD
  // Individual requests
  describe('Requests', (): void => {
=======
  describe('Open Payments Flow', (): void => {
    const receiverWalletAddressUrl =
      'http://happy-life-bank-test-backend:4100/accounts/pfry'
    const senderWalletAddressUrl =
      'http://cloud-nine-wallet-test-backend:3100/accounts/gfranklin'
    const amountValueToSend = '100'

    let receiverWalletAddress: WalletAddress
    let senderWalletAddress: WalletAddress
    let accessToken: string
    let incomingPayment: IncomingPayment
    let quote: Quote
    let outgoingPaymentGrant: PendingGrant
    let grantContinue: Grant
    let outgoingPayment: OutgoingPayment

    test('Can Get Existing Wallet Address', async (): Promise<void> => {
      receiverWalletAddress = await c9.opClient.walletAddress.get({
        url: receiverWalletAddressUrl
      })
      senderWalletAddress = await c9.opClient.walletAddress.get({
        url: senderWalletAddressUrl
      })

      expect(receiverWalletAddress.id).toBe(
        receiverWalletAddressUrl.replace('http', 'https')
      )
      expect(senderWalletAddress.id).toBe(
        senderWalletAddressUrl.replace('http', 'https')
      )
    })

>>>>>>> 9c4d2e83
    test('Can Get Non-Existing Wallet Address', async (): Promise<void> => {
      const notFoundWalletAddress =
        'https://happy-life-bank-test-backend:4100/accounts/asmith'

      const handleWebhookEventSpy = jest.spyOn(
        hlb.integrationServer.webhookEventHandler,
        'handleWebhookEvent'
      )

      // Poll in case the webhook response to create wallet address is slow,
      // but initial request may very well resolve immediately.
      const walletAddress = await poll(
        async () =>
          c9.opClient.walletAddress.get({
            url: notFoundWalletAddress
          }),
        (responseData) => responseData.id === notFoundWalletAddress,
        5,
        0.5
      )

      assert(walletAddress)
      expect(walletAddress.id).toBe(notFoundWalletAddress)
      expect(handleWebhookEventSpy).toHaveBeenCalledWith(
        expect.objectContaining({
          type: WebhookEventType.WalletAddressNotFound,
          data: expect.objectContaining({
            walletAddressUrl: notFoundWalletAddress
          })
        })
      )
    })
  })

  // Series of requests depending on eachother
  describe('Flows', () => {
    test('Open Payments with Continuation via Polling', async (): Promise<void> => {
      const {
        grantRequestIncomingPayment,
        createIncomingPayment,
        grantRequestQuote,
        createQuote,
        grantRequestOutgoingPayment,
        pollGrantContinue,
        createOutgoingPayment,
        getOutgoingPayment
      } = testActions.openPayments
      const { consentInteraction } = testActions

      const receiverWalletAddressUrl =
        'http://host.docker.internal:4100/accounts/pfry'
      const senderWalletAddressUrl =
        'http://host.docker.internal:3100/accounts/gfranklin'
      const amountValueToSend = '100'

      const receiverWalletAddress = await c9.opClient.walletAddress.get({
        url: receiverWalletAddressUrl
      })
      expect(receiverWalletAddress.id).toBe(
        receiverWalletAddressUrl.replace('http', 'https')
      )

      const senderWalletAddress = await c9.opClient.walletAddress.get({
        url: senderWalletAddressUrl
      })
      expect(senderWalletAddress.id).toBe(
        senderWalletAddressUrl.replace('http', 'https')
      )

      const incomingPaymentGrant = await grantRequestIncomingPayment(
        receiverWalletAddress
      )
      const incomingPayment = await createIncomingPayment(
        receiverWalletAddress,
        amountValueToSend,
        incomingPaymentGrant.access_token.value
      )
      const quoteGrant = await grantRequestQuote(senderWalletAddress)
      const quote = await createQuote(
        senderWalletAddress,
        quoteGrant.access_token.value,
        incomingPayment
      )
      const outgoingPaymentGrant = await grantRequestOutgoingPayment(
        senderWalletAddress,
        quote
      )
      await consentInteraction(outgoingPaymentGrant, senderWalletAddress)
      const grantContinue = await pollGrantContinue(outgoingPaymentGrant)
      const outgoingPayment = await createOutgoingPayment(
        senderWalletAddress,
        grantContinue,
        quote
      )
      const outgoingPayment_ = await getOutgoingPayment(
        outgoingPayment.id,
        grantContinue
      )
      expect(outgoingPayment_.receiveAmount.value).toBe(amountValueToSend)
      expect(outgoingPayment_.sentAmount.value).toBe(amountValueToSend)
    })
    test('Open Payments with Continuation via finish method', async (): Promise<void> => {
      const {
        grantRequestIncomingPayment,
        createIncomingPayment,
        grantRequestQuote,
        createQuote,
        grantRequestOutgoingPayment,
        grantContinue,
        createOutgoingPayment,
        getOutgoingPayment
      } = testActions.openPayments
      const { consentInteractionWithInteractRef } = testActions

      const receiverWalletAddressUrl =
        'http://host.docker.internal:4100/accounts/pfry'
      const senderWalletAddressUrl =
        'http://host.docker.internal:3100/accounts/gfranklin'
      const amountValueToSend = '100'

      const receiverWalletAddress = await c9.opClient.walletAddress.get({
        url: receiverWalletAddressUrl
      })
      expect(receiverWalletAddress.id).toBe(
        receiverWalletAddressUrl.replace('http', 'https')
      )

      const senderWalletAddress = await c9.opClient.walletAddress.get({
        url: senderWalletAddressUrl
      })
      expect(senderWalletAddress.id).toBe(
        senderWalletAddressUrl.replace('http', 'https')
      )

      const incomingPaymentGrant = await grantRequestIncomingPayment(
        receiverWalletAddress
      )
      const incomingPayment = await createIncomingPayment(
        receiverWalletAddress,
        amountValueToSend,
        incomingPaymentGrant.access_token.value
      )
      const quoteGrant = await grantRequestQuote(senderWalletAddress)
      const quote = await createQuote(
        senderWalletAddress,
        quoteGrant.access_token.value,
        incomingPayment
      )
      const outgoingPaymentGrant = await grantRequestOutgoingPayment(
        senderWalletAddress,
        quote,
        {
          method: 'redirect',
          uri: 'https://example.com',
          nonce: '456'
        }
      )
      const interactRef = await consentInteractionWithInteractRef(
        outgoingPaymentGrant,
        senderWalletAddress
      )
      const finalizedGrant = await grantContinue(
        outgoingPaymentGrant,
        interactRef
      )
      const outgoingPayment = await createOutgoingPayment(
        senderWalletAddress,
        finalizedGrant,
        quote
      )
      const outgoingPayment_ = await getOutgoingPayment(
        outgoingPayment.id,
        finalizedGrant
      )
      expect(outgoingPayment_.receiveAmount.value).toBe(amountValueToSend)
      expect(outgoingPayment_.sentAmount.value).toBe(amountValueToSend)
    })
<<<<<<< HEAD
    test('Peer to Peer', async (): Promise<void> => {
      const {
        createReceiver,
        createQuote,
        createOutgoingPayment,
        getOutgoingPayment
      } = testActions.admin

      const senderWalletAddress = await c9.accounts.getByWalletAddressUrl(
        'https://host.docker.internal:3100/accounts/gfranklin'
=======
  })

  describe('Peer to Peer Flow', (): void => {
    const receiverWalletAddressUrl =
      'https://happy-life-bank-test-backend:4100/accounts/pfry'
    const amountValueToSend = '500'

    let gfranklinWalletAddressId: string
    let receiver: ReceiverGql
    let quote: QuoteGql
    let outgoingPayment: OutgoingPaymentGql

    beforeAll(async () => {
      const gfranklinWalletAddress = await c9.accounts.getByWalletAddressUrl(
        'https://cloud-nine-wallet-test-backend:3100/accounts/gfranklin'
>>>>>>> 9c4d2e83
      )
      assert(senderWalletAddress?.walletAddressID)
      const senderWalletAddressId = senderWalletAddress.walletAddressID
      const value = '500'
      const createReceiverInput = {
        metadata: {
          description: 'For lunch!'
        },
        incomingAmount: {
          assetCode: 'USD',
          assetScale: 2,
          value: value as unknown as bigint
        },
        walletAddressUrl: 'https://host.docker.internal:4100/accounts/pfry'
      }

      const receiver = await createReceiver(createReceiverInput)
      const quote = await createQuote(senderWalletAddressId, receiver)
      const outgoingPayment = await createOutgoingPayment(
        senderWalletAddressId,
        quote
      )
      const outgoingPayment_ = await getOutgoingPayment(
        outgoingPayment.id,
        value
      )
      expect(outgoingPayment_.sentAmount.value).toBe(value)
    })
    test('Peer to Peer - Cross Currency', async (): Promise<void> => {
      const {
        createReceiver,
        createQuote,
        createOutgoingPayment,
        getOutgoingPayment
      } = testActions.admin

      const senderWalletAddress = await c9.accounts.getByWalletAddressUrl(
        'https://host.docker.internal:3100/accounts/gfranklin'
      )
      assert(senderWalletAddress?.walletAddressID)
      const senderWalletAddressId = senderWalletAddress.walletAddressID
      const value = '500'
      const createReceiverInput = {
        metadata: {
          description: 'cross-currency'
        },
        incomingAmount: {
          assetCode: 'EUR',
          assetScale: 2,
          value: value as unknown as bigint
        },
        walletAddressUrl: 'https://host.docker.internal:4100/accounts/lars'
      }

      const receiver = await createReceiver(createReceiverInput)
      const quote = await createQuote(senderWalletAddressId, receiver)
      const outgoingPayment = await createOutgoingPayment(
        senderWalletAddressId,
        quote
      )
      await getOutgoingPayment(outgoingPayment.id, value)
    })
  })
})<|MERGE_RESOLUTION|>--- conflicted
+++ resolved
@@ -31,43 +31,8 @@
     hlb.shutdown()
   })
 
-<<<<<<< HEAD
   // Individual requests
   describe('Requests', (): void => {
-=======
-  describe('Open Payments Flow', (): void => {
-    const receiverWalletAddressUrl =
-      'http://happy-life-bank-test-backend:4100/accounts/pfry'
-    const senderWalletAddressUrl =
-      'http://cloud-nine-wallet-test-backend:3100/accounts/gfranklin'
-    const amountValueToSend = '100'
-
-    let receiverWalletAddress: WalletAddress
-    let senderWalletAddress: WalletAddress
-    let accessToken: string
-    let incomingPayment: IncomingPayment
-    let quote: Quote
-    let outgoingPaymentGrant: PendingGrant
-    let grantContinue: Grant
-    let outgoingPayment: OutgoingPayment
-
-    test('Can Get Existing Wallet Address', async (): Promise<void> => {
-      receiverWalletAddress = await c9.opClient.walletAddress.get({
-        url: receiverWalletAddressUrl
-      })
-      senderWalletAddress = await c9.opClient.walletAddress.get({
-        url: senderWalletAddressUrl
-      })
-
-      expect(receiverWalletAddress.id).toBe(
-        receiverWalletAddressUrl.replace('http', 'https')
-      )
-      expect(senderWalletAddress.id).toBe(
-        senderWalletAddressUrl.replace('http', 'https')
-      )
-    })
-
->>>>>>> 9c4d2e83
     test('Can Get Non-Existing Wallet Address', async (): Promise<void> => {
       const notFoundWalletAddress =
         'https://happy-life-bank-test-backend:4100/accounts/asmith'
@@ -118,24 +83,20 @@
       const { consentInteraction } = testActions
 
       const receiverWalletAddressUrl =
-        'http://host.docker.internal:4100/accounts/pfry'
+        'https://happy-life-bank-test-backend:4100/accounts/pfry'
       const senderWalletAddressUrl =
-        'http://host.docker.internal:3100/accounts/gfranklin'
+        'https://cloud-nine-wallet-test-backend:3100/accounts/gfranklin'
       const amountValueToSend = '100'
 
       const receiverWalletAddress = await c9.opClient.walletAddress.get({
         url: receiverWalletAddressUrl
       })
-      expect(receiverWalletAddress.id).toBe(
-        receiverWalletAddressUrl.replace('http', 'https')
-      )
+      expect(receiverWalletAddress.id).toBe(receiverWalletAddressUrl)
 
       const senderWalletAddress = await c9.opClient.walletAddress.get({
         url: senderWalletAddressUrl
       })
-      expect(senderWalletAddress.id).toBe(
-        senderWalletAddressUrl.replace('http', 'https')
-      )
+      expect(senderWalletAddress.id).toBe(senderWalletAddressUrl)
 
       const incomingPaymentGrant = await grantRequestIncomingPayment(
         receiverWalletAddress
@@ -183,24 +144,20 @@
       const { consentInteractionWithInteractRef } = testActions
 
       const receiverWalletAddressUrl =
-        'http://host.docker.internal:4100/accounts/pfry'
+        'https://happy-life-bank-test-backend:4100/accounts/pfry'
       const senderWalletAddressUrl =
-        'http://host.docker.internal:3100/accounts/gfranklin'
+        'https://cloud-nine-wallet-test-backend:3100/accounts/gfranklin'
       const amountValueToSend = '100'
 
       const receiverWalletAddress = await c9.opClient.walletAddress.get({
         url: receiverWalletAddressUrl
       })
-      expect(receiverWalletAddress.id).toBe(
-        receiverWalletAddressUrl.replace('http', 'https')
-      )
+      expect(receiverWalletAddress.id).toBe(receiverWalletAddressUrl)
 
       const senderWalletAddress = await c9.opClient.walletAddress.get({
         url: senderWalletAddressUrl
       })
-      expect(senderWalletAddress.id).toBe(
-        senderWalletAddressUrl.replace('http', 'https')
-      )
+      expect(senderWalletAddress.id).toBe(senderWalletAddressUrl)
 
       const incomingPaymentGrant = await grantRequestIncomingPayment(
         receiverWalletAddress
@@ -245,7 +202,6 @@
       expect(outgoingPayment_.receiveAmount.value).toBe(amountValueToSend)
       expect(outgoingPayment_.sentAmount.value).toBe(amountValueToSend)
     })
-<<<<<<< HEAD
     test('Peer to Peer', async (): Promise<void> => {
       const {
         createReceiver,
@@ -255,24 +211,7 @@
       } = testActions.admin
 
       const senderWalletAddress = await c9.accounts.getByWalletAddressUrl(
-        'https://host.docker.internal:3100/accounts/gfranklin'
-=======
-  })
-
-  describe('Peer to Peer Flow', (): void => {
-    const receiverWalletAddressUrl =
-      'https://happy-life-bank-test-backend:4100/accounts/pfry'
-    const amountValueToSend = '500'
-
-    let gfranklinWalletAddressId: string
-    let receiver: ReceiverGql
-    let quote: QuoteGql
-    let outgoingPayment: OutgoingPaymentGql
-
-    beforeAll(async () => {
-      const gfranklinWalletAddress = await c9.accounts.getByWalletAddressUrl(
-        'https://cloud-nine-wallet-test-backend:3100/accounts/gfranklin'
->>>>>>> 9c4d2e83
+        'https://cloud-nine-wallet-test-backend:3100/accounts/gfranklin'
       )
       assert(senderWalletAddress?.walletAddressID)
       const senderWalletAddressId = senderWalletAddress.walletAddressID
@@ -286,7 +225,8 @@
           assetScale: 2,
           value: value as unknown as bigint
         },
-        walletAddressUrl: 'https://host.docker.internal:4100/accounts/pfry'
+        walletAddressUrl:
+          'https://happy-life-bank-test-backend:4100/accounts/pfry'
       }
 
       const receiver = await createReceiver(createReceiverInput)
@@ -310,7 +250,7 @@
       } = testActions.admin
 
       const senderWalletAddress = await c9.accounts.getByWalletAddressUrl(
-        'https://host.docker.internal:3100/accounts/gfranklin'
+        'https://cloud-nine-wallet-test-backend:3100/accounts/gfranklin'
       )
       assert(senderWalletAddress?.walletAddressID)
       const senderWalletAddressId = senderWalletAddress.walletAddressID
@@ -324,7 +264,8 @@
           assetScale: 2,
           value: value as unknown as bigint
         },
-        walletAddressUrl: 'https://host.docker.internal:4100/accounts/lars'
+        walletAddressUrl:
+          'https://happy-life-bank-test-backend:4100/accounts/lars'
       }
 
       const receiver = await createReceiver(createReceiverInput)
