--- conflicted
+++ resolved
@@ -78,7 +78,8 @@
         grantRequestOutgoingPayment,
         pollGrantContinue,
         createOutgoingPayment,
-        getOutgoingPayment
+        getOutgoingPayment,
+        getPublicIncomingPayment
       } = testActions.openPayments
       const { consentInteraction } = testActions
 
@@ -123,12 +124,18 @@
         grantContinue,
         quote
       )
-      const outgoingPayment_ = await getOutgoingPayment(
+      await getOutgoingPayment(
         outgoingPayment.id,
-        grantContinue
-      )
-      expect(outgoingPayment_.receiveAmount.value).toBe(amountValueToSend)
-      expect(outgoingPayment_.sentAmount.value).toBe(amountValueToSend)
+        grantContinue,
+        amountValueToSend
+      )
+      await getPublicIncomingPayment(incomingPayment.id, amountValueToSend)
+
+      const incomingPayment_ = await hlb.opClient.incomingPayment.getPublic({
+        url: incomingPayment.id
+      })
+      assert(incomingPayment_.receivedAmount)
+      expect(incomingPayment_.receivedAmount.value).toBe(amountValueToSend)
     })
     test('Open Payments with Continuation via finish method', async (): Promise<void> => {
       const {
@@ -139,7 +146,8 @@
         grantRequestOutgoingPayment,
         grantContinue,
         createOutgoingPayment,
-        getOutgoingPayment
+        getOutgoingPayment,
+        getPublicIncomingPayment
       } = testActions.openPayments
       const { consentInteractionWithInteractRef } = testActions
 
@@ -195,14 +203,13 @@
         finalizedGrant,
         quote
       )
-      const outgoingPayment_ = await getOutgoingPayment(
+      await getOutgoingPayment(
         outgoingPayment.id,
-        finalizedGrant
-      )
-      expect(outgoingPayment_.receiveAmount.value).toBe(amountValueToSend)
-      expect(outgoingPayment_.sentAmount.value).toBe(amountValueToSend)
-    })
-<<<<<<< HEAD
+        finalizedGrant,
+        amountValueToSend
+      )
+      await getPublicIncomingPayment(incomingPayment.id, amountValueToSend)
+    })
     test('Peer to Peer', async (): Promise<void> => {
       const {
         createReceiver,
@@ -212,30 +219,6 @@
       } = testActions.admin
 
       const senderWalletAddress = await c9.accounts.getByWalletAddressUrl(
-=======
-
-    test('Get Incoming Payment', async (): Promise<void> => {
-      const incomingPayment_ = await hlb.opClient.incomingPayment.getPublic({
-        url: `${incomingPayment.id}`
-      })
-      assert(incomingPayment_.receivedAmount)
-      expect(incomingPayment_.receivedAmount.value).toBe(amountValueToSend)
-    })
-  })
-
-  describe('Peer to Peer Flow', (): void => {
-    const receiverWalletAddressUrl =
-      'https://happy-life-bank-test-backend:4100/accounts/pfry'
-    const amountValueToSend = '500'
-
-    let gfranklinWalletAddressId: string
-    let receiver: ReceiverGql
-    let quote: QuoteGql
-    let outgoingPayment: OutgoingPaymentGql
-
-    beforeAll(async () => {
-      const gfranklinWalletAddress = await c9.accounts.getByWalletAddressUrl(
->>>>>>> 6041ee9f
         'https://cloud-nine-wallet-test-backend:3100/accounts/gfranklin'
       )
       assert(senderWalletAddress?.walletAddressID)
