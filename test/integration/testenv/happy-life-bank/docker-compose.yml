name: happy-life-bank-test
services:
  happy-life-bank-test-backend:
    hostname: happy-life-bank-test-backend
    image: rafiki-backend
    pull_policy: never
    restart: always
    privileged: true
    ports:
      - "4100:4100"
      - "4101:4101"
      - "4102:4102"
    networks:
      - rafiki-test
    extra_hosts:
      - 'host.docker.internal:host-gateway'  
    environment:
      NODE_ENV: development
      LOG_LEVEL: debug
<<<<<<< HEAD
      OPEN_PAYMENTS_URL: https://host.docker.internal:4100
      WALLET_ADDRESS_URL: https://host.docker.internal:4100/.well-known/pay
      ADMIN_PORT: 4101
      CONNECTOR_PORT: 4102
      OPEN_PAYMENTS_PORT: 4100
      DATABASE_URL: postgresql://happy_life_bank_test_backend:happy_life_bank_test_backend@shared-database/happy_life_bank_test_backend
      AUTH_SERVER_GRANT_URL: http://host.docker.internal:4106
      AUTH_SERVER_INTROSPECTION_URL: http://host.docker.internal:4107
=======
      OPEN_PAYMENTS_URL: https://happy-life-bank-test-backend:4000
      WALLET_ADDRESS_URL: https://happy-life-bank-test-backend:4000/.well-known/pay
      ADMIN_PORT: 4001
      CONNECTOR_PORT: 4002
      OPEN_PAYMENTS_PORT: 4000
      DATABASE_URL: postgresql://happy_life_bank_test_backend:happy_life_bank_test_backend@shared-database/happy_life_bank_test_backend
      AUTH_SERVER_GRANT_URL: http://happy-life-bank-test-auth:4006
      AUTH_SERVER_INTROSPECTION_URL: http://happy-life-bank-test-auth:4007
>>>>>>> 78b5574f
      # matches pfry key id
      KEY_ID: keyid-97a3a431-8ee1-48fc-ac85-70e2f5eba8e5
      PRIVATE_KEY_FILE: /workspace/private-key.pem
      ILP_ADDRESS: test.happy-life-bank-test
      STREAM_SECRET: BjPXtnd00G2mRQwP/8ZpwyZASOch5sUXT5o0iR5b5wU=
      WEBHOOK_URL: http://host.docker.internal:8889/webhooks
      EXCHANGE_RATES_URL: http://host.docker.internal:8889/rates
      REDIS_URL: redis://shared-redis:6379/1
    volumes:
      - ../private-key.pem:/workspace/private-key.pem
    depends_on:
      - cloud-nine-wallet-test-backend
    healthcheck:
      test: ["CMD", "wget", "http://localhost:4100/healthz"]
      interval: 5s
      retries: 10
      timeout: 3s
  happy-life-auth:
    hostname: happy-life-bank-test-auth
    image: rafiki-auth
    pull_policy: never
    restart: always
    networks:
      - rafiki-test
    ports:
<<<<<<< HEAD
      - '4103:4103'
      - '4106:4106'
      - '4107:4107'
    extra_hosts:
      - 'host.docker.internal:host-gateway'  
    environment:
      NODE_ENV: development
      AUTH_DATABASE_URL: postgresql://happy_life_bank_test_auth:happy_life_bank_test_auth@shared-database/happy_life_bank_test_auth
      AUTH_SERVER_DOMAIN: http://host.docker.internal:4106
      INTROSPECTION_PORT: 4107
      ADMIN_PORT: 4103
      AUTH_PORT: 4106
=======
      - '4003:4003'
      - '4006:4006'
      - '4007:4007'
    environment:
      NODE_ENV: development
      AUTH_DATABASE_URL: postgresql://happy_life_bank_test_auth:happy_life_bank_test_auth@shared-database/happy_life_bank_test_auth
      AUTH_SERVER_DOMAIN: http://happy-life-bank-test-auth:4006
      INTROSPECTION_PORT: 4007
      ADMIN_PORT: 4003
      AUTH_PORT: 4006
>>>>>>> 78b5574f
    depends_on:
      - cloud-nine-wallet-test-auth<|MERGE_RESOLUTION|>--- conflicted
+++ resolved
@@ -17,25 +17,14 @@
     environment:
       NODE_ENV: development
       LOG_LEVEL: debug
-<<<<<<< HEAD
-      OPEN_PAYMENTS_URL: https://host.docker.internal:4100
-      WALLET_ADDRESS_URL: https://host.docker.internal:4100/.well-known/pay
+      OPEN_PAYMENTS_URL: https://happy-life-bank-test-backend:4100
+      WALLET_ADDRESS_URL: https://happy-life-bank-test-backend:4100/.well-known/pay
       ADMIN_PORT: 4101
       CONNECTOR_PORT: 4102
       OPEN_PAYMENTS_PORT: 4100
       DATABASE_URL: postgresql://happy_life_bank_test_backend:happy_life_bank_test_backend@shared-database/happy_life_bank_test_backend
-      AUTH_SERVER_GRANT_URL: http://host.docker.internal:4106
-      AUTH_SERVER_INTROSPECTION_URL: http://host.docker.internal:4107
-=======
-      OPEN_PAYMENTS_URL: https://happy-life-bank-test-backend:4000
-      WALLET_ADDRESS_URL: https://happy-life-bank-test-backend:4000/.well-known/pay
-      ADMIN_PORT: 4001
-      CONNECTOR_PORT: 4002
-      OPEN_PAYMENTS_PORT: 4000
-      DATABASE_URL: postgresql://happy_life_bank_test_backend:happy_life_bank_test_backend@shared-database/happy_life_bank_test_backend
-      AUTH_SERVER_GRANT_URL: http://happy-life-bank-test-auth:4006
-      AUTH_SERVER_INTROSPECTION_URL: http://happy-life-bank-test-auth:4007
->>>>>>> 78b5574f
+      AUTH_SERVER_GRANT_URL: http://happy-life-bank-test-auth:4106
+      AUTH_SERVER_INTROSPECTION_URL: http://happy-life-bank-test-auth:4107
       # matches pfry key id
       KEY_ID: keyid-97a3a431-8ee1-48fc-ac85-70e2f5eba8e5
       PRIVATE_KEY_FILE: /workspace/private-key.pem
@@ -61,30 +50,15 @@
     networks:
       - rafiki-test
     ports:
-<<<<<<< HEAD
       - '4103:4103'
       - '4106:4106'
       - '4107:4107'
-    extra_hosts:
-      - 'host.docker.internal:host-gateway'  
     environment:
       NODE_ENV: development
       AUTH_DATABASE_URL: postgresql://happy_life_bank_test_auth:happy_life_bank_test_auth@shared-database/happy_life_bank_test_auth
-      AUTH_SERVER_DOMAIN: http://host.docker.internal:4106
+      AUTH_SERVER_DOMAIN: http://happy-life-bank-test-auth:4106
       INTROSPECTION_PORT: 4107
       ADMIN_PORT: 4103
       AUTH_PORT: 4106
-=======
-      - '4003:4003'
-      - '4006:4006'
-      - '4007:4007'
-    environment:
-      NODE_ENV: development
-      AUTH_DATABASE_URL: postgresql://happy_life_bank_test_auth:happy_life_bank_test_auth@shared-database/happy_life_bank_test_auth
-      AUTH_SERVER_DOMAIN: http://happy-life-bank-test-auth:4006
-      INTROSPECTION_PORT: 4007
-      ADMIN_PORT: 4003
-      AUTH_PORT: 4006
->>>>>>> 78b5574f
     depends_on:
       - cloud-nine-wallet-test-auth