--- conflicted
+++ resolved
@@ -48,14 +48,10 @@
 ) {
   const { idpSecret } = deps.sendingASE.config
   const { interactId, nonce, cookie } = await _startAndAcceptInteraction(
-<<<<<<< HEAD
     deps,
-    outgoingPaymentGrant
-=======
     outgoingPaymentGrant,
     senderWalletAddress,
     idpSecret
->>>>>>> 57c2ee6f
   )
 
   // Finish interacton
@@ -79,14 +75,10 @@
 ): Promise<string> {
   const { idpSecret } = deps.sendingASE.config
   const { interactId, nonce, cookie } = await _startAndAcceptInteraction(
-<<<<<<< HEAD
     deps,
-    outgoingPaymentGrant
-=======
     outgoingPaymentGrant,
     senderWalletAddress,
     idpSecret
->>>>>>> 57c2ee6f
   )
 
   // Finish interacton
@@ -114,14 +106,10 @@
 }
 
 async function _startAndAcceptInteraction(
-<<<<<<< HEAD
   deps: TestActionsDeps,
-  outgoingPaymentGrant: PendingGrant
-=======
   outgoingPaymentGrant: PendingGrant,
   senderWalletAddress: WalletAddress,
   idpSecret: string
->>>>>>> 57c2ee6f
 ): Promise<{ nonce: string; interactId: string; cookie: string }> {
   const { redirect: startInteractionUrl } = outgoingPaymentGrant.interact
 
