--- conflicted
+++ resolved
@@ -18,11 +18,8 @@
     "@types/node": "^20.14.15",
     "hostile": "^1.4.0",
     "mock-account-service-lib": "workspace:*",
-<<<<<<< HEAD
     "yaml": "^2.7.0",
-    "uuid": "^9.0.1"
-=======
+    "uuid": "^9.0.1",
     "test-lib": "workspace:*"
->>>>>>> 294b0f89
   }
 }