--- conflicted
+++ resolved
@@ -42,31 +42,6 @@
 
 ## Additional packages
 
-<<<<<<< HEAD
-### HTTP Signature Utils
-
-The `http-signature-utils` package includes helper functions for
-
-- loading Ed25519 keys from file or creating them
-- generating JWKs from Ed25519 keys
-- creating HTTP signature headers
-- validate and verify HTTP signature headers
-
-which is used to process [Open Payments](./glossary.md#open-payments) client keys and signatures and is based on the proposed IETF standard [HTTP Message Signatures](https://datatracker.ietf.org/doc/draft-ietf-httpbis-message-signatures/).
-
-### Open Payments
-
-The `open-payments` package is a client library for making Open Payments API requests.
-
-### Open API
-
-The `openapi` package is a library for validating requests and responses against an OpenAPI spec.
-=======
-### Mock Account Provider
-
-The `mock-account-provider` package is a [remix](https://remix.run/) application to mimic an [Account Servicing Entity](./glossary.md#account-servicing-entity). It is used to test the integration with the Rafiki webhooks and the quoting of outgoing payments.
->>>>>>> ca535a6c
-
 ### Token Introspection
 
 The `token-introspection` package is a client library for making [GNAP](./glossary.md#grant-negotiation-authorization-protocol) token introspection requests to the auth server.