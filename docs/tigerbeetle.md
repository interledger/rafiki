--- conflicted
+++ resolved
@@ -22,11 +22,7 @@
 
 ### Local Environment
 
-<<<<<<< HEAD
-To use the desired version of Tigerbeetle within the local environment, change the tag in the [tigerbeetle `docker-compose.yml` file](../localenv/tigerbeetle/docker-compose.yml).
-=======
-To use the desired version of TigerBeetle within the local environment, change the tag in the [tigerbeetle `docker-compose.yml` file](../infrastructure/local/tigerbeetle/docker-compose.yml).
->>>>>>> ec3bab11
+To use the desired version of TigerBeetle within the local environment, change the tag in the [tigerbeetle `docker-compose.yml` file](../localenv/tigerbeetle/docker-compose.yml).
 
 ### Tests
 
