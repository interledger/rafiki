--- conflicted
+++ resolved
@@ -80,14 +80,11 @@
 
 # run all tests
 pnpm -r --workspace-concurrency=2 test
-<<<<<<< HEAD
 
 # format code:
 pnpm format
 # verify code formatting:
 pnpm format:check
-```
-=======
 ```
 
 ### Local Development
@@ -109,5 +106,4 @@
 as the required data stores tigerbeetle, redis, and postgres, so it can be run on its own.
 The `peer-docker-compose.yml` includes only the Rafiki services, not the data stores. It uses the
 data stores created by the primary Rafiki instance so it can't be run by itself.
-The `pnpm run localenv` command starts both the primary instance and the peer.
->>>>>>> 83379e4d
+The `pnpm run localenv` command starts both the primary instance and the peer.