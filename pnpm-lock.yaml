--- conflicted
+++ resolved
@@ -180,13 +180,8 @@
       raw-body: ^2.4.1
       react: ~18.2.0
       rosie: ^2.1.0
-<<<<<<< HEAD
-      testcontainers: ^7.20.4
-      tigerbeetle-node: ^0.10.0
-=======
       testcontainers: ^8.12.0
       tigerbeetle-node: ^0.6.0
->>>>>>> 25206d1a
       tmp: ^0.2.1
       typescript: ^4.2.4
       uuid: ^8.3.2
@@ -234,7 +229,7 @@
       pino: 8.4.2
       pino-pretty: 9.0.1
       raw-body: 2.5.1
-      tigerbeetle-node: 0.10.0
+      tigerbeetle-node: 0.6.0
       uuid: 8.3.2
     devDependencies:
       '@graphql-codegen/cli': 1.21.5_h5eoywvcjsa4emif44kddonyyu
@@ -9987,8 +9982,8 @@
       readable-stream: 3.6.0
     dev: true
 
-  /tigerbeetle-node/0.10.0:
-    resolution: {integrity: sha512-2R6VrgnAWo1n9jNccmeqo9mojUY6XJQtdUJqVhb+cG30pNVtmCsqdkdteTt1s/LCg7j90F6kaNzZGp0sCUtgsQ==}
+  /tigerbeetle-node/0.6.0:
+    resolution: {integrity: sha512-FTN0N8OcltAd4Ex1UcxpBQqRB7efbor7j/hvH8ZedWwGT1+Q3sQxKbGyxAogKlTGSlN1F5WJ/9c75UURE0zFCA==}
     engines: {node: '>=14.0.0'}
     requiresBuild: true
     dev: false
