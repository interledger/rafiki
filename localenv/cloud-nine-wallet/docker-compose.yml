name: c9
services:
  cloud-nine-mock-ase:
    hostname: cloud-nine-wallet
    image: rafiki-mock-ase
    build:
      context: ../..
      dockerfile: ./localenv/mock-account-servicing-entity/Dockerfile
    restart: always
    networks:
      - rafiki
    ports:
      - '3030:80'
    environment:
      LOG_LEVEL: debug
      PORT: 80
      SEED_FILE_LOCATION: /workspace/seed.yml
      KEY_FILE: /workspace/private-key.pem
      OPEN_PAYMENTS_URL: ${CLOUD_NINE_OPEN_PAYMENTS_URL:-https://cloud-nine-wallet-backend}
      AUTH_SERVER_DOMAIN: ${CLOUD_NINE_AUTH_SERVER_DOMAIN:-http://localhost:3006}
      TESTNET_AUTOPEER_URL: ${TESTNET_AUTOPEER_URL}
      GRAPHQL_URL: http://cloud-nine-wallet-backend:3001/graphql
      SIGNATURE_VERSION: 1
      SIGNATURE_SECRET: iyIgCprjb9uL8wFckR+pLEkJWMB7FJhgkvqhTQR/964=
      IDP_SECRET: 2pEcn2kkCclbOHQiGNEwhJ0rucATZhrA807HTm2rNXE=
      DISPLAY_NAME: Cloud Nine Wallet
      DISPLAY_ICON: wallet-icon.svg
      OPERATOR_TENANT_ID: 438fa74a-fa7d-4317-9ced-dde32ece1787
<<<<<<< HEAD
=======
      FRONTEND_PORT: 3010
>>>>>>> 1bb2a9b5
    volumes:
      - ../cloud-nine-wallet/seed.yml:/workspace/seed.yml
      - ../cloud-nine-wallet/private-key.pem:/workspace/private-key.pem
    depends_on:
      cloud-nine-backend:
        condition: service_healthy
  cloud-nine-backend:
    hostname: cloud-nine-wallet-backend
    image: rafiki-backend
    build:
      context: ../..
      dockerfile: ./packages/backend/Dockerfile.dev
    volumes:
      - type: bind
        source: ../../packages/backend/src
        target: /home/rafiki/packages/backend/src
        read_only: true
    restart: always
    privileged: true
    ports:
      - '3000:80'
      - '3001:3001'
      - '3002:3002'
      - "9229:9229"
    networks:
      - rafiki
    environment:
      NODE_ENV: ${NODE_ENV:-development}
      INSTANCE_NAME: CLOUD-NINE
      TRUST_PROXY: ${TRUST_PROXY}
      LOG_LEVEL: debug
      ADMIN_PORT: 3001
      CONNECTOR_PORT: 3002
      OPEN_PAYMENTS_PORT: 80
      DATABASE_URL: postgresql://cloud_nine_wallet_backend:cloud_nine_wallet_backend@shared-database/cloud_nine_wallet_backend
      USE_TIGERBEETLE: ${USE_TIGERBEETLE-false}
      TIGERBEETLE_CLUSTER_ID: ${TIGERBEETLE_CLUSTER_ID-0}
      TIGERBEETLE_REPLICA_ADDRESSES: ${TIGERBEETLE_REPLICA_ADDRESSES-''}
      AUTH_SERVER_GRANT_URL: ${CLOUD_NINE_AUTH_SERVER_DOMAIN:-http://cloud-nine-wallet-auth:3006}
      AUTH_SERVER_INTROSPECTION_URL: http://cloud-nine-wallet-auth:3007
      AUTH_ADMIN_API_URL: 'http://cloud-nine-wallet-auth:3003/graphql'
      AUTH_ADMIN_API_SECRET: 'rPoZpe9tVyBNCigm05QDco7WLcYa0xMao7lO5KG1XG4='
      AUTH_SERVICE_API_URL: 'http://cloud-nine-wallet-auth:3011'
      ILP_ADDRESS: ${ILP_ADDRESS:-test.cloud-nine-wallet}
      STREAM_SECRET: BjPXtnd00G2mRQwP/8ZpwyZASOch5sUXT5o0iR5b5wU=
      API_SECRET: iyIgCprjb9uL8wFckR+pLEkJWMB7FJhgkvqhTQR/964=
      OPEN_PAYMENTS_URL: ${CLOUD_NINE_OPEN_PAYMENTS_URL:-http://cloud-nine-wallet-backend}
      WEBHOOK_URL: http://cloud-nine-wallet/webhooks
      EXCHANGE_RATES_URL: http://cloud-nine-wallet/rates
      REDIS_URL: redis://shared-redis:6379/0
      WALLET_ADDRESS_URL: ${CLOUD_NINE_WALLET_ADDRESS_URL:-https://cloud-nine-wallet-backend/.well-known/pay}
      ILP_CONNECTOR_URL: ${CLOUD_NINE_CONNECTOR_URL:-http://cloud-nine-wallet-backend:3002}
      ENABLE_TELEMETRY: true
      KEY_ID: 7097F83B-CB84-469E-96C6-2141C72E22C0
      OPERATOR_TENANT_ID: 438fa74a-fa7d-4317-9ced-dde32ece1787
    depends_on:
      - shared-database
      - shared-redis
    healthcheck:
      test: ["CMD", "wget", "--spider", "http://localhost:3001/healthz"]
      start_period: 60s
      start_interval: 5s
      interval: 30s
      retries: 1
      timeout: 3s
  cloud-nine-auth:
    hostname: cloud-nine-wallet-auth
    image: rafiki-auth
    build:
      context: ../..
      dockerfile: ./packages/auth/Dockerfile.dev
    volumes:
      - type: bind
        source: ../../packages/auth/src
        target: /home/rafiki/packages/auth/src
        read_only: true
    restart: always
    networks:
      - rafiki
    ports:
      - '3003:3003'
      - '3006:3006'
      - "9230:9229"
      - '3009:3009'
      - '3011:3011'
    environment:
      NODE_ENV: ${NODE_ENV:-development}
      TRUST_PROXY: ${TRUST_PROXY}
      AUTH_DATABASE_URL: postgresql://cloud_nine_wallet_auth:cloud_nine_wallet_auth@shared-database/cloud_nine_wallet_auth
      AUTH_SERVER_URL: ${CLOUD_NINE_AUTH_SERVER_DOMAIN:-http://localhost:3006}
      REDIS_URL: redis://shared-redis:6379/1
      IDENTITY_SERVER_URL: http://localhost:3030/mock-idp/
      IDENTITY_SERVER_SECRET: 2pEcn2kkCclbOHQiGNEwhJ0rucATZhrA807HTm2rNXE=
      COOKIE_KEY: 42397d1f371dd4b8b7d0308a689a57c882effd4ea909d792302542af47e2cd37
      ADMIN_API_SECRET: rPoZpe9tVyBNCigm05QDco7WLcYa0xMao7lO5KG1XG4=
      OPERATOR_TENANT_ID: 438fa74a-fa7d-4317-9ced-dde32ece1787
      SERVICE_API_PORT: 3011
    depends_on:
      - shared-database
      - shared-redis
  shared-database:
    image: 'postgres:15' # use latest official postgres version
    restart: unless-stopped
    networks:
      - rafiki
    volumes:
      - database-data:/var/lib/postgresql/data/ # persist data even if container shuts down
      - ../cloud-nine-wallet/dbinit.sql:/docker-entrypoint-initdb.d/init.sql
    ports:
      - '5432:5432'
    environment:
      POSTGRES_PASSWORD: password
      POSTGRES_USER: postgres
  shared-redis:
    image: 'redis:7'
    restart: unless-stopped
    networks:
      - rafiki
  cloud-nine-admin:
    hostname: cloud-nine-wallet-admin
    image: rafiki-frontend
    build:
      context: ../..
      dockerfile: ./packages/frontend/Dockerfile.dev
    volumes:
      - type: bind
        source: ../../packages/frontend/app
        target: /home/rafiki/packages/frontend/app
        read_only: true
    restart: always
    networks:
      - rafiki
    ports:
      - '3010:3010'
    environment:
      PORT: 3010
      LOG_LEVEL: debug
      NODE_ENV: ${NODE_ENV:-development}
      GRAPHQL_URL: http://cloud-nine-wallet-backend:3001/graphql
      OPEN_PAYMENTS_URL: https://cloud-nine-wallet-backend/
      ENABLE_INSECURE_MESSAGE_COOKIE: true
      AUTH_ENABLED: false
      SIGNATURE_VERSION: 1
    depends_on:
      - cloud-nine-backend

volumes:
  database-data: # named volumes can be managed easier using docker-compose<|MERGE_RESOLUTION|>--- conflicted
+++ resolved
@@ -26,10 +26,7 @@
       DISPLAY_NAME: Cloud Nine Wallet
       DISPLAY_ICON: wallet-icon.svg
       OPERATOR_TENANT_ID: 438fa74a-fa7d-4317-9ced-dde32ece1787
-<<<<<<< HEAD
-=======
       FRONTEND_PORT: 3010
->>>>>>> 1bb2a9b5
     volumes:
       - ../cloud-nine-wallet/seed.yml:/workspace/seed.yml
       - ../cloud-nine-wallet/private-key.pem:/workspace/private-key.pem
