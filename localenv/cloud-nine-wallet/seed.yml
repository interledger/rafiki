--- conflicted
+++ resolved
@@ -20,19 +20,14 @@
   - initialLiquidity: '1000000000000'
     peerUrl: http://global-bank-backend:3002
     peerIlpAddress: test.global-bank
-    incomingToken: global-to-cloud
-    outgoingToken: cloud-to-global
     liquidityThreshold: 1000000
-<<<<<<< HEAD
+    tokens:
+      incoming:
+        - test-USD-global-bank-cloud-nine-wallet
+      outgoing: test-USD-cloud-nine-wallet-global-bank
     routes: 
       - "test.happy-life-bank"
       #- "test.global-bank"
-=======
-    tokens:
-      incoming:
-        - test-USD-happy-life-bank-cloud-nine-wallet
-      outgoing: test-USD-cloud-nine-wallet-happy-life-bank
->>>>>>> 21c92407
 accounts:
   - name: 'Grace Franklin'
     path: accounts/gfranklin
