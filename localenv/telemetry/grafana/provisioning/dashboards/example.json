{
  "annotations": {
    "list": [
      {
        "builtIn": 1,
        "datasource": {
          "type": "grafana",
          "uid": "-- Grafana --"
        },
        "enable": true,
        "hide": true,
        "iconColor": "rgba(0, 211, 255, 1)",
        "name": "Annotations & Alerts",
        "type": "dashboard"
      }
    ]
  },
  "editable": true,
  "fiscalYearStartMonth": 0,
  "graphTooltip": 0,
  "id": 1,
  "links": [],
  "panels": [
    {
      "datasource": {
        "type": "prometheus",
        "uid": "PBFA97CFB590B2093"
      },
      "fieldConfig": {
        "defaults": {
          "color": {
            "mode": "palette-classic"
          },
          "custom": {
            "axisBorderShow": false,
            "axisCenteredZero": false,
            "axisColorMode": "text",
            "axisLabel": "",
            "axisPlacement": "auto",
            "barAlignment": 0,
            "drawStyle": "line",
            "fillOpacity": 0,
            "gradientMode": "none",
            "hideFrom": {
              "legend": false,
              "tooltip": false,
              "viz": false
            },
            "insertNulls": false,
            "lineInterpolation": "linear",
            "lineWidth": 1,
            "pointSize": 5,
            "scaleDistribution": {
              "type": "linear"
            },
            "showPoints": "auto",
            "spanNulls": false,
            "stacking": {
              "group": "A",
              "mode": "none"
            },
            "thresholdsStyle": {
              "mode": "off"
            }
          },
          "mappings": [],
          "thresholds": {
            "mode": "absolute",
            "steps": [
              {
                "color": "green",
                "value": null
              },
              {
                "color": "red",
                "value": 80
              }
            ]
          }
        },
        "overrides": []
      },
      "gridPos": {
        "h": 8,
        "w": 12,
        "x": 0,
        "y": 0
      },
      "id": 2,
      "interval": "15s",
      "options": {
        "legend": {
          "calcs": [],
          "displayMode": "list",
          "placement": "bottom",
          "showLegend": true
        },
        "tooltip": {
          "mode": "single",
          "sort": "none"
        }
      },
      "targets": [
        {
          "datasource": {
            "type": "prometheus",
            "uid": "PBFA97CFB590B2093"
          },
          "editorMode": "code",
          "expr": "(increase(transactions_amount_total[30s]) * 0.5 * 0.0001)",
          "hide": false,
          "instant": false,
          "interval": "",
          "legendFormat": "__auto",
          "range": true,
          "refId": "A"
        }
      ],
      "title": "Transaction Amount",
      "type": "timeseries"
    },
    {
      "datasource": {
        "type": "prometheus",
        "uid": "PBFA97CFB590B2093"
      },
      "fieldConfig": {
        "defaults": {
          "color": {
            "mode": "palette-classic"
          },
          "custom": {
            "axisBorderShow": false,
            "axisCenteredZero": false,
            "axisColorMode": "text",
            "axisLabel": "",
            "axisPlacement": "auto",
            "barAlignment": 0,
            "drawStyle": "line",
            "fillOpacity": 0,
            "gradientMode": "none",
            "hideFrom": {
              "legend": false,
              "tooltip": false,
              "viz": false
            },
            "insertNulls": false,
            "lineInterpolation": "linear",
            "lineWidth": 1,
            "pointSize": 5,
            "scaleDistribution": {
              "type": "linear"
            },
            "showPoints": "auto",
            "spanNulls": false,
            "stacking": {
              "group": "A",
              "mode": "none"
            },
            "thresholdsStyle": {
              "mode": "off"
            }
          },
          "mappings": [],
          "thresholds": {
            "mode": "absolute",
            "steps": [
              {
                "color": "green",
                "value": null
              },
              {
                "color": "red",
                "value": 80
              }
            ]
          }
        },
        "overrides": []
      },
      "gridPos": {
        "h": 8,
        "w": 12,
        "x": 0,
        "y": 8
      },
      "id": 1,
      "interval": "15s",
      "options": {
        "legend": {
          "calcs": [],
          "displayMode": "list",
          "placement": "bottom",
          "showLegend": true
        },
        "tooltip": {
          "mode": "single",
          "sort": "none"
        }
      },
      "targets": [
        {
          "datasource": {
            "type": "prometheus",
            "uid": "PBFA97CFB590B2093"
          },
          "editorMode": "code",
          "expr": "sum by (source) (round(increase(transactions_total[30s]) * 0.5))",
          "hide": false,
          "instant": false,
          "interval": "",
          "legendFormat": "__auto",
          "range": true,
          "refId": "A"
        }
      ],
      "title": "Transaction Count",
      "type": "timeseries"
    },
    {
      "datasource": {
<<<<<<< HEAD
        "type": "tempo",
        "uid": "P214B5B846CF3925F"
      },
=======
        "type": "prometheus",
        "uid": "PBFA97CFB590B2093"
      },
      "description": "Maximum time it takes to complete the fastest 25%/50%/75% of ILP payments.",
>>>>>>> 15c6ac24
      "fieldConfig": {
        "defaults": {
          "color": {
            "mode": "thresholds"
          },
<<<<<<< HEAD
          "custom": {
            "align": "auto",
            "cellOptions": {
              "type": "auto"
            },
            "inspect": false
          },
=======
>>>>>>> 15c6ac24
          "mappings": [],
          "thresholds": {
            "mode": "absolute",
            "steps": [
              {
                "color": "green",
                "value": null
              },
              {
                "color": "red",
                "value": 80
              }
            ]
<<<<<<< HEAD
          }
=======
          },
          "unit": "ms"
>>>>>>> 15c6ac24
        },
        "overrides": []
      },
      "gridPos": {
<<<<<<< HEAD
        "h": 8,
=======
        "h": 5,
>>>>>>> 15c6ac24
        "w": 12,
        "x": 0,
        "y": 16
      },
      "id": 3,
      "options": {
<<<<<<< HEAD
        "cellHeight": "sm",
        "footer": {
          "countRows": false,
          "fields": "",
          "reducer": ["sum"],
          "show": false
        },
        "showHeader": true,
        "sortBy": [
          {
            "desc": true,
            "displayName": "Duration"
          }
        ]
=======
        "colorMode": "value",
        "graphMode": "none",
        "justifyMode": "auto",
        "orientation": "auto",
        "percentChangeColorMode": "standard",
        "reduceOptions": {
          "calcs": ["lastNotNull"],
          "fields": "",
          "values": false
        },
        "showPercentChange": false,
        "textMode": "auto",
        "wideLayout": true
>>>>>>> 15c6ac24
      },
      "pluginVersion": "11.1.0",
      "targets": [
        {
          "datasource": {
<<<<<<< HEAD
            "type": "tempo",
            "uid": "P214B5B846CF3925F"
          },
          "filters": [
            {
              "id": "9bab4a0a",
              "operator": "=",
              "scope": "span"
            },
            {
              "id": "service-name",
              "operator": "=",
              "scope": "resource",
              "tag": "service.name",
              "value": ["RAFIKI_NETWORK"],
              "valueType": "string"
            },
            {
              "id": "span-name",
              "operator": "=",
              "scope": "span",
              "tag": "name",
              "value": [],
              "valueType": "string"
            },
            {
              "id": "min-duration",
              "operator": ">",
              "tag": "duration",
              "value": "100ms",
              "valueType": "duration"
            }
          ],
          "limit": 20,
          "queryType": "traceqlSearch",
          "refId": "A",
          "tableType": "traces"
        }
      ],
      "title": "Traces > 100ms",
      "type": "table"
=======
            "type": "prometheus",
            "uid": "PBFA97CFB590B2093"
          },
          "editorMode": "code",
          "expr": "histogram_quantile(0.25, ilp_pay_time_ms_bucket)",
          "instant": false,
          "legendFormat": "First Quartile",
          "range": true,
          "refId": "A"
        },
        {
          "datasource": {
            "type": "prometheus",
            "uid": "PBFA97CFB590B2093"
          },
          "editorMode": "code",
          "expr": "histogram_quantile(0.50, ilp_pay_time_ms_bucket)",
          "hide": false,
          "instant": false,
          "legendFormat": "Second Quartile",
          "range": true,
          "refId": "B"
        },
        {
          "datasource": {
            "type": "prometheus",
            "uid": "PBFA97CFB590B2093"
          },
          "editorMode": "code",
          "expr": "histogram_quantile(0.75, ilp_pay_time_ms_bucket)",
          "hide": false,
          "instant": false,
          "legendFormat": "Third Quartile",
          "range": true,
          "refId": "C"
        }
      ],
      "title": "ILP Pay Time Quartile Approximations",
      "type": "stat"
>>>>>>> 15c6ac24
    }
  ],
  "refresh": "15s",
  "schemaVersion": 39,
  "tags": [],
  "templating": {
    "list": []
  },
  "time": {
    "from": "now-15m",
    "to": "now"
  },
  "timepicker": {
    "refresh_intervals": [
      "15s",
      "30s",
      "1m",
      "2m",
      "5m",
      "10m",
      "15m",
      "30m",
      "1h"
    ]
  },
  "timezone": "browser",
  "title": "Example Dashboard",
  "uid": "fdr58stwkr6yof",
  "version": 2,
  "weekStart": ""
}<|MERGE_RESOLUTION|>--- conflicted
+++ resolved
@@ -219,31 +219,15 @@
     },
     {
       "datasource": {
-<<<<<<< HEAD
-        "type": "tempo",
-        "uid": "P214B5B846CF3925F"
-      },
-=======
         "type": "prometheus",
         "uid": "PBFA97CFB590B2093"
       },
       "description": "Maximum time it takes to complete the fastest 25%/50%/75% of ILP payments.",
->>>>>>> 15c6ac24
       "fieldConfig": {
         "defaults": {
           "color": {
             "mode": "thresholds"
           },
-<<<<<<< HEAD
-          "custom": {
-            "align": "auto",
-            "cellOptions": {
-              "type": "auto"
-            },
-            "inspect": false
-          },
-=======
->>>>>>> 15c6ac24
           "mappings": [],
           "thresholds": {
             "mode": "absolute",
@@ -257,43 +241,19 @@
                 "value": 80
               }
             ]
-<<<<<<< HEAD
-          }
-=======
           },
           "unit": "ms"
->>>>>>> 15c6ac24
         },
         "overrides": []
       },
       "gridPos": {
-<<<<<<< HEAD
-        "h": 8,
-=======
         "h": 5,
->>>>>>> 15c6ac24
         "w": 12,
         "x": 0,
         "y": 16
       },
       "id": 3,
       "options": {
-<<<<<<< HEAD
-        "cellHeight": "sm",
-        "footer": {
-          "countRows": false,
-          "fields": "",
-          "reducer": ["sum"],
-          "show": false
-        },
-        "showHeader": true,
-        "sortBy": [
-          {
-            "desc": true,
-            "displayName": "Duration"
-          }
-        ]
-=======
         "colorMode": "value",
         "graphMode": "none",
         "justifyMode": "auto",
@@ -307,13 +267,112 @@
         "showPercentChange": false,
         "textMode": "auto",
         "wideLayout": true
->>>>>>> 15c6ac24
       },
       "pluginVersion": "11.1.0",
       "targets": [
         {
           "datasource": {
-<<<<<<< HEAD
+            "type": "prometheus",
+            "uid": "PBFA97CFB590B2093"
+          },
+          "editorMode": "code",
+          "expr": "histogram_quantile(0.25, ilp_pay_time_ms_bucket)",
+          "instant": false,
+          "legendFormat": "First Quartile",
+          "range": true,
+          "refId": "A"
+        },
+        {
+          "datasource": {
+            "type": "prometheus",
+            "uid": "PBFA97CFB590B2093"
+          },
+          "editorMode": "code",
+          "expr": "histogram_quantile(0.50, ilp_pay_time_ms_bucket)",
+          "hide": false,
+          "instant": false,
+          "legendFormat": "Second Quartile",
+          "range": true,
+          "refId": "B"
+        },
+        {
+          "datasource": {
+            "type": "prometheus",
+            "uid": "PBFA97CFB590B2093"
+          },
+          "editorMode": "code",
+          "expr": "histogram_quantile(0.75, ilp_pay_time_ms_bucket)",
+          "hide": false,
+          "instant": false,
+          "legendFormat": "Third Quartile",
+          "range": true,
+          "refId": "C"
+        }
+      ],
+      "title": "ILP Pay Time Quartile Approximations",
+      "type": "stat"
+    },
+    {
+      "datasource": {
+        "type": "tempo",
+        "uid": "P214B5B846CF3925F"
+      },
+      "fieldConfig": {
+        "defaults": {
+          "color": {
+            "mode": "thresholds"
+          },
+          "custom": {
+            "align": "auto",
+            "cellOptions": {
+              "type": "auto"
+            },
+            "inspect": false
+          },
+          "mappings": [],
+          "thresholds": {
+            "mode": "absolute",
+            "steps": [
+              {
+                "color": "green",
+                "value": null
+              },
+              {
+                "color": "red",
+                "value": 80
+              }
+            ]
+          }
+        },
+        "overrides": []
+      },
+      "gridPos": {
+        "h": 8,
+        "w": 12,
+        "x": 0,
+        "y": 16
+      },
+      "id": 3,
+      "options": {
+        "cellHeight": "sm",
+        "footer": {
+          "countRows": false,
+          "fields": "",
+          "reducer": ["sum"],
+          "show": false
+        },
+        "showHeader": true,
+        "sortBy": [
+          {
+            "desc": true,
+            "displayName": "Duration"
+          }
+        ]
+      },
+      "pluginVersion": "11.1.0",
+      "targets": [
+        {
+          "datasource": {
             "type": "tempo",
             "uid": "P214B5B846CF3925F"
           },
@@ -355,47 +414,6 @@
       ],
       "title": "Traces > 100ms",
       "type": "table"
-=======
-            "type": "prometheus",
-            "uid": "PBFA97CFB590B2093"
-          },
-          "editorMode": "code",
-          "expr": "histogram_quantile(0.25, ilp_pay_time_ms_bucket)",
-          "instant": false,
-          "legendFormat": "First Quartile",
-          "range": true,
-          "refId": "A"
-        },
-        {
-          "datasource": {
-            "type": "prometheus",
-            "uid": "PBFA97CFB590B2093"
-          },
-          "editorMode": "code",
-          "expr": "histogram_quantile(0.50, ilp_pay_time_ms_bucket)",
-          "hide": false,
-          "instant": false,
-          "legendFormat": "Second Quartile",
-          "range": true,
-          "refId": "B"
-        },
-        {
-          "datasource": {
-            "type": "prometheus",
-            "uid": "PBFA97CFB590B2093"
-          },
-          "editorMode": "code",
-          "expr": "histogram_quantile(0.75, ilp_pay_time_ms_bucket)",
-          "hide": false,
-          "instant": false,
-          "legendFormat": "Third Quartile",
-          "range": true,
-          "refId": "C"
-        }
-      ],
-      "title": "ILP Pay Time Quartile Approximations",
-      "type": "stat"
->>>>>>> 15c6ac24
     }
   ],
   "refresh": "15s",
