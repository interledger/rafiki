--- conflicted
+++ resolved
@@ -8,18 +8,11 @@
   createAsset,
   createPeer,
   addPeerLiquidity,
-<<<<<<< HEAD
   createWalletAddress,
   createWalletAddressKey,
   setFee,
-  addAssetLiquidity
-=======
-  createPaymentPointer,
-  createPaymentPointerKey,
   addAssetLiquidity,
-  setFee,
   createAutoPeer
->>>>>>> 5ad8671a
 } from './requesters'
 import { v4 } from 'uuid'
 import { mockAccounts } from './accounts.server'
@@ -112,12 +105,8 @@
         return
       }
 
-<<<<<<< HEAD
+      console.log('hostname: ', CONFIG.publicHost)
       const walletAddress = await createWalletAddress(
-=======
-      console.log('hostname: ', CONFIG.publicHost)
-      const paymentPointer = await createPaymentPointer(
->>>>>>> 5ad8671a
         account.name,
         `${CONFIG.publicHost}/${account.path}`,
         accountAsset.id
