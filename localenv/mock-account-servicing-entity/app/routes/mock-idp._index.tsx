import {
  json,
  useLoaderData,
  useLocation,
  useOutletContext
} from '@remix-run/react'
import type { Dispatch, SetStateAction } from 'react'
import { useEffect, useState } from 'react'
import { Button } from '~/components'
import { ApiClient } from '~/lib/apiClient'
import type { Access, InstanceConfig, SubjectId } from '~/lib/types'
import { CONFIG } from '~/lib/parse_config.server'

interface ConsentScreenContext {
  ready: boolean
  thirdPartyName: string
  thirdPartyUri: string
  interactId: string
  nonce: string
  returnUrl: string
  accesses: Array<Access> | null
  outgoingPaymentAccess: Access | null
<<<<<<< HEAD
  subjectId: string | null
=======
  subjectId: SubjectId | null
>>>>>>> 539ced67
  price: GrantAmount | null
  costToUser: GrantAmount | null
  errors: Array<Error>
}

interface GrantAmount {
  amount: number
  currencyDisplayCode: string
}

export enum AmountType {
  DEBIT = 'debit',
  RECEIVE = 'receive',
  UNLIMITED = 'unlimited'
}

export function loader() {
  return json({
    defaultIdpSecret: CONFIG.idpSecret,
    authIdpServiceDomain: CONFIG.authIdpServiceDomain,
    interactionReturnUrl: CONFIG.interactionReturnUrl
  })
}

function ConsentScreenBody({
  _thirdPartyUri,
  thirdPartyName,
  accesses,
  price,
  costToUser,
  interactId,
  nonce,
  returnUrl,
  subjectId
}: {
  _thirdPartyUri: string
  thirdPartyName: string
  accesses: Access[] | null
  price: GrantAmount | null
  costToUser: GrantAmount | null
  interactId: string
  nonce: string
  returnUrl: string
<<<<<<< HEAD
  subjectId: string | null
=======
  subjectId: SubjectId | null
>>>>>>> 539ced67
}) {
  const chooseConsent = (accept: boolean) => {
    const href = new URL(returnUrl)
    href.searchParams.append('interactId', interactId)
    href.searchParams.append('nonce', nonce)
    href.searchParams.append('decision', accept ? 'accept' : 'reject')
    window.location.href = href.toString()
  }

  return (
    <>
      <div className='bg-white rounded-md p-8 px-16'>
        <div className='row mt-2'>
          <div className='col-12'>
            {subjectId && (
              <p>
                {thirdPartyName} is asking you to confirm ownership of{' '}
<<<<<<< HEAD
                {subjectId}.
=======
                {subjectId.id}.
>>>>>>> 539ced67
              </p>
            )}
          </div>
        </div>
        <div className='row mt-2'>
          <div className='col-12'>
            {price && (
              <p>
                {thirdPartyName} wants to send {price.currencyDisplayCode}{' '}
                {price.amount.toFixed(2)} to its account.
              </p>
            )}
          </div>
        </div>
        <div className='row mt-2'>
          <div className='col-12'>
            {costToUser && (
              <p>
                You will be charged {costToUser.currencyDisplayCode}{' '}
                {costToUser.amount.toFixed(2)}
              </p>
            )}
          </div>
        </div>
        <div className='row mt-2'>
          <div className='col-12'>
            {accesses?.length &&
            accesses.length > 0 &&
            !price &&
            !costToUser ? (
              <p>
                {thirdPartyName} is requesting grant for an unlimited amount
              </p>
            ) : undefined}
          </div>
        </div>
        <div className='row mt-2'>
          <div className='col-12'>Do you consent?</div>
        </div>
        <div className='row mt-2'>
          <div className='flex flex-row w-6/12 justify-around m-auto mt-8 mb-0 px-4'>
            <Button aria-label='allow' onClick={() => chooseConsent(true)}>
              Yes
            </Button>
            <Button aria-label='deny' onClick={() => chooseConsent(false)}>
              No
            </Button>
          </div>
        </div>
      </div>
    </>
  )
}

function PreConsentScreen({
  ctx,
  setCtx
}: {
  ctx: ConsentScreenContext
  setCtx: Dispatch<SetStateAction<ConsentScreenContext>>
}) {
  return (
    <>
      <div className='row mt-2'>
        <div className='col-12 text-start'>
          <h5 className='display-6'>Mock Identity Provider</h5>
        </div>
      </div>
      <div className='row'>
        <div className='col-12 text-start'>
          <form>
            <div className='form-group mt-3'>
              <label
                htmlFor='pre-consent-screen-interactId'
                style={{ display: 'block' }}
              >
                interactId
              </label>
              <input
                className='form-control'
                id='pre-consent-screen-interactId'
                type='text'
                spellCheck={false}
                value={ctx.interactId}
                onChange={(event) => {
                  setCtx({
                    ...ctx,
                    interactId: event.target.value
                  })
                }}
              ></input>
            </div>
            <div className='form-group mt-3'>
              <label
                htmlFor='pre-consent-screen-nonce'
                style={{ display: 'block' }}
              >
                nonce
              </label>
              <input
                className='form-control'
                id='pre-consent-screen-nonce'
                type='text'
                spellCheck={false}
                value={ctx.nonce}
                onChange={(event) => {
                  setCtx({
                    ...ctx,
                    nonce: event.target.value
                  })
                }}
              ></input>
            </div>
            <div className='form-group mt-3'>
              <label
                htmlFor='pre-consent-screen-return-url'
                style={{ display: 'block' }}
              >
                return url
              </label>
              <input
                className='form-control'
                id='pre-consent-screen-return-url'
                type='text'
                spellCheck={false}
                value={ctx.returnUrl}
                onChange={(event) => {
                  setCtx({
                    ...ctx,
                    returnUrl: event.target.value
                  })
                }}
              ></input>
            </div>
          </form>
        </div>
      </div>
      <div className='row mt-2'>
        <div className='col-12 text-start'>
          <button
            className='btn btn-primary'
            disabled={!ctx.interactId || !ctx.nonce || !ctx.returnUrl}
            onClick={() => {
              setCtx({
                ...ctx,
                ready: true
              })
            }}
          >
            Begin
          </button>
        </div>
      </div>
    </>
  )
}

type ConsentScreenProps = {
  idpSecretParam: string
}

// In production, ensure that secrets are handled securely and are not exposed to the client-side code.
export default function ConsentScreen({ idpSecretParam }: ConsentScreenProps) {
  const { defaultIdpSecret, interactionReturnUrl, authIdpServiceDomain } =
    useLoaderData<typeof loader>()
  const [ctx, setCtx] = useState({
    ready: false,
    thirdPartyName: '',
    thirdPartyUri: '',
    interactId: 'demo-interact-id',
    nonce: 'demo-interact-nonce',
    returnUrl: `${interactionReturnUrl}/mock-idp/consent?`,
    //TODO returnUrl: 'http://localhost:3030/mock-idp/consent?interactid=demo-interact-id&nonce=demo-interact-nonce',
    accesses: null,
    outgoingPaymentAccess: null,
    subjectId: null,
    price: null,
    costToUser: null,
    errors: new Array<Error>()
  } as ConsentScreenContext)
  const location = useLocation()
  const queryParams = new URLSearchParams(location.search)
  const instanceConfig: InstanceConfig = useOutletContext()

  const idpSecret = idpSecretParam ? idpSecretParam : defaultIdpSecret

  useEffect(() => {
    if (
      ctx.errors.length === 0 &&
      !ctx.ready &&
      queryParams.has('interactId') &&
      queryParams.has('nonce')
    ) {
      const interactId = queryParams.get('interactId')
      const nonce = queryParams.get('nonce')
      const returnUrl = queryParams.get('returnUrl')
      const clientName = queryParams.get('clientName')
      const clientUri = queryParams.get('clientUri')
      if (interactId && nonce) {
        setCtx({
          ...ctx,
          ready: true,
          interactId,
          nonce,
          returnUrl: returnUrl || ctx.returnUrl,
          thirdPartyName: clientName || '',
          thirdPartyUri: clientUri || ''
        })
      }
    }
  }, [ctx, setCtx, queryParams])

  useEffect(() => {
    if (ctx.errors.length === 0 && ctx.ready && !ctx.accesses) {
      const { interactId, nonce } = ctx

      ApiClient.getGrant(
        {
          interactId,
          nonce
        },
        authIdpServiceDomain,
        idpSecret
      )
        .then((response) => {
          if (response.isFailure) {
            setCtx({
              ...ctx,
              errors: response.errors.map((e) => new Error(e))
            })
          } else if (!response.payload.access && !response.payload.subject) {
            setCtx({
              ...ctx,
              errors: [new Error('no accesses or subjects in grant')]
            })
          } else {
            const outgoingPaymentAccess =
              response.payload.access.find(
                // eslint-disable-next-line @typescript-eslint/no-explicit-any
                (p: Record<string, any>) => p.type === 'outgoing-payment'
              ) || null
            const returnUrlObject = new URL(ctx.returnUrl)
            returnUrlObject.searchParams.append(
              'grantId',
              response.payload.grantId
            )
            returnUrlObject.searchParams.append(
              'thirdPartyName',
              ctx.thirdPartyName
            )
            returnUrlObject.searchParams.append(
              'thirdPartyUri',
              ctx.thirdPartyUri
            )
            returnUrlObject.searchParams.append(
              'currencyDisplayCode',
              outgoingPaymentAccess?.limits?.debitAmount?.assetCode ??
                outgoingPaymentAccess?.limits?.receiveAmount?.assetCode ??
                null
            )
            returnUrlObject.searchParams.append(
              'amountValue',
              outgoingPaymentAccess?.limits?.debitAmount?.value ??
                outgoingPaymentAccess?.limits?.receiveAmount?.value ??
                null
            )
            returnUrlObject.searchParams.append(
              'amountScale',
              outgoingPaymentAccess?.limits?.debitAmount?.assetScale ??
                outgoingPaymentAccess?.limits?.receiveAmount?.assetScale ??
                null
            )
            if (outgoingPaymentAccess) {
              returnUrlObject.searchParams.append(
                'amountType',
                outgoingPaymentAccess.limits?.receiveAmount
                  ? AmountType.RECEIVE
                  : outgoingPaymentAccess.limits?.debitAmount
                    ? AmountType.DEBIT
                    : AmountType.UNLIMITED
              )
            }
<<<<<<< HEAD

            const subjectId = response.payload.subject?.sub_ids[0]?.id ?? null
            if (subjectId) {
              returnUrlObject.searchParams.append('subjectId', subjectId)
            }
            setCtx({
              ...ctx,
              accesses: response.payload.access,
              subjectId,
=======
            returnUrlObject.searchParams.append(
              'subjectId',
              response.payload.subject.sub_ids[0]?.id ?? null
            )
            setCtx({
              ...ctx,
              accesses: response.payload.access,
              subjectId: response.payload.subject.sub_ids[0],
>>>>>>> 539ced67
              outgoingPaymentAccess: outgoingPaymentAccess,
              thirdPartyName: ctx.thirdPartyName,
              thirdPartyUri: ctx.thirdPartyUri,
              returnUrl: returnUrlObject.toString()
            })
          }
        })
        .catch((err) => {
          setCtx({
            ...ctx,
            errors: [err]
          })
        })
    }
  }, [ctx, setCtx])

  useEffect(() => {
    if (
      ctx.errors.length === 0 &&
      ctx.ready &&
      ctx.outgoingPaymentAccess &&
      !ctx.price &&
      !ctx.costToUser
    ) {
      if (ctx.outgoingPaymentAccess.limits) {
        if (
          ctx.outgoingPaymentAccess.limits.debitAmount &&
          ctx.outgoingPaymentAccess.limits.receiveAmount
        ) {
          setCtx({
            ...ctx,
            errors: [
              new Error('only one of receiveAmount or debitAmount allowed')
            ]
          })
        } else {
          const { receiveAmount, debitAmount } =
            ctx.outgoingPaymentAccess.limits
          setCtx({
            ...ctx,
            ...(receiveAmount && {
              price: {
                amount:
                  Number(receiveAmount.value) /
                  Math.pow(10, receiveAmount.assetScale),
                currencyDisplayCode: receiveAmount.assetCode
              }
            }),
            ...(debitAmount && {
              costToUser: {
                amount:
                  Number(debitAmount.value) /
                  Math.pow(10, debitAmount.assetScale),
                currencyDisplayCode: debitAmount.assetCode
              }
            })
          })
        }
      }
    }
  }, [ctx, setCtx])

  return (
    <>
      <div className='row flex flex-col items-center md:pt-16'>
        <div className='flex items-center flex-shrink-0 space-x-2 mb-12'>
          <img className='w-8' src={`/${instanceConfig?.logo}`} alt='Logo' />
          <p className='px-3 py-2 text-lg font-medium'>
            {instanceConfig?.name}
          </p>
        </div>
        {ctx.ready ? (
          <>
            {ctx.errors.length > 0 ? (
              <>
                <h2 className='display-6'>Failed</h2>
                <ul>
                  {ctx.errors.map((e, ei) => (
                    <li className='text-danger' key={ei}>
                      {e.message}
                    </li>
                  ))}
                </ul>
              </>
            ) : (
              <ConsentScreenBody
                _thirdPartyUri={ctx.thirdPartyUri}
                thirdPartyName={ctx.thirdPartyName}
                accesses={ctx.accesses}
                price={ctx.price}
                costToUser={ctx.costToUser}
                interactId={ctx.interactId}
                nonce={ctx.nonce}
                returnUrl={ctx.returnUrl}
                subjectId={ctx.subjectId}
              />
            )}
          </>
        ) : (
          <PreConsentScreen ctx={ctx} setCtx={setCtx} />
        )}
      </div>
    </>
  )
}<|MERGE_RESOLUTION|>--- conflicted
+++ resolved
@@ -20,11 +20,7 @@
   returnUrl: string
   accesses: Array<Access> | null
   outgoingPaymentAccess: Access | null
-<<<<<<< HEAD
   subjectId: string | null
-=======
-  subjectId: SubjectId | null
->>>>>>> 539ced67
   price: GrantAmount | null
   costToUser: GrantAmount | null
   errors: Array<Error>
@@ -68,11 +64,7 @@
   interactId: string
   nonce: string
   returnUrl: string
-<<<<<<< HEAD
   subjectId: string | null
-=======
-  subjectId: SubjectId | null
->>>>>>> 539ced67
 }) {
   const chooseConsent = (accept: boolean) => {
     const href = new URL(returnUrl)
@@ -90,11 +82,7 @@
             {subjectId && (
               <p>
                 {thirdPartyName} is asking you to confirm ownership of{' '}
-<<<<<<< HEAD
                 {subjectId}.
-=======
-                {subjectId.id}.
->>>>>>> 539ced67
               </p>
             )}
           </div>
@@ -377,7 +365,6 @@
                     : AmountType.UNLIMITED
               )
             }
-<<<<<<< HEAD
 
             const subjectId = response.payload.subject?.sub_ids[0]?.id ?? null
             if (subjectId) {
@@ -387,16 +374,6 @@
               ...ctx,
               accesses: response.payload.access,
               subjectId,
-=======
-            returnUrlObject.searchParams.append(
-              'subjectId',
-              response.payload.subject.sub_ids[0]?.id ?? null
-            )
-            setCtx({
-              ...ctx,
-              accesses: response.payload.access,
-              subjectId: response.payload.subject.sub_ids[0],
->>>>>>> 539ced67
               outgoingPaymentAccess: outgoingPaymentAccess,
               thirdPartyName: ctx.thirdPartyName,
               thirdPartyUri: ctx.thirdPartyUri,
