--- conflicted
+++ resolved
@@ -23,13 +23,8 @@
     "yaml": "^2.3.4"
   },
   "devDependencies": {
-<<<<<<< HEAD
     "@remix-run/dev": "^2.5.1",
-    "@types/react": "^18.2.47",
-=======
-    "@remix-run/dev": "^1.19.3",
     "@types/react": "^18.2.48",
->>>>>>> bfb898ea
     "@types/react-dom": "^18.2.18"
   },
   "engines": {
