name: hl
services:
  happy-life-mock-ase:
    hostname: happy-life-bank
    image: rafiki-mock-ase
    pull_policy: never
    restart: always
    networks:
      - rafiki
    ports:
      - '3031:80'
    environment:
      LOG_LEVEL: debug
      PORT: 80
      SEED_FILE_LOCATION: /workspace/seed.yml
      KEY_FILE: /workspace/private-key.pem
      OPEN_PAYMENTS_URL: ${HAPPY_LIFE_BANK_OPEN_PAYMENTS_URL:-https://happy-life-bank-backend}
      GRAPHQL_URL: http://happy-life-bank-backend:3001/graphql
      SIGNATURE_VERSION: 1
      SIGNATURE_SECRET: iyIgCprjb9uL8wFckR+pLEkJWMB7FJhgkvqhTQR/964=
      IDP_SECRET: 2pEcn2kkCclbOHQiGNEwhJ0rucATZhrA807HTm2rNXE=
      DISPLAY_NAME: Happy Life Bank
      DISPLAY_ICON: bank-icon.svg
      OPERATOR_TENANT_ID: cf5fd7d3-1eb1-4041-8e43-ba45747e9e5d
<<<<<<< HEAD
=======
      FRONTEND_PORT: 4010
>>>>>>> 1bb2a9b5
    volumes:
      - ../happy-life-bank/seed.yml:/workspace/seed.yml
      - ../happy-life-bank/private-key.pem:/workspace/private-key.pem
    depends_on:
      happy-life-backend:
        condition: service_healthy
      cloud-nine-mock-ase:
        condition: service_started
  happy-life-backend:
    hostname: happy-life-bank-backend
    image: rafiki-backend
    pull_policy: never
    volumes:
      - type: bind
        source: ../../packages/backend/src
        target: /home/rafiki/packages/backend/src
        read_only: true
    restart: always
    privileged: true
    ports:
      - "4000:80"
      - "4001:3001"
      - "4002:3002"
      - '9231:9229'
    networks:
      - rafiki
    environment:
      NODE_ENV: development
      INSTANCE_NAME: HAPPY-LIFE
      LOG_LEVEL: debug
      ADMIN_PORT: 3001
      CONNECTOR_PORT: 3002
      OPEN_PAYMENTS_PORT: 80
      DATABASE_URL: postgresql://happy_life_bank_backend:happy_life_bank_backend@shared-database/happy_life_bank_backend
      USE_TIGERBEETLE: false
      AUTH_SERVER_GRANT_URL: ${HAPPY_LIFE_BANK_AUTH_SERVER_DOMAIN:-http://happy-life-bank-auth:3006}
      AUTH_SERVER_INTROSPECTION_URL: http://happy-life-bank-auth:3007
      AUTH_ADMIN_API_URL: 'http://happy-life-bank-auth:4003/graphql'
      AUTH_ADMIN_API_SECRET: 'rPoZpe9tVyBNCigm05QDco7WLcYa0xMao7lO5KG1XG4='
      AUTH_SERVICE_API_URL: 'http://happy-life-bank-auth:4011'
      ILP_ADDRESS: test.happy-life-bank
      ILP_CONNECTOR_URL: http://happy-life-bank-backend:4002
      STREAM_SECRET: BjPXtnd00G2mRQwP/8ZpwyZASOch5sUXT5o0iR5b5wU=
      API_SECRET: iyIgCprjb9uL8wFckR+pLEkJWMB7FJhgkvqhTQR/964=
      WEBHOOK_URL: http://happy-life-bank/webhooks
      OPEN_PAYMENTS_URL: ${HAPPY_LIFE_BANK_OPEN_PAYMENTS_URL:-http://happy-life-bank-backend}
      EXCHANGE_RATES_URL: http://happy-life-bank/rates
      REDIS_URL: redis://shared-redis:6379/2
      WALLET_ADDRESS_URL: ${HAPPY_LIFE_BANK_WALLET_ADDRESS_URL:-https://happy-life-bank-backend/.well-known/pay}
      ENABLE_TELEMETRY: true
      KEY_ID: 53f2d913-e98a-40b9-b270-372d0547f23d
      OPERATOR_TENANT_ID: cf5fd7d3-1eb1-4041-8e43-ba45747e9e5d
    depends_on:
      - cloud-nine-backend
    healthcheck:
      test: ["CMD", "wget", "--spider", "http://localhost:3001/healthz"]
      start_period: 60s
      start_interval: 5s
      interval: 30s
      retries: 1
      timeout: 3s
  happy-life-auth:
    hostname: happy-life-bank-auth
    image: rafiki-auth
    pull_policy: never
    restart: always
    volumes:
      - type: bind
        source: ../../packages/auth/src
        target: /home/rafiki/packages/auth/src
        read_only: true
    networks:
      - rafiki
    ports:
      - '4003:3003'
      - '4006:3006'
      - '9232:9229'
      - '4009:3009'
      - '4011:4011'
    environment:
      NODE_ENV: development
      AUTH_DATABASE_URL: postgresql://happy_life_bank_auth:happy_life_bank_auth@shared-database/happy_life_bank_auth
      AUTH_SERVER_URL: ${HAPPY_LIFE_BANK_AUTH_SERVER_DOMAIN:-http://localhost:4006}
      REDIS_URL: redis://shared-redis:6379/3
      IDENTITY_SERVER_URL: http://localhost:3031/mock-idp/
      IDENTITY_SERVER_SECRET: 2pEcn2kkCclbOHQiGNEwhJ0rucATZhrA807HTm2rNXE=
      COOKIE_KEY: 42397d1f371dd4b8b7d0308a689a57c882effd4ea909d792302542af47e2cd37
      ADMIN_API_SECRET: rPoZpe9tVyBNCigm05QDco7WLcYa0xMao7lO5KG1XG4=
      OPERATOR_TENANT_ID: cf5fd7d3-1eb1-4041-8e43-ba45747e9e5d
      SERVICE_API_PORT: 4011
    depends_on:
      - cloud-nine-auth
  happy-life-admin:
    hostname: happy-life-bank-admin
    image: rafiki-frontend
    pull_policy: never
    volumes:
      - type: bind
        source: ../../packages/frontend/app
        target: /home/rafiki/packages/frontend/app
        read_only: true
    restart: always
    networks:
      - rafiki
    ports:
      - '4010:4010'
    environment:
      PORT: 4010
      LOG_LEVEL: debug
      NODE_ENV: development
      GRAPHQL_URL: http://happy-life-bank-backend:3001/graphql
      OPEN_PAYMENTS_URL: https://happy-life-bank-backend/
      ENABLE_INSECURE_MESSAGE_COOKIE: true
      AUTH_ENABLED: false
      SIGNATURE_VERSION: 1
    depends_on:
      - cloud-nine-admin
      - happy-life-backend<|MERGE_RESOLUTION|>--- conflicted
+++ resolved
@@ -22,10 +22,7 @@
       DISPLAY_NAME: Happy Life Bank
       DISPLAY_ICON: bank-icon.svg
       OPERATOR_TENANT_ID: cf5fd7d3-1eb1-4041-8e43-ba45747e9e5d
-<<<<<<< HEAD
-=======
       FRONTEND_PORT: 4010
->>>>>>> 1bb2a9b5
     volumes:
       - ../happy-life-bank/seed.yml:/workspace/seed.yml
       - ../happy-life-bank/private-key.pem:/workspace/private-key.pem
