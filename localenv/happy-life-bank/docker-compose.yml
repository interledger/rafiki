name: hl
services:
  happy-life-mock-ase:
    hostname: happy-life-bank
    image: rafiki-mock-ase
    pull_policy: never
    restart: always
    networks:
      - rafiki
    ports:
      - '3031:80'
    environment:
      NODE_ENV: development
      LOG_LEVEL: debug
      PORT: 80
      SEED_FILE_LOCATION: /workspace/seed.yml
      KEY_FILE: /workspace/private-key.pem
      PUBLIC_HOST: ${HAPPY_LIFE_BANK_PUBLIC_HOST:-https://happy-life-bank-backend}
    volumes:
      - ../happy-life-bank/seed.yml:/workspace/seed.yml
      - ../happy-life-bank/private-key.pem:/workspace/private-key.pem
    depends_on:
      - cloud-nine-mock-ase
      - happy-life-backend
  happy-life-backend:
    hostname: happy-life-bank-backend
    image: rafiki-backend
    pull_policy: never
    restart: always
    privileged: true
    ports:
      - "4000:80"
      - "4001:3001"
    networks:
      - rafiki
    environment:
      NODE_ENV: development
      LOG_LEVEL: debug
      ADMIN_PORT: 3001
      CONNECTOR_PORT: 3002
      OPEN_PAYMENTS_PORT: 80
      DATABASE_URL: postgresql://happy_life_bank_backend:happy_life_bank_backend@shared-database/happy_life_bank_backend
      USE_TIGERBEETLE: ${USE_TIGERBEETLE-false}
      TIGERBEETLE_CLUSTER_ID: ${TIGERBEETLE_CLUSTER_ID-0}
      TIGERBEETLE_REPLICA_ADDRESSES: ${TIGERBEETLE_REPLICA_ADDRESSES-''}
      AUTH_SERVER_GRANT_URL: ${HAPPY_LIFE_BANK_AUTH_SERVER_DOMAIN:-http://happy-life-bank-auth:3006}
      AUTH_SERVER_INTROSPECTION_URL: http://happy-life-bank-auth:3007
      ILP_ADDRESS: test.happy-life-bank
      STREAM_SECRET: BjPXtnd00G2mRQwP/8ZpwyZASOch5sUXT5o0iR5b5wU=
      PUBLIC_HOST: ${HAPPY_LIFE_BANK_PUBLIC_HOST:-http://happy-life-bank-backend}
      WEBHOOK_URL: http://happy-life-bank/webhooks
      OPEN_PAYMENTS_URL: ${HAPPY_LIFE_BANK_OPEN_PAYMENTS_URL:-http://happy-life-bank-backend}
      EXCHANGE_RATES_URL: http://happy-life-bank/rates
      REDIS_URL: redis://shared-redis:6379/1
<<<<<<< HEAD
      WALLET_ADDRESS_URL: https://happy-life-bank-backend/.well-known/pay
=======
      PAYMENT_POINTER_URL: ${HAPPY_LIFE_BANK_PAYMENT_POINTER_URL:-https://happy-life-bank-backend/.well-known/pay}
>>>>>>> 5ad8671a
    depends_on:
      - cloud-nine-backend
  happy-life-auth:
    hostname: happy-life-bank-auth
    image: rafiki-auth
    pull_policy: never
    restart: always
    networks:
      - rafiki
    ports:
      - '4003:3003'
      - '4006:3006'
    environment:
      NODE_ENV: development
      AUTH_DATABASE_URL: postgresql://happy_life_bank_auth:happy_life_bank_auth@shared-database/happy_life_bank_auth
      AUTH_SERVER_DOMAIN: ${HAPPY_LIFE_BANK_AUTH_SERVER_DOMAIN:-http://localhost:4006}
    depends_on:
      - cloud-nine-auth
  happy-life-admin:
    hostname: happy-life-bank-admin
    image: rafiki-frontend
    pull_policy: never
    restart: always
    networks:
      - rafiki
    ports:
      - '4010:4010'
    environment:
      PORT: 4010
      GRAPHQL_URL: http://happy-life-bank-backend:3001/graphql
      OPEN_PAYMENTS_URL: https://happy-life-bank-backend/
    depends_on:
      - cloud-nine-admin
      - happy-life-backend

networks:
  rafiki:
    external: true<|MERGE_RESOLUTION|>--- conflicted
+++ resolved
@@ -52,11 +52,7 @@
       OPEN_PAYMENTS_URL: ${HAPPY_LIFE_BANK_OPEN_PAYMENTS_URL:-http://happy-life-bank-backend}
       EXCHANGE_RATES_URL: http://happy-life-bank/rates
       REDIS_URL: redis://shared-redis:6379/1
-<<<<<<< HEAD
-      WALLET_ADDRESS_URL: https://happy-life-bank-backend/.well-known/pay
-=======
-      PAYMENT_POINTER_URL: ${HAPPY_LIFE_BANK_PAYMENT_POINTER_URL:-https://happy-life-bank-backend/.well-known/pay}
->>>>>>> 5ad8671a
+      WALLET_ADDRESS_URL: ${HAPPY_LIFE_BANK_WALLET_ADDRESS_URL:-https://happy-life-bank-backend/.well-known/pay}
     depends_on:
       - cloud-nine-backend
   happy-life-auth:
