--- conflicted
+++ resolved
@@ -20,25 +20,20 @@
   - initialLiquidity: '1000000000000'
     peerUrl: http://global-bank-backend:3002
     peerIlpAddress: test.global-bank
-    incomingToken: global-to-happy
-    outgoingToken: happy-to-global
     liquidityThreshold: 1000000
-<<<<<<< HEAD
-    routes: []
-=======
     tokens:
       incoming: 
-        - test-USD-cloud-nine-wallet-happy-life-bank
-      outgoing: test-USD-happy-life-bank-cloud-nine-wallet
+        - test-USD-global-bank-happy-life-bank
+      outgoing: test-USD-happy-life-bank-global-bank
   - initialLiquidity: '1000000000000'
-    peerUrl: http://cloud-nine-wallet-backend:3002
-    peerIlpAddress: test.cloud-nine-wallet.bc293b79-8609-47bd-b914-6438b470aff8
+    peerUrl: http://global-bank-backend:3002
+    peerIlpAddress: test.global-bank.bc293b79-8609-47bd-b914-6438b470aff8
     liquidityThreshold: 1000000
     tokens:
       incoming: 
         - test-USD-cloud-ten-wallet-happy-life-bank
       outgoing: test-USD-happy-life-bank-cloud-ten-wallet
->>>>>>> 21c92407
+    routes: []
 accounts:
   - name: 'Philip Fry'
     path: accounts/pfry
