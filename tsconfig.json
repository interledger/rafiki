--- conflicted
+++ resolved
@@ -10,14 +10,7 @@
       "path": "packages/backend"
     },
     {
-<<<<<<< HEAD
-      "path": "infrastructure/local/local-http-signatures"
-=======
-      "path": "packages/frontend"
-    },
-    {
       "path": "localenv/local-http-signatures"
->>>>>>> 9975cdfa
     }
   ],
   "files": [],
