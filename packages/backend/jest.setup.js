--- conflicted
+++ resolved
@@ -71,63 +71,10 @@
     if (!process.env.TIGERBEETLE_REPLICA_ADDRESSES) {
       const { name: tigerbeetleDir } = tmp.dirSync({ unsafeCleanup: true })
 
-<<<<<<< HEAD
-    const tbContFormat = await new GenericContainer(
-      //'ghcr.io/coilhq/tigerbeetle@sha256:6b1ab1b0355ef254f22fe68a23b92c9559828061190218c7203a8f65d04e395b',//main-0.10.0
-      'ghcr.io/coilhq/tigerbeetle:debug-build-no-rel-safe@sha256:a8c0fb6c7f50acc5a83784ba8d7f96a749e2267da2e4135c97df65868f02cfb0' //Debug-0.10.0
-    )
-      .withExposedPorts(TIGERBEETLE_PORT)
-      .withBindMount(tigerbeetleDir, TIGERBEETLE_DIR)
-      .withPrivilegedMode()
-      .withCmd([
-        'format',
-        `--cluster=${TIGERBEETLE_CLUSTER_ID}`,
-        '--replica=0',
-        TIGERBEETLE_FILE //,
-        //' && ',
-        //'if $? -eq 0; then echo "success"'
-      ])
-      .withWaitStrategy(Wait.forLogMessage(/allocating/)) //TODO @jason need to add more criteria
-      .start()
-
-    // Give TB a chance to startup (no message currently to notify allocation is complete):
-    await new Promise((f) => setTimeout(f, 5000))
-
-    const streamTbFormat = await tbContFormat.logs()
-    streamTbFormat
-      .on('data', (line) => console.log(line))
-      .on('err', (line) => console.error(line))
-      .on('end', () => console.log('Stream closed for [tb-format]'))
-
-    const tbContStart = await new GenericContainer(
-      //'ghcr.io/coilhq/tigerbeetle@sha256:6b1ab1b0355ef254f22fe68a23b92c9559828061190218c7203a8f65d04e395b',//main-0.10.0
-      'ghcr.io/coilhq/tigerbeetle:debug-build-no-rel-safe@sha256:a8c0fb6c7f50acc5a83784ba8d7f96a749e2267da2e4135c97df65868f02cfb0' //Debug-0.10.0
-    )
-      .withExposedPorts(TIGERBEETLE_PORT)
-      .withPrivilegedMode()
-      .withBindMount(tigerbeetleDir, TIGERBEETLE_DIR)
-      .withCmd([
-        'start',
-        '--addresses=0.0.0.0:' + TIGERBEETLE_PORT,
-        TIGERBEETLE_FILE
-      ])
-      .withWaitStrategy(Wait.forLogMessage(/listening on/))
-      .start()
-
-    const streamTbStart = await tbContStart.logs()
-    streamTbStart
-      .on('data', (line) => console.log(line))
-      .on('err', (line) => console.error(line))
-      .on('end', () => console.log('Stream closed for [tb-start]'))
-
-    process.env.TIGERBEETLE_CLUSTER_ID = TIGERBEETLE_CLUSTER_ID
-    process.env.TIGERBEETLE_REPLICA_ADDRESSES = `[${tbContStart.getMappedPort(
-      TIGERBEETLE_PORT
-    )}]`
-    global.__BACKEND_TIGERBEETLE__ = tbContStart
-=======
-      await new GenericContainer(
-        'ghcr.io/coilhq/tigerbeetle@sha256:56e24aa5d64e66e95fc8b42c8cfe740f2b2b4045804c828e60af4dea8557fbc7'
+      const tbContFormat = await new GenericContainer(
+        'tb-prior-lsm-test-local' //local image
+        //'ghcr.io/coilhq/tigerbeetle@sha256:6b1ab1b0355ef254f22fe68a23b92c9559828061190218c7203a8f65d04e395b',//main-0.10.0
+        //'ghcr.io/coilhq/tigerbeetle:debug-build-no-rel-safe@sha256:a8c0fb6c7f50acc5a83784ba8d7f96a749e2267da2e4135c97df65868f02cfb0' //Debug-0.10.0
       )
         .withExposedPorts(TIGERBEETLE_PORT)
         .withBindMount(tigerbeetleDir, TIGERBEETLE_DIR)
@@ -141,8 +88,19 @@
         .withWaitStrategy(Wait.forLogMessage(/initialized data file/))
         .start()
 
-      const tigerbeetleContainer = await new GenericContainer(
-        'ghcr.io/coilhq/tigerbeetle@sha256:56e24aa5d64e66e95fc8b42c8cfe740f2b2b4045804c828e60af4dea8557fbc7'
+      const streamTbFormat = await tbContFormat.logs()
+      streamTbFormat
+        .on('data', (line) => console.log(line))
+        .on('err', (line) => console.error(line))
+        .on('end', () => console.log('Stream closed for [tb-format]'))
+
+      // Give TB a chance to startup (no message currently to notify allocation is complete):
+      await new Promise((f) => setTimeout(f, 1000))
+
+      const tbContStart = await new GenericContainer(
+        'tb-prior-lsm-test-local' //local image
+        //'ghcr.io/coilhq/tigerbeetle@sha256:6b1ab1b0355ef254f22fe68a23b92c9559828061190218c7203a8f65d04e395b',//main-0.10.0
+        //'ghcr.io/coilhq/tigerbeetle:debug-build-no-rel-safe@sha256:a8c0fb6c7f50acc5a83784ba8d7f96a749e2267da2e4135c97df65868f02cfb0' //Debug-0.10.0
       )
         .withExposedPorts(TIGERBEETLE_PORT)
         .withPrivilegedMode()
@@ -157,13 +115,18 @@
         .withWaitStrategy(Wait.forLogMessage(/listening on/))
         .start()
 
+      const streamTbStart = await tbContStart.logs()
+      streamTbStart
+        .on('data', (line) => console.log(line))
+        .on('err', (line) => console.error(line))
+        .on('end', () => console.log('Stream closed for [tb-start]'))
+
       process.env.TIGERBEETLE_CLUSTER_ID = TIGERBEETLE_CLUSTER_ID
-      process.env.TIGERBEETLE_REPLICA_ADDRESSES = `[${tigerbeetleContainer.getMappedPort(
+      process.env.TIGERBEETLE_REPLICA_ADDRESSES = `[${tbContStart.getMappedPort(
         TIGERBEETLE_PORT
       )}]`
-      global.__BACKEND_TIGERBEETLE__ = tigerbeetleContainer
+      global.__BACKEND_TIGERBEETLE__ = tbContStart
     }
->>>>>>> 83379e4d
   }
 
   const setupRedis = async () => {
