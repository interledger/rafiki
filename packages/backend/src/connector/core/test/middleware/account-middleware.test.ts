import { ZeroCopyIlpPrepare } from '../..'
import { AccountAlreadyExistsError } from '../../../../accounting/errors'
<<<<<<< HEAD
=======
import { LiquidityAccountType } from '../../../../accounting/service'
>>>>>>> 13d09d36
import {
  AccountFactory,
  IlpPrepareFactory,
  IncomingPaymentAccountFactory,
  IncomingPeerFactory,
  OutgoingPeerFactory,
  RafikiServicesFactory
} from '../../factories'
import { createAccountMiddleware } from '../../middleware/account'
import { createILPContext } from '../../utils'

describe('Account Middleware', () => {
  const ADDRESS = 'test.rafiki'
  const incomingAccount = IncomingPeerFactory.build({
    id: 'incomingPeer'
  })
  const rafikiServices = RafikiServicesFactory.build({})

  beforeAll(async () => {
    await rafikiServices.accounting.create(incomingAccount)
  })

  test('set the accounts according to state and destination', async () => {
    const outgoingAccount = OutgoingPeerFactory.build({
      id: 'outgoingPeer'
    })
    await rafikiServices.accounting.create(outgoingAccount)

    const middleware = createAccountMiddleware(ADDRESS)
    const next = jest.fn()
    const ctx = createILPContext({
      state: { incomingAccount },
      services: rafikiServices,
      request: {
        prepare: new ZeroCopyIlpPrepare(
          IlpPrepareFactory.build({ destination: 'test.outgoingPeer.123' })
        ),
        rawPrepare: Buffer.alloc(0) // ignored
      }
    })
    await expect(middleware(ctx, next)).resolves.toBeUndefined()

    expect(ctx.accounts.incoming).toEqual(incomingAccount)
    expect(ctx.accounts.outgoing).toEqual(outgoingAccount)
  })

  test('set the accounts according to state and streamDestination incoming payment', async () => {
    const outgoingAccount = IncomingPaymentAccountFactory.build({
      id: 'outgoingIncomingPayment'
    })
    await rafikiServices.accounting.create(outgoingAccount)
    const middleware = createAccountMiddleware(ADDRESS)
    const next = jest.fn()
    const ctx = createILPContext({
      state: {
        incomingAccount,
        streamDestination: outgoingAccount.id
      },
      services: rafikiServices,
      request: {
        prepare: new ZeroCopyIlpPrepare(
          IlpPrepareFactory.build({ destination: 'test.123' })
        ),
        rawPrepare: Buffer.alloc(0) // ignored
      }
    })
    await expect(middleware(ctx, next)).resolves.toBeUndefined()

    expect(ctx.accounts.incoming).toEqual(incomingAccount)
    expect(ctx.accounts.outgoing).toEqual(outgoingAccount)
  })

  test('set the accounts according to state and streamDestination SPSP fallback', async () => {
    const outgoingAccount = AccountFactory.build({
      id: 'spspFallback'
    })
    await rafikiServices.accounting.create(outgoingAccount)
    const middleware = createAccountMiddleware(ADDRESS)
    const next = jest.fn()
    const ctx = createILPContext({
      state: {
        incomingAccount,
        streamDestination: outgoingAccount.id
      },
      services: rafikiServices,
      request: {
        prepare: new ZeroCopyIlpPrepare(
          IlpPrepareFactory.build({ destination: 'test.123' })
        ),
        rawPrepare: Buffer.alloc(0) // ignored
      }
    })
    await expect(middleware(ctx, next)).resolves.toBeUndefined()

    expect(ctx.accounts.incoming).toEqual(incomingAccount)
    expect(ctx.accounts.outgoing).toEqual(outgoingAccount)
  })

  test('return an error when the destination account is disabled', async () => {
    const outgoingAccount = IncomingPaymentAccountFactory.build({
      id: 'deactivatedIncomingPayment',
      state: 'COMPLETED'
    })
    await rafikiServices.accounting.create(outgoingAccount)
    const middleware = createAccountMiddleware(ADDRESS)
    const next = jest.fn()
    const ctx = createILPContext({
      state: {
        incomingAccount,
        streamDestination: outgoingAccount.id
      },
      services: rafikiServices,
      request: {
        prepare: new ZeroCopyIlpPrepare(
          IlpPrepareFactory.build({ destination: 'test.123' })
        ),
        rawPrepare: Buffer.alloc(0) // ignored
      }
    })
    await expect(middleware(ctx, next)).rejects.toThrowError(
      'destination account is disabled'
    )
  })

  test('sets disabled destination account if amount is 0', async () => {
    const outgoingAccount = IncomingPaymentAccountFactory.build({
      id: 'deactivatedIncomingPayment',
      state: 'COMPLETED'
    })
    await rafikiServices.accounting.create(outgoingAccount)
    const middleware = createAccountMiddleware(ADDRESS)
    const next = jest.fn()
    const ctx = createILPContext({
      state: {
        incomingAccount,
        streamDestination: outgoingAccount.id
      },
      services: rafikiServices,
      request: {
        prepare: new ZeroCopyIlpPrepare(
          IlpPrepareFactory.build({ amount: '0', destination: 'test.123' })
        ),
        rawPrepare: Buffer.alloc(0) // ignored
      }
    })
    await expect(middleware(ctx, next)).resolves.toBeUndefined()

    expect(ctx.accounts.incoming).toEqual(incomingAccount)
    expect(ctx.accounts.outgoing).toEqual(outgoingAccount)
  })

  test.each`
    name                                                              | createThrows                         | error
    ${'create TB account for PENDING incoming payment success'}       | ${undefined}                         | ${''}
    ${'create TB account for PENDING incoming payment throws exists'} | ${new AccountAlreadyExistsError('')} | ${''}
    ${'create TB account for PENDING incoming payment throws error'}  | ${new Error('other error')}          | ${'other error'}
  `('$name', async ({ createThrows, error }): Promise<void> => {
    const outgoingAccount = IncomingPaymentAccountFactory.build({
      id: 'tbIncomingPayment',
      state: 'PENDING'
    })
    await rafikiServices.accounting.create(outgoingAccount)
    const middleware = createAccountMiddleware(ADDRESS)
    const next = jest.fn()
    const ctx = createILPContext({
      state: {
        incomingAccount,
        streamDestination: outgoingAccount.id
      },
      services: rafikiServices,
      request: {
        prepare: new ZeroCopyIlpPrepare(
          IlpPrepareFactory.build({ destination: 'test.123' })
        ),
        rawPrepare: Buffer.alloc(0) // ignored
      }
    })

    const spy = jest.spyOn(rafikiServices.accounting, 'createLiquidityAccount')
    if (createThrows) {
      spy.mockRejectedValueOnce(createThrows)
    }
    if (error) {
      await expect(middleware(ctx, next)).rejects.toThrowError(error)
    } else {
      await expect(middleware(ctx, next)).resolves.toBeUndefined()
      expect(ctx.accounts.outgoing).toEqual(outgoingAccount)
      expect(ctx.accounts.incoming).toEqual(incomingAccount)
    }
    expect(spy).toHaveBeenCalledWith(
      outgoingAccount,
      LiquidityAccountType.INCOMING
    )
  })

  test.each`
    name                                                     | createThrows                         | error
    ${'create TB account for payment pointer success'}       | ${undefined}                         | ${''}
    ${'create TB account for payment pointer throws exists'} | ${new AccountAlreadyExistsError('')} | ${''}
    ${'create TB account for payment pointer throws error'}  | ${new Error('other error')}          | ${'other error'}
  `('$name', async ({ createThrows, error }): Promise<void> => {
    const outgoingAccount = AccountFactory.build({
      id: 'spspFallback'
    })
    await rafikiServices.accounting.create(outgoingAccount)
    const middleware = createAccountMiddleware(ADDRESS)
    const next = jest.fn()
    const ctx = createILPContext({
      state: {
        incomingAccount,
        streamDestination: outgoingAccount.id
      },
      services: rafikiServices,
      request: {
        prepare: new ZeroCopyIlpPrepare(
          IlpPrepareFactory.build({ destination: 'test.123' })
        ),
        rawPrepare: Buffer.alloc(0) // ignored
      }
    })

    const spy = jest.spyOn(rafikiServices.accounting, 'createLiquidityAccount')
    if (createThrows) {
      spy.mockRejectedValueOnce(createThrows)
    }
    if (error) {
      await expect(middleware(ctx, next)).rejects.toThrowError(error)
    } else {
      await expect(middleware(ctx, next)).resolves.toBeUndefined()
      expect(ctx.accounts.outgoing).toEqual(outgoingAccount)
      expect(ctx.accounts.incoming).toEqual(incomingAccount)
    }
    expect(spy).toHaveBeenCalledWith(
      outgoingAccount,
      LiquidityAccountType.WEB_MONETIZATION
    )
  })
})<|MERGE_RESOLUTION|>--- conflicted
+++ resolved
@@ -1,9 +1,6 @@
 import { ZeroCopyIlpPrepare } from '../..'
 import { AccountAlreadyExistsError } from '../../../../accounting/errors'
-<<<<<<< HEAD
-=======
 import { LiquidityAccountType } from '../../../../accounting/service'
->>>>>>> 13d09d36
 import {
   AccountFactory,
   IlpPrepareFactory,
