--- conflicted
+++ resolved
@@ -11,13 +11,9 @@
 }
 
 export interface LedgerAccountService {
-<<<<<<< HEAD
-  create(args: CreateArgs): Promise<LedgerAccount>
+  create(args: CreateArgs, trx?: TransactionOrKnex): Promise<LedgerAccount>
   getLiquidityAccount(accountRef: string): Promise<LedgerAccount | undefined>
   getSettlementAccount(accountRef: string): Promise<LedgerAccount | undefined>
-=======
-  create(options: CreateArgs, trx?: TransactionOrKnex): Promise<LedgerAccount>
->>>>>>> 0c0b3d4a
 }
 
 type ServiceDependencies = BaseService
@@ -34,13 +30,9 @@
     knex
   }
   return {
-<<<<<<< HEAD
-    create: (args) => create(deps, args),
+    create: (args, trx) => create(deps, args, trx),
     getLiquidityAccount: (args) => getLiquidityAccount(deps, args),
     getSettlementAccount: (args) => getSettlementAccount(deps, args)
-=======
-    create: (args, trx) => create(deps, args, trx)
->>>>>>> 0c0b3d4a
   }
 }
 
