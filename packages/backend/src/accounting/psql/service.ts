/* eslint-disable @typescript-eslint/no-unused-vars */
import { TransactionOrKnex } from 'objection'
import { UniqueViolationError } from 'objection-db-errors'
import { Asset } from '../../asset/model'
import { BaseService } from '../../shared/baseService'
import { TransferError } from '../errors'
import {
  AccountingService,
  Deposit,
  LiquidityAccount,
  LiquidityAccountType,
  Transaction,
  TransferOptions,
  Withdrawal
} from '../service'
import { getAccountBalances } from './balance'
import {
  createAccount,
  getLiquidityAccount,
  getSettlementAccount
} from './ledger-account'
import {
  LedgerAccountType,
  mapLiquidityAccountTypeToLedgerAccountType
} from './ledger-account/model'
<<<<<<< HEAD
import { LedgerAccountService } from './ledger-account/service'
import {
  LedgerTransferState,
  LedgerTransferType
} from './ledger-transfer/model'
import {
  CreateTransferArgs,
  LedgerTransferService
} from './ledger-transfer/service'

export interface ServiceDependencies extends BaseService {
  knex: TransactionOrKnex
  ledgerAccountService: LedgerAccountService
  ledgerTransferService: LedgerTransferService
  withdrawalThrottleDelay?: number
}

interface AccountBalance {
  creditsPosted: bigint
  creditsPending: bigint
  debitsPosted: bigint
  debitsPending: bigint
}

interface ValidateTransferArgs {
  amount: bigint
  creditAccount: LedgerAccount
  debitAccount: LedgerAccount
}

=======

export interface ServiceDependencies extends BaseService {
  withdrawalThrottleDelay?: number
}

>>>>>>> cbc8591c
export function createAccountingService(
  deps_: ServiceDependencies
): AccountingService {
  const deps = {
    ...deps_,
    logger: deps_.logger.child({ service: 'PsqlAccountingService' })
  }
  return {
    createLiquidityAccount: (options, accTypeCode, trx) =>
      createLiquidityAccount(deps, options, accTypeCode, trx),
    createSettlementAccount: (ledger, trx) =>
      createSettlementAccount(deps, ledger, trx),
    getBalance: (accountRef) => getLiquidityAccountBalance(deps, accountRef),
    getTotalSent: (accountRef) => getAccountTotalSent(deps, accountRef),
    getAccountsTotalSent: (accountRefs) =>
      getAccountsTotalSent(deps, accountRefs),
    getTotalReceived: (accountRef) => getAccountTotalReceived(deps, accountRef),
    getAccountsTotalReceived: (accountRefs) =>
      getAccountsTotalReceived(deps, accountRefs),
    getSettlementBalance: (ledger) => getSettlementBalance(deps, ledger),
    createTransfer: (options) => createTransfer(deps, options),
    createDeposit: (transfer) => createAccountDeposit(deps, transfer),
    createWithdrawal: (transfer) => createAccountWithdrawal(deps, transfer),
    postWithdrawal: (options) => postAccountWithdrawal(deps, options),
    voidWithdrawal: (options) => voidAccountWithdrawal(deps, options)
  }
}

export async function createLiquidityAccount(
  deps: ServiceDependencies,
  account: LiquidityAccount,
  accountType: LiquidityAccountType,
  trx?: TransactionOrKnex
): Promise<LiquidityAccount> {
  await createAccount(
    deps,
    {
      accountRef: account.id,
      ledger: account.asset.ledger,
      type: mapLiquidityAccountTypeToLedgerAccountType[accountType]
    },
    trx
  )

  return account
}

export async function createSettlementAccount(
  deps: ServiceDependencies,
  ledger: number,
  trx?: TransactionOrKnex
): Promise<void> {
  const asset = await Asset.query(trx || deps.knex).findOne({ ledger })
  if (!asset) {
    throw new Error(`Could not find asset by ledger value: ${ledger}`)
  }

  await createAccount(
    deps,
    {
      accountRef: asset.id,
      ledger,
      type: LedgerAccountType.SETTLEMENT
    },
    trx
  )
}

export async function getLiquidityAccountBalance(
  deps: ServiceDependencies,
  accountRef: string
): Promise<bigint | undefined> {
  const account = await getLiquidityAccount(deps, accountRef)

  if (!account) {
    return
  }

  const { creditsPosted, debitsPending, debitsPosted } =
    await getAccountBalances(deps, account)

  return creditsPosted - debitsPosted - debitsPending
}

export async function getAccountTotalSent(
  deps: ServiceDependencies,
  accountRef: string
): Promise<bigint | undefined> {
  const account = await getLiquidityAccount(deps, accountRef)

  if (!account) {
    return
  }

  return (await getAccountBalances(deps, account)).debitsPosted
}

export async function getAccountsTotalSent(
  deps: ServiceDependencies,
  accountRefs: string[]
): Promise<(bigint | undefined)[]> {
  return Promise.all(
    accountRefs.map((accountRef) => getAccountTotalSent(deps, accountRef))
  )
}

export async function getAccountTotalReceived(
  deps: ServiceDependencies,
  accountRef: string
): Promise<bigint | undefined> {
  const account = await getLiquidityAccount(deps, accountRef)

  if (!account) {
    return
  }

  return (await getAccountBalances(deps, account)).creditsPosted
}

export async function getAccountsTotalReceived(
  deps: ServiceDependencies,
  accountRefs: string[]
): Promise<(bigint | undefined)[]> {
  return Promise.all(
    accountRefs.map((accountRef) => getAccountTotalReceived(deps, accountRef))
  )
}

export async function getSettlementBalance(
  deps: ServiceDependencies,
  ledger: number
): Promise<bigint | undefined> {
  const asset = await Asset.query(deps.knex).findOne({ ledger })
  if (!asset) {
    deps.logger.error(`Could not find asset by ledger value: ${ledger}`)
    return
  }

  const settlementAccount = await getSettlementAccount(deps, asset.id)

  if (!settlementAccount) {
    deps.logger.error(
      {
        ledger,
        assetId: asset.id
      },
      'Could not find settlement account by account'
    )
    return
  }

  const { creditsPosted, debitsPending, debitsPosted } =
    await getAccountBalances(deps, settlementAccount)

  return debitsPosted + debitsPending - creditsPosted
}

function validateTransfer(
  args: ValidateTransferArgs
): TransferError | undefined {
  const { amount, creditAccount, debitAccount } = args

  if (amount <= 0n) {
    return TransferError.InvalidAmount
  }

  if (creditAccount.id === debitAccount.id) {
    return TransferError.SameAccounts
  }

  if (creditAccount.ledger !== debitAccount.ledger) {
    return TransferError.DifferentAssets
  }
}

export async function createTransfer(
  deps: ServiceDependencies,
  {
    sourceAccount,
    destinationAccount,
    sourceAmount,
    destinationAmount,
    timeout
  }: TransferOptions
): Promise<Transaction | TransferError> {
  throw new Error('Not implemented')
}

async function createAccountDeposit(
  deps: ServiceDependencies,
  args: Deposit
): Promise<void | TransferError> {
  const {
    id: transferRef,
    account: {
      id: accountRef,
      asset: { id: assetRef }
    },
    amount
  } = args

  const [account, settlementAccount] = await Promise.all([
    deps.ledgerAccountService.getLiquidityAccount(accountRef),
    deps.ledgerAccountService.getSettlementAccount(assetRef)
  ])

  if (!account) {
    return TransferError.UnknownDestinationAccount
  }

  if (!settlementAccount) {
    return TransferError.UnknownSourceAccount
  }

  const transferError = validateTransfer({
    amount,
    creditAccount: account,
    debitAccount: settlementAccount
  })

  if (transferError) {
    return transferError
  }

  const transfer: CreateTransferArgs = {
    transferRef,
    creditAccountId: account.id,
    debitAccountId: settlementAccount.id,
    amount,
    ledger: settlementAccount.ledger,
    type: LedgerTransferType.DEPOSIT
  }

  try {
    await deps.knex.transaction(async (trx) => {
      await deps.ledgerTransferService.createTransfers([transfer], trx)
    })
  } catch (error) {
    if (error instanceof UniqueViolationError) {
      return TransferError.TransferExists
    }

    deps.logger.error(
      { errorMessage: error && error['message'], transferRef, accountRef },
      'Could not create deposit'
    )

    throw error
  }
}

async function createAccountWithdrawal(
  deps: ServiceDependencies,
  { id, account, amount, timeout }: Withdrawal
): Promise<void | TransferError> {
  throw new Error('Not implemented')
}

async function voidAccountWithdrawal(
  deps: ServiceDependencies,
  withdrawalId: string
): Promise<void | TransferError> {
  throw new Error('Not implemented')
}

async function postAccountWithdrawal(
  deps: ServiceDependencies,
  withdrawalId: string
): Promise<void | TransferError> {
  throw new Error('Not implemented')
}<|MERGE_RESOLUTION|>--- conflicted
+++ resolved
@@ -20,33 +20,12 @@
   getSettlementAccount
 } from './ledger-account'
 import {
+  LedgerAccount,
   LedgerAccountType,
   mapLiquidityAccountTypeToLedgerAccountType
 } from './ledger-account/model'
-<<<<<<< HEAD
-import { LedgerAccountService } from './ledger-account/service'
-import {
-  LedgerTransferState,
-  LedgerTransferType
-} from './ledger-transfer/model'
-import {
-  CreateTransferArgs,
-  LedgerTransferService
-} from './ledger-transfer/service'
-
-export interface ServiceDependencies extends BaseService {
-  knex: TransactionOrKnex
-  ledgerAccountService: LedgerAccountService
-  ledgerTransferService: LedgerTransferService
-  withdrawalThrottleDelay?: number
-}
-
-interface AccountBalance {
-  creditsPosted: bigint
-  creditsPending: bigint
-  debitsPosted: bigint
-  debitsPending: bigint
-}
+import { CreateTransferArgs, createTransfers } from './ledger-transfer'
+import { LedgerTransferType } from './ledger-transfer/model'
 
 interface ValidateTransferArgs {
   amount: bigint
@@ -54,13 +33,11 @@
   debitAccount: LedgerAccount
 }
 
-=======
-
 export interface ServiceDependencies extends BaseService {
+  knex: TransactionOrKnex
   withdrawalThrottleDelay?: number
 }
 
->>>>>>> cbc8591c
 export function createAccountingService(
   deps_: ServiceDependencies
 ): AccountingService {
@@ -263,8 +240,8 @@
   } = args
 
   const [account, settlementAccount] = await Promise.all([
-    deps.ledgerAccountService.getLiquidityAccount(accountRef),
-    deps.ledgerAccountService.getSettlementAccount(assetRef)
+    getLiquidityAccount(deps, accountRef),
+    getSettlementAccount(deps, assetRef)
   ])
 
   if (!account) {
@@ -296,7 +273,7 @@
 
   try {
     await deps.knex.transaction(async (trx) => {
-      await deps.ledgerTransferService.createTransfers([transfer], trx)
+      await createTransfers(deps, [transfer], trx)
     })
   } catch (error) {
     if (error instanceof UniqueViolationError) {
