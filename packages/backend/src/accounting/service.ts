import { TransferError } from './errors'

<<<<<<< HEAD
export enum AccountType {
  LIQUIDITY = 'LIQUIDITY',
  LIQUIDITY_ASSET = 'LIQUIDITY_ASSET',
  LIQUIDITY_PEER = 'LIQUIDITY_PEER',
  LIQUIDITY_INCOMING = 'LIQUIDITY_INCOMING',
  LIQUIDITY_OUTGOING = 'LIQUIDITY_OUTGOING',
  SETTLEMENT = 'SETTLEMENT'
}

export type LiquidityAccountTypes = Exclude<AccountType, AccountType.SETTLEMENT>

=======
export enum LiquidityAccountType {
  ASSET = 'ASSET',
  PEER = 'PEER',
  INCOMING = 'INCOMING',
  OUTGOING = 'OUTGOING',
  WEB_MONETIZATION = 'WEB_MONETIZATION'
}

>>>>>>> 3a7459f3
export interface LiquidityAccount {
  id: string
  asset: {
    id: string
    ledger: number
  }
  onCredit?: (options: OnCreditOptions) => Promise<LiquidityAccount>
}

export interface OnCreditOptions {
  totalReceived: bigint
  withdrawalThrottleDelay?: number
}

export interface Deposit {
  id: string
  account: LiquidityAccount
  amount: bigint
}

export interface Withdrawal extends Deposit {
  timeout?: bigint
}

export interface TransferOptions {
  sourceAccount: LiquidityAccount
  destinationAccount: LiquidityAccount
  sourceAmount: bigint
  destinationAmount?: bigint
  timeout: bigint
}

export interface Transaction {
  post: () => Promise<void | TransferError>
  void: () => Promise<void | TransferError>
}

export interface AccountingService {
  createLiquidityAccount(
    account: LiquidityAccount,
<<<<<<< HEAD
    accountType?: LiquidityAccountTypes
=======
    accountType: LiquidityAccountType
>>>>>>> 3a7459f3
  ): Promise<LiquidityAccount>
  createSettlementAccount(ledger: number): Promise<void>
  getBalance(id: string): Promise<bigint | undefined>
  getTotalSent(id: string): Promise<bigint | undefined>
  getAccountsTotalSent(ids: string[]): Promise<(bigint | undefined)[]>
  getTotalReceived(id: string): Promise<bigint | undefined>
  getAccountsTotalReceived(ids: string[]): Promise<(bigint | undefined)[]>
  getSettlementBalance(ledger: number): Promise<bigint | undefined>
  createTransfer(options: TransferOptions): Promise<Transaction | TransferError>
  createDeposit(deposit: Deposit): Promise<void | TransferError>
  createWithdrawal(withdrawal: Withdrawal): Promise<void | TransferError>
  postWithdrawal(id: string): Promise<void | TransferError>
  voidWithdrawal(id: string): Promise<void | TransferError>
}<|MERGE_RESOLUTION|>--- conflicted
+++ resolved
@@ -1,18 +1,5 @@
 import { TransferError } from './errors'
 
-<<<<<<< HEAD
-export enum AccountType {
-  LIQUIDITY = 'LIQUIDITY',
-  LIQUIDITY_ASSET = 'LIQUIDITY_ASSET',
-  LIQUIDITY_PEER = 'LIQUIDITY_PEER',
-  LIQUIDITY_INCOMING = 'LIQUIDITY_INCOMING',
-  LIQUIDITY_OUTGOING = 'LIQUIDITY_OUTGOING',
-  SETTLEMENT = 'SETTLEMENT'
-}
-
-export type LiquidityAccountTypes = Exclude<AccountType, AccountType.SETTLEMENT>
-
-=======
 export enum LiquidityAccountType {
   ASSET = 'ASSET',
   PEER = 'PEER',
@@ -21,7 +8,6 @@
   WEB_MONETIZATION = 'WEB_MONETIZATION'
 }
 
->>>>>>> 3a7459f3
 export interface LiquidityAccount {
   id: string
   asset: {
@@ -62,11 +48,7 @@
 export interface AccountingService {
   createLiquidityAccount(
     account: LiquidityAccount,
-<<<<<<< HEAD
-    accountType?: LiquidityAccountTypes
-=======
     accountType: LiquidityAccountType
->>>>>>> 3a7459f3
   ): Promise<LiquidityAccount>
   createSettlementAccount(ledger: number): Promise<void>
   getBalance(id: string): Promise<bigint | undefined>
