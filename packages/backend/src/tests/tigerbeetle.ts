--- conflicted
+++ resolved
@@ -15,13 +15,8 @@
   const { name: tigerbeetleDir } = tmp.dirSync({ unsafeCleanup: true })
   // TODO const @jason (waiting for TB 0.10.0): tigerBeetleFile = `${TIGERBEETLE_DIR}/cluster_${clusterId}_replica_0_test.tigerbeetle`
 
-<<<<<<< HEAD
-  await new GenericContainer(
+  const tbContFormat = await new GenericContainer(
     'ghcr.io/tigerbeetledb/tigerbeetle@sha256:834d82a83d60ace236d93a724b303029bf935219409fd57dfdd05b57d3a68252'
-=======
-  const tbContFormat = await new GenericContainer(
-    'ghcr.io/coilhq/tigerbeetle@sha256:c312832a460e7374bcbd4bd4a5ae79b8762f73df6363c9c8106c76d864e21303'
->>>>>>> a9c014b5
   )
     .withExposedPorts(TIGERBEETLE_PORT)
     .withBindMounts([
@@ -51,13 +46,8 @@
   // Give TB a chance to startup (no message currently to notify allocation is complete):
   await new Promise((f) => setTimeout(f, 1000))
 
-<<<<<<< HEAD
-  return await new GenericContainer(
+  const tbContStart = await new GenericContainer(
     'ghcr.io/tigerbeetledb/tigerbeetle@sha256:834d82a83d60ace236d93a724b303029bf935219409fd57dfdd05b57d3a68252'
-=======
-  const tbContStart = await new GenericContainer(
-    'ghcr.io/coilhq/tigerbeetle@sha256:c312832a460e7374bcbd4bd4a5ae79b8762f73df6363c9c8106c76d864e21303'
->>>>>>> a9c014b5
   )
     .withExposedPorts(TIGERBEETLE_PORT)
     .withBindMounts([
