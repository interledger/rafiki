--- conflicted
+++ resolved
@@ -27,13 +27,10 @@
   createStreamController
 } from './core'
 import { TelemetryService } from '../../../telemetry/service'
-<<<<<<< HEAD
+import { TenantSettingService } from '../../../tenants/settings/service'
+import { IAppConfig } from '../../../config/app'
 import { createRoutingMiddleware } from './core/middleware/routing'
 import { RouterService } from './ilp-routing/service'
-=======
-import { TenantSettingService } from '../../../tenants/settings/service'
-import { IAppConfig } from '../../../config/app'
->>>>>>> 21c92407
 
 interface ServiceDependencies extends BaseService {
   config: IAppConfig
@@ -45,11 +42,8 @@
   peerService: PeerService
   ilpAddress: string
   telemetry: TelemetryService
-<<<<<<< HEAD
+  tenantSettingService: TenantSettingService
   routerService: RouterService
-=======
-  tenantSettingService: TenantSettingService
->>>>>>> 21c92407
 }
 
 export async function createConnectorService({
@@ -63,11 +57,8 @@
   peerService,
   ilpAddress,
   telemetry,
-<<<<<<< HEAD
+  tenantSettingService,
   routerService
-=======
-  tenantSettingService
->>>>>>> 21c92407
 }: ServiceDependencies): Promise<Rafiki> {
   return createApp(
     {
@@ -89,14 +80,10 @@
       // Incoming Rules
       createIncomingErrorHandlerMiddleware(ilpAddress),
       createStreamAddressMiddleware(),
-<<<<<<< HEAD
       // Routing
       createRoutingMiddleware({ routerService }),
 
-      createAccountMiddleware(ilpAddress),
-=======
       createAccountMiddleware(),
->>>>>>> 21c92407
       createIncomingMaxPacketAmountMiddleware(),
       createIncomingRateLimitMiddleware({}),
       createIncomingThroughputMiddleware(),
