--- conflicted
+++ resolved
@@ -1,10 +1,7 @@
 import {
   IlpPaymentService,
-<<<<<<< HEAD
+  calculateMinSendAmount,
   resolveIlpDestination,
-=======
-  calculateMinSendAmount,
->>>>>>> 33e54d53
   retryableIlpErrors
 } from './service'
 import { initIocContainer } from '../../'
@@ -1082,7 +1079,34 @@
     })
   })
 
-<<<<<<< HEAD
+  describe('calculateMinSendAmount', (): void => {
+    test('returns reciprocal of highEstimatedExchangeRate', async (): Promise<void> => {
+      expect(
+        calculateMinSendAmount({
+          highEstimatedExchangeRate: Pay.Ratio.from(0.05)
+        } as unknown as Pay.Quote)
+      ).toBe(20n)
+      expect(
+        calculateMinSendAmount({
+          highEstimatedExchangeRate: Pay.Ratio.from(0.01)
+        } as unknown as Pay.Quote)
+      ).toBe(100n)
+    })
+
+    test('returns at least 2 even if highEstimatedExchangeRate reciprocal under 2', async (): Promise<void> => {
+      expect(
+        calculateMinSendAmount({
+          highEstimatedExchangeRate: Pay.Ratio.from(1)
+        } as unknown as Pay.Quote)
+      ).toBe(2n)
+      expect(
+        calculateMinSendAmount({
+          highEstimatedExchangeRate: Pay.Ratio.from(20)
+        } as unknown as Pay.Quote)
+      ).toBe(2n)
+    })
+  })
+
   describe('resolveIlpDestination', (): void => {
     test('throws if missing payment methods on receiver', async (): Promise<void> => {
       const incomingAmount = {
@@ -1144,33 +1168,6 @@
         )
         expect((error as PaymentMethodHandlerError).retryable).toBe(false)
       }
-=======
-  describe('calculateMinSendAmount', (): void => {
-    test('returns reciprocal of highEstimatedExchangeRate', async (): Promise<void> => {
-      expect(
-        calculateMinSendAmount({
-          highEstimatedExchangeRate: Pay.Ratio.from(0.05)
-        } as Pay.Quote)
-      ).toBe(20n)
-      expect(
-        calculateMinSendAmount({
-          highEstimatedExchangeRate: Pay.Ratio.from(0.01)
-        } as Pay.Quote)
-      ).toBe(100n)
-    })
-
-    test('returns at least 2 even if highEstimatedExchangeRate reciprocal under 2', async (): Promise<void> => {
-      expect(
-        calculateMinSendAmount({
-          highEstimatedExchangeRate: Pay.Ratio.from(1)
-        } as Pay.Quote)
-      ).toBe(2n)
-      expect(
-        calculateMinSendAmount({
-          highEstimatedExchangeRate: Pay.Ratio.from(20)
-        } as Pay.Quote)
-      ).toBe(2n)
->>>>>>> 33e54d53
     })
   })
 })