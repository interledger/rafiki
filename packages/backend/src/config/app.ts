import { loadOrGenerateKey } from '@interledger/http-signature-utils'
import dotenv from 'dotenv'
import * as fs from 'fs'
import { ConnectionOptions } from 'tls'

function envString(name: string, defaultValue?: string): string {
  const envValue = process.env[name]

  if (envValue) return envValue
  if (defaultValue) return defaultValue

  throw new Error(`Environment variable ${name} must be set.`)
}

function envStringArray(name: string, value: string[]): string[] {
  const envValue = process.env[name]
  return envValue == null ? value : envValue.split(',').map((s) => s.trim())
}

function envInt(name: string, value: number): number {
  const envValue = process.env[name]
  return envValue == null ? value : parseInt(envValue)
}

function envFloat(name: string, value: number): number {
  const envValue = process.env[name]
  return envValue == null ? value : +envValue
}

function envBool(name: string, value: boolean): boolean {
  const envValue = process.env[name]
  return envValue == null ? value : envValue === 'true'
}

export type IAppConfig = typeof Config

dotenv.config({
  path: process.env.ENV_FILE || '.env'
})

let privateKeyFileEnv
try {
  privateKeyFileEnv = envString('PRIVATE_KEY_FILE')
} catch (err) {
  /* empty */
}

const privateKeyFileValue = loadOrGenerateKey(privateKeyFileEnv)

export const Config = {
  logLevel: envString('LOG_LEVEL', 'info'),
  enableTelemetry: envBool('ENABLE_TELEMETRY', false),
  livenet: envBool('LIVENET', false),
  openTelemetryCollectors: envStringArray(
    'OPEN_TELEMETRY_COLLECTOR_URLS',
    envBool('LIVENET', false)
      ? [
          'http://livenet-otel-collector-NLB-f7992547e797f23d.elb.eu-west-2.amazonaws.com:4317'
        ]
      : [
          'http://otel-collector-NLB-e3172ff9d2f4bc8a.elb.eu-west-2.amazonaws.com:4317'
        ]
  ),
  openTelemetryExportInterval: envInt('OPEN_TELEMETRY_EXPORT_INTERVAL', 15000),
  telemetryExchangeRatesUrl: envString(
    'TELEMETRY_EXCHANGE_RATES_URL',
    'https://telemetry-exchange-rates.s3.amazonaws.com/exchange-rates-usd.json'
  ),
  telemetryExchangeRatesLifetime: envInt(
    'TELEMETRY_EXCHANGE_RATES_LIFETIME',
    86_400_000
  ),
  adminPort: envInt('ADMIN_PORT', 3001),
  openPaymentsUrl: envString('OPEN_PAYMENTS_URL'),
  openPaymentsPort: envInt('OPEN_PAYMENTS_PORT', 3003),
  connectorPort: envInt('CONNECTOR_PORT', 3002),
  autoPeeringServerPort: envInt('AUTO_PEERING_SERVER_PORT', 3005),
  enableAutoPeering: envBool('ENABLE_AUTO_PEERING', false),
  enableManualMigrations: envBool('ENABLE_MANUAL_MIGRATIONS', false),
  databaseUrl:
    process.env.NODE_ENV === 'test'
      ? `${process.env.DATABASE_URL}_${process.env.JEST_WORKER_ID}`
      : envString(
          'DATABASE_URL',
          'postgresql://postgres:password@localhost:5432/development'
        ),
  walletAddressUrl: envString(
    'WALLET_ADDRESS_URL',
    'http://127.0.0.1:3001/.well-known/pay'
  ),
  env: envString('NODE_ENV', 'development'),
  trustProxy: envBool('TRUST_PROXY', false),
  redisUrl: envString('REDIS_URL', 'redis://127.0.0.1:6379'),
  redisTls: parseRedisTlsConfig(
    process.env.REDIS_TLS_CA_FILE_PATH,
    process.env.REDIS_TLS_KEY_FILE_PATH,
    process.env.REDIS_TLS_CERT_FILE_PATH
  ),
<<<<<<< HEAD
  ilpAddress: envString('ILP_ADDRESS', 'test.rafiki'),
  ilpConnectorAddress: envString(
    'ILP_CONNECTOR_ADDRESS',
    'http://127.0.0.1:3002'
  ),
  instanceName: envString('INSTANCE_NAME', 'Rafiki'),
  streamSecret: process.env.STREAM_SECRET
    ? Buffer.from(process.env.STREAM_SECRET, 'base64')
    : crypto.randomBytes(32),

  useTigerBeetle: envBool('USE_TIGERBEETLE', false),
  tigerBeetleClusterId: envInt('TIGERBEETLE_CLUSTER_ID', 0),
  tigerBeetleReplicaAddresses: process.env.TIGERBEETLE_REPLICA_ADDRESSES
=======
  ilpAddress: envString('ILP_ADDRESS'),
  ilpConnectorUrl: envString('ILP_CONNECTOR_URL'),
  instanceName: envString('INSTANCE_NAME'),
  streamSecret: Buffer.from(process.env.STREAM_SECRET || '', 'base64'),
  useTigerbeetle: envBool('USE_TIGERBEETLE', true),
  tigerbeetleClusterId: envInt('TIGERBEETLE_CLUSTER_ID', 0),
  tigerbeetleReplicaAddresses: process.env.TIGERBEETLE_REPLICA_ADDRESSES
>>>>>>> c8c04579
    ? process.env.TIGERBEETLE_REPLICA_ADDRESSES.split(',')
    : ['3004'],
  tigerBeetleTwoPhaseTimeout: envInt('TIGERBEETLE_TWO_PHASE_TIMEOUT', 5),

  exchangeRatesUrl: process.env.EXCHANGE_RATES_URL, // optional
  exchangeRatesLifetime: +(process.env.EXCHANGE_RATES_LIFETIME || 15_000),

  slippage: envFloat('SLIPPAGE', 0.01),
  quoteLifespan: envInt('QUOTE_LIFESPAN', 5 * 60_000), // milliseconds

  walletAddressWorkers: envInt('WALLET_ADDRESS_WORKERS', 1),
  walletAddressWorkerIdle: envInt('WALLET_ADDRESS_WORKER_IDLE', 200), // milliseconds

  authServerGrantUrl: envString('AUTH_SERVER_GRANT_URL'),
  authServerIntrospectionUrl: envString('AUTH_SERVER_INTROSPECTION_URL'),

  outgoingPaymentWorkers: envInt('OUTGOING_PAYMENT_WORKERS', 4),
  outgoingPaymentWorkerIdle: envInt('OUTGOING_PAYMENT_WORKER_IDLE', 200), // milliseconds

  incomingPaymentWorkers: envInt('INCOMING_PAYMENT_WORKERS', 1),
  incomingPaymentWorkerIdle: envInt('INCOMING_PAYMENT_WORKER_IDLE', 200), // milliseconds

  webhookWorkers: envInt('WEBHOOK_WORKERS', 1),
  webhookWorkerIdle: envInt('WEBHOOK_WORKER_IDLE', 200), // milliseconds
  webhookUrl: envString('WEBHOOK_URL'),
  webhookTimeout: envInt('WEBHOOK_TIMEOUT', 2000), // milliseconds
  webhookMaxRetry: envInt('WEBHOOK_MAX_RETRY', 10),

  withdrawalThrottleDelay:
    process.env.WITHDRAWAL_THROTTLE_DELAY == null
      ? undefined
      : +process.env.WITHDRAWAL_THROTTLE_DELAY, // optional

  signatureSecret: process.env.SIGNATURE_SECRET, // optional
  signatureVersion: envInt('SIGNATURE_VERSION', 1),

  adminApiSecret: process.env.API_SECRET, // optional
  adminApiSignatureVersion: envInt('API_SIGNATURE_VERSION', 1),
  adminApiSignatureTtl: envInt('ADMIN_API_SIGNATURE_TTL_SECONDS', 30),

  keyId: envString('KEY_ID'),
  privateKey: privateKeyFileValue,

  graphQLIdempotencyKeyLockMs: envInt('GRAPHQL_IDEMPOTENCY_KEY_LOCK_MS', 2000),
  graphQLIdempotencyKeyTtlMs: envInt(
    'GRAPHQL_IDEMPOTENCY_KEY_TTL_MS',
    86400000
  ),
  walletAddressLookupTimeoutMs: envInt(
    'WALLET_ADDRESS_LOOKUP_TIMEOUT_MS',
    1500
  ),
  walletAddressPollingFrequencyMs: envInt(
    'WALLET_ADDRESS_POLLING_FREQUENCY_MS',
    100
  ),
  walletAddressDeactivationPaymentGracePeriodMs: envInt(
    'WALLET_ADDRESS_DEACTIVATION_PAYMENT_GRACE_PERIOD_MS',
    86400000
  ),
  incomingPaymentExpiryMaxMs: envInt(
    'INCOMING_PAYMENT_EXPIRY_MAX_MS',
    2592000000
  ), // 30 days
  enableSpspPaymentPointers: envBool('ENABLE_SPSP_PAYMENT_POINTERS', true)
}

function parseRedisTlsConfig(
  caFile?: string,
  keyFile?: string,
  certFile?: string
): ConnectionOptions | undefined {
  const options: ConnectionOptions = {}

  // self-signed certs.
  if (caFile) {
    options.ca = fs.readFileSync(caFile)
    options.rejectUnauthorized = false
  }

  if (certFile) {
    options.cert = fs.readFileSync(certFile)
  }

  if (keyFile) {
    options.key = fs.readFileSync(keyFile)
  }

  return Object.keys(options).length > 0 ? options : undefined
}<|MERGE_RESOLUTION|>--- conflicted
+++ resolved
@@ -96,29 +96,13 @@
     process.env.REDIS_TLS_KEY_FILE_PATH,
     process.env.REDIS_TLS_CERT_FILE_PATH
   ),
-<<<<<<< HEAD
-  ilpAddress: envString('ILP_ADDRESS', 'test.rafiki'),
-  ilpConnectorAddress: envString(
-    'ILP_CONNECTOR_ADDRESS',
-    'http://127.0.0.1:3002'
-  ),
-  instanceName: envString('INSTANCE_NAME', 'Rafiki'),
-  streamSecret: process.env.STREAM_SECRET
-    ? Buffer.from(process.env.STREAM_SECRET, 'base64')
-    : crypto.randomBytes(32),
-
-  useTigerBeetle: envBool('USE_TIGERBEETLE', false),
-  tigerBeetleClusterId: envInt('TIGERBEETLE_CLUSTER_ID', 0),
-  tigerBeetleReplicaAddresses: process.env.TIGERBEETLE_REPLICA_ADDRESSES
-=======
   ilpAddress: envString('ILP_ADDRESS'),
   ilpConnectorUrl: envString('ILP_CONNECTOR_URL'),
   instanceName: envString('INSTANCE_NAME'),
   streamSecret: Buffer.from(process.env.STREAM_SECRET || '', 'base64'),
-  useTigerbeetle: envBool('USE_TIGERBEETLE', true),
-  tigerbeetleClusterId: envInt('TIGERBEETLE_CLUSTER_ID', 0),
-  tigerbeetleReplicaAddresses: process.env.TIGERBEETLE_REPLICA_ADDRESSES
->>>>>>> c8c04579
+  useTigerBeetle: envBool('USE_TIGERBEETLE', true),
+  tigerBeetleClusterId: envInt('TIGERBEETLE_CLUSTER_ID', 0),
+  tigerBeetleReplicaAddresses: process.env.TIGERBEETLE_REPLICA_ADDRESSES
     ? process.env.TIGERBEETLE_REPLICA_ADDRESSES.split(',')
     : ['3004'],
   tigerBeetleTwoPhaseTimeout: envInt('TIGERBEETLE_TWO_PHASE_TIMEOUT', 5),
