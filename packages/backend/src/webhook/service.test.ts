import assert from 'assert'
import { Definition, ReplyHeaderValue, Scope } from 'nock'
import { URL } from 'url'
import { Knex } from 'knex'
import { v4 as uuid } from 'uuid'

import { WebhookEvent } from './model'
import {
  WebhookService,
  generateWebhookSignature,
  RETRY_BACKOFF_MS
} from './service'
import { AccountingService } from '../accounting/service'
import { createTestApp, TestContainer } from '../tests/app'
import { AccountFactory } from '../tests/accountFactory'
import { createAsset } from '../tests/asset'
import { truncateTables } from '../tests/tableManager'
import { Config } from '../config/app'
import { IocContract } from '@adonisjs/fold'
import { initIocContainer } from '../'
import { AppServices } from '../app'
import { getPageTests } from '../shared/baseModel.test'
import { Pagination, SortOrder } from '../shared/baseModel'
import { createWebhookEvent, webhookEventTypes } from '../tests/webhook'
import { IncomingPaymentEventType } from '../open_payments/payment/incoming/model'
import { OutgoingPaymentEventType } from '../open_payments/payment/outgoing/model'
import { createIncomingPayment } from '../tests/incomingPayment'
import { createWalletAddress } from '../tests/walletAddress'
import {
  WalletAddress,
  WalletAddressEventType
} from '../open_payments/wallet_address/model'
import { createOutgoingPayment } from '../tests/outgoingPayment'
import { createTenant } from '../tests/tenant'

const nock = (global as unknown as { nock: typeof import('nock') }).nock

describe('Webhook Service', (): void => {
  let deps: IocContract<AppServices>
  let appContainer: TestContainer
  let webhookService: WebhookService
  let accountingService: AccountingService
  let knex: Knex
  let webhookUrl: URL
  let event: WebhookEvent
  const WEBHOOK_SECRET = 'test secret'

  async function makeWithdrawalEvent(event: WebhookEvent): Promise<void> {
    const accountFactory = new AccountFactory(accountingService)
    const asset = await createAsset(deps)
    const amount = BigInt(10)
    const account = await accountFactory.build({
      asset,
      balance: amount
    })
    await event.$query(knex).patch({
      withdrawal: {
        accountId: account.id,
        assetId: account.asset.id,
        amount
      }
    })
  }

  beforeAll(async (): Promise<void> => {
    Config.signatureSecret = WEBHOOK_SECRET
    Config.webhookMaxRetry = 10
    deps = await initIocContainer(Config)
    appContainer = await createTestApp(deps)
    knex = appContainer.knex
    webhookService = await deps.use('webhookService')
    accountingService = await deps.use('accountingService')
    webhookUrl = new URL(Config.webhookUrl)
  })

  afterEach(async (): Promise<void> => {
    await truncateTables(knex)
  })

  afterAll(async (): Promise<void> => {
    await appContainer.shutdown()
  })

  describe('Get Webhook Event', (): void => {
    beforeEach(async (): Promise<void> => {
      event = await WebhookEvent.query(knex).insertAndFetch({
        id: uuid(),
        type: WalletAddressEventType.WalletAddressNotFound,
        data: {
          account: {
            id: uuid()
          }
        }
      })
    })

    test('A webhook event can be fetched', async (): Promise<void> => {
      await expect(webhookService.getEvent(event.id)).resolves.toEqual(event)
    })

    test('A withdrawal webhook event can be fetched', async (): Promise<void> => {
      await makeWithdrawalEvent(event)
      assert.ok(event.withdrawal)
      await expect(webhookService.getEvent(event.id)).resolves.toEqual(event)
    })

    test('Cannot fetch a bogus webhook event', async (): Promise<void> => {
      await expect(webhookService.getEvent(uuid())).resolves.toBeUndefined()
    })
  })

  describe('Get Webhook Event by account id and types', (): void => {
    let tenantId: string
    let walletAddressIn: WalletAddress
    let walletAddressOut: WalletAddress
    let incomingPaymentIds: string[]
    let outgoingPaymentIds: string[]
    let events: WebhookEvent[] = []

    beforeEach(async (): Promise<void> => {
<<<<<<< HEAD
      tenantId = (await createTenant(deps)).id
      walletAddressIn = await createWalletAddress(deps)
      walletAddressOut = await createWalletAddress(deps)
=======
      walletAddressIn = await createWalletAddress(deps, {
        tenantId: Config.operatorTenantId
      })
      walletAddressOut = await createWalletAddress(deps, {
        tenantId: Config.operatorTenantId
      })
>>>>>>> 83c844d4
      incomingPaymentIds = [
        (
          await createIncomingPayment(deps, {
            walletAddressId: walletAddressIn.id
          })
        ).id,
        (
          await createIncomingPayment(deps, {
            walletAddressId: walletAddressIn.id
          })
        ).id
      ]
      outgoingPaymentIds = [
        (
          await createOutgoingPayment(deps, {
            method: 'ilp',
            tenantId,
            walletAddressId: walletAddressOut.id,
            receiver: '',
            validDestination: false
          })
        ).id,
        (
          await createOutgoingPayment(deps, {
            method: 'ilp',
            tenantId,
            walletAddressId: walletAddressOut.id,
            receiver: '',
            validDestination: false
          })
        ).id
      ]

      events = [
        await WebhookEvent.query(knex).insertAndFetch({
          id: uuid(),
          type: IncomingPaymentEventType.IncomingPaymentCompleted,
          data: { id: uuid() },
          incomingPaymentId: incomingPaymentIds[0]
        }),
        await WebhookEvent.query(knex).insertAndFetch({
          id: uuid(),
          type: IncomingPaymentEventType.IncomingPaymentExpired,
          data: { id: uuid() },
          incomingPaymentId: incomingPaymentIds[0]
        }),
        await WebhookEvent.query(knex).insertAndFetch({
          id: uuid(),
          type: IncomingPaymentEventType.IncomingPaymentCompleted,
          data: { id: uuid() },
          incomingPaymentId: incomingPaymentIds[1]
        }),
        await WebhookEvent.query(knex).insertAndFetch({
          id: uuid(),
          type: OutgoingPaymentEventType.PaymentCreated,
          data: { id: uuid() },
          outgoingPaymentId: outgoingPaymentIds[0]
        })
      ]
    })

    test('Gets latest event matching account id and type', async (): Promise<void> => {
      await expect(
        webhookService.getLatestByResourceId({
          incomingPaymentId: incomingPaymentIds[0],
          types: [
            IncomingPaymentEventType.IncomingPaymentCompleted,
            IncomingPaymentEventType.IncomingPaymentExpired
          ]
        })
      ).resolves.toEqual(events[1])
      await expect(
        webhookService.getLatestByResourceId({
          outgoingPaymentId: outgoingPaymentIds[0],
          types: [OutgoingPaymentEventType.PaymentCreated]
        })
      ).resolves.toEqual(events[3])
    })

    test('Gets latest of any type when type not provided', async (): Promise<void> => {
      const newLatestEvent = await WebhookEvent.query(knex).insertAndFetch({
        id: uuid(),
        type: 'some_new_type',
        data: { id: uuid() },
        incomingPaymentId: incomingPaymentIds[0]
      })
      await expect(
        webhookService.getLatestByResourceId({
          incomingPaymentId: incomingPaymentIds[0]
        })
      ).resolves.toEqual(newLatestEvent)
    })

    describe('Returns undefined if no match', (): void => {
      test('Good account id, bad event type', async (): Promise<void> => {
        await expect(
          webhookService.getLatestByResourceId({
            incomingPaymentId: incomingPaymentIds[0],
            types: ['nonexistant.event']
          })
        ).resolves.toBeUndefined()
      })
      test('Bad account id, good event type', async (): Promise<void> => {
        await expect(
          webhookService.getLatestByResourceId({
            incomingPaymentId: uuid(),
            types: [IncomingPaymentEventType.IncomingPaymentCompleted]
          })
        ).resolves.toBeUndefined()
      })
    })
  })

  describe('getPage', (): void => {
    getPageTests({
      createModel: () => createWebhookEvent(deps),
      getPage: (pagination?: Pagination, sortOrder?: SortOrder) =>
        webhookService.getPage({ pagination, sortOrder })
    })
  })

  describe('getWebhookEventsPage', (): void => {
    const eventOverrides = [
      { type: webhookEventTypes[0] },
      { type: webhookEventTypes[0] },
      { type: webhookEventTypes[1] },
      { type: webhookEventTypes[1] },
      { type: webhookEventTypes[1] },
      { type: webhookEventTypes[2] }
    ]
    let webhookEvents: WebhookEvent[] = []

    beforeEach(async (): Promise<void> => {
      for (const eventOverride of eventOverrides) {
        webhookEvents.push(await createWebhookEvent(deps, eventOverride))
      }
    })
    afterEach(async (): Promise<void> => {
      webhookEvents = []
    })

    test('No filter gets all', async (): Promise<void> => {
      const webhookEvents = await webhookService.getPage()
      const allWebhookEvents = await WebhookEvent.query(knex)
      expect(webhookEvents.length).toBe(allWebhookEvents.length)
    })

    const uniqueTypes = Array.from(
      new Set(eventOverrides.map((event) => event.type))
    )
    test.each(uniqueTypes)('Filter by type: %s', async (type) => {
      const webhookEvents = await webhookService.getPage({
        filter: {
          type: {
            in: [type]
          }
        }
      })
      const expectedLength = webhookEvents.filter(
        (event) => event.type === type
      ).length
      expect(webhookEvents.length).toBe(expectedLength)
    })

    test('Can paginate and filter', async (): Promise<void> => {
      const type = webhookEventTypes[1]
      const filter = { type: { in: [type] } }
      const idsOfTypeY = webhookEvents
        .filter((event) => event.type === type)
        .map((event) => event.id)
      idsOfTypeY.reverse() // default is descending
      const page = await webhookService.getPage({
        pagination: { first: 10, after: idsOfTypeY[0] },
        filter
      })
      expect(page[0].id).toBe(idsOfTypeY[1])
      expect(page.filter((event) => event.type === type).length).toBe(
        page.length
      )
    })
  })

  describe('processNext', (): void => {
    beforeEach(async (): Promise<void> => {
      event = await WebhookEvent.query(knex).insertAndFetch({
        id: uuid(),
        type: WalletAddressEventType.WalletAddressNotFound,
        data: {
          account: {
            id: uuid()
          }
        }
      })
    })

    function mockWebhookServer(
      status = 200,
      expectedEvent: WebhookEvent = event
    ): Scope {
      return nock(webhookUrl.origin)
        .post(webhookUrl.pathname, function (this: Definition, body) {
          assert.ok(this.headers)
          const headers = this.headers as Record<string, ReplyHeaderValue>
          const signature = headers['rafiki-signature']
          expect(
            generateWebhookSignature(
              body,
              WEBHOOK_SECRET,
              Config.signatureVersion
            )
          ).toEqual(signature)
          expect(body).toMatchObject({
            id: expectedEvent.id,
            type: expectedEvent.type,
            data: expectedEvent.data
          })
          return true
        })
        .reply(status)
    }

    test('Does not process events not scheduled to be sent', async (): Promise<void> => {
      await event.$query(knex).patch({
        processAt: new Date(Date.now() + 30_000)
      })
      await expect(webhookService.getEvent(event.id)).resolves.toEqual(event)
      await expect(webhookService.processNext()).resolves.toBeUndefined()
    })

    test('Sends webhook event', async (): Promise<void> => {
      const scope = mockWebhookServer()
      await expect(webhookService.processNext()).resolves.toEqual(event.id)
      scope.done()
      await expect(webhookService.getEvent(event.id)).resolves.toMatchObject({
        attempts: 1,
        statusCode: 200,
        processAt: null
      })
    })

    test.each([[201], [400], [504]])(
      'Schedules retry if request fails (%i)',
      async (status): Promise<void> => {
        const scope = mockWebhookServer(status)
        await expect(webhookService.processNext()).resolves.toEqual(event.id)
        scope.done()
        const updatedEvent = await webhookService.getEvent(event.id)
        assert.ok(updatedEvent?.processAt)
        expect(updatedEvent).toMatchObject({
          attempts: 1,
          statusCode: status
        })
        expect(updatedEvent.processAt.getTime()).toBeGreaterThanOrEqual(
          event.createdAt.getTime() + RETRY_BACKOFF_MS
        )
      }
    )

    test('Schedules retry if request times out', async (): Promise<void> => {
      const scope = nock(webhookUrl.origin)
        .post(webhookUrl.pathname)
        .delayConnection(Config.webhookTimeout + 1)
        .reply(200)
      await expect(webhookService.processNext()).resolves.toEqual(event.id)
      scope.done()
      const updatedEvent = await webhookService.getEvent(event.id)
      assert.ok(updatedEvent?.processAt)
      expect(updatedEvent).toMatchObject({
        attempts: 1,
        statusCode: null
      })
      expect(updatedEvent.processAt.getTime()).toBeGreaterThanOrEqual(
        event.createdAt.getTime() + RETRY_BACKOFF_MS
      )
    })

    test('Does not send event if webhookMaxAttempts is reached', async (): Promise<void> => {
      let requests = 0
      nock(webhookUrl.origin)
        .post('/')
        .reply(200, () => {
          requests++
        })
      await event.$query(knex).patch({
        attempts: Config.webhookMaxRetry
      })
      await expect(webhookService.getEvent(event.id)).resolves.toEqual(event)
      await expect(webhookService.processNext()).resolves.toBeUndefined()
      expect(requests).toBe(0)
    })

    test('Skips the event if webhookMaxAttempts is reached (processes the next one)', async (): Promise<void> => {
      await event.$query(knex).patch({
        attempts: Config.webhookMaxRetry
      })

      const nextEvent = await WebhookEvent.query(knex).insertAndFetch({
        id: uuid(),
        type: WalletAddressEventType.WalletAddressNotFound,
        data: {
          account: {
            id: uuid()
          }
        }
      })
      const scope = mockWebhookServer(200, nextEvent)

      await expect(webhookService.getEvent(event.id)).resolves.toEqual(event)
      await expect(webhookService.getEvent(nextEvent.id)).resolves.toEqual(
        nextEvent
      )

      await expect(webhookService.processNext()).resolves.toBe(nextEvent.id)
      scope.done()
      await expect(
        webhookService.getEvent(nextEvent.id)
      ).resolves.toMatchObject({
        attempts: 1,
        statusCode: 200,
        processAt: null
      })
    })
  })
})<|MERGE_RESOLUTION|>--- conflicted
+++ resolved
@@ -118,18 +118,13 @@
     let events: WebhookEvent[] = []
 
     beforeEach(async (): Promise<void> => {
-<<<<<<< HEAD
       tenantId = (await createTenant(deps)).id
-      walletAddressIn = await createWalletAddress(deps)
-      walletAddressOut = await createWalletAddress(deps)
-=======
       walletAddressIn = await createWalletAddress(deps, {
         tenantId: Config.operatorTenantId
       })
       walletAddressOut = await createWalletAddress(deps, {
         tenantId: Config.operatorTenantId
       })
->>>>>>> 83c844d4
       incomingPaymentIds = [
         (
           await createIncomingPayment(deps, {
