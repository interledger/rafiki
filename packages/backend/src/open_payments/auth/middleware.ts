--- conflicted
+++ resolved
@@ -1,17 +1,16 @@
 import { RequestLike, validateSignature } from 'http-signature-utils'
 import Koa from 'koa'
-<<<<<<< HEAD
-=======
-import { AccessType, AccessAction } from '../grant/model'
 import { Limits, parseLimits } from '../payment/outgoing/limits'
->>>>>>> dc909a6e
 import { HttpSigContext, PaymentPointerContext } from '../../app'
-import { AccessType, AccessAction } from 'open-payments'
+import { AccessAction, AccessType } from 'open-payments'
 
-export type RequestAction = Exclude<
-  AccessAction,
-  AccessAction.ReadAll | AccessAction.ListAll
->
+export type RequestAction = Exclude<AccessAction, 'read-all' | 'list-all'>
+export const RequestAction: Record<string, RequestAction> = Object.freeze({
+  Create: 'create',
+  Read: 'read',
+  Complete: 'complete',
+  List: 'list'
+})
 
 export interface Grant {
   id: string
