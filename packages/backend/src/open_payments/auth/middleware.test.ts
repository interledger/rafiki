import { generateKeyPairSync } from 'crypto'
import { faker } from '@faker-js/faker'
import { Client, ActiveTokenInfo } from 'token-introspection'
import { v4 as uuid } from 'uuid'
import {
  generateJwk,
  generateTestKeys,
  createHeaders
} from 'http-signature-utils'

import {
  createTokenIntrospectionMiddleware,
  httpsigMiddleware
} from './middleware'
<<<<<<< HEAD
import { AccessType, AccessAction } from '../grant/model'
=======
import { Access, AuthService, TokenInfo } from './service'
>>>>>>> 04698a2d
import { Config } from '../../config/app'
import { IocContract } from '@adonisjs/fold'
import { initIocContainer } from '../../'
import { AppServices, HttpSigContext, PaymentPointerContext } from '../../app'
import { createTestApp, TestContainer } from '../../tests/app'
import { createContext } from '../../tests/context'
import { createPaymentPointer } from '../../tests/paymentPointer'
import { setup } from '../payment_pointer/model.test'
import { parseLimits } from '../payment/outgoing/limits'
import { AccessAction, AccessType } from 'open-payments'

type AppMiddleware = (
  ctx: PaymentPointerContext,
  next: () => Promise<void>
) => Promise<void>

const next: jest.MockedFunction<() => Promise<void>> = jest.fn()
const token = 'OS9M2PMHKUR64TB8N6BW7OZB8CDFONP219RP1LT0'

describe('Auth Middleware', (): void => {
  let deps: IocContract<AppServices>
  let appContainer: TestContainer
  let middleware: AppMiddleware
  let ctx: PaymentPointerContext
  let tokenIntrospectionClient: Client
  const key: ActiveTokenInfo['key'] = {
    jwk: generateTestKeys().publicKey,
    proof: 'httpsig'
  }

  const type = AccessType.IncomingPayment
  const action: AccessAction = 'create'

  beforeAll(async (): Promise<void> => {
    deps = await initIocContainer(Config)
    appContainer = await createTestApp(deps)
    middleware = createTokenIntrospectionMiddleware({
      requestType: type,
      requestAction: action
    })
    tokenIntrospectionClient = await deps.use('tokenIntrospectionClient')
  })

  beforeEach(async (): Promise<void> => {
    ctx = setup({
      reqOpts: {
        headers: {
          Accept: 'application/json',
          Authorization: `GNAP ${token}`
        }
      },
      paymentPointer: await createPaymentPointer(deps)
    })
    ctx.container = deps
  })

  afterAll(async (): Promise<void> => {
    await appContainer.shutdown()
  })

  test.each`
    authorization             | description
    ${undefined}              | ${'missing'}
    ${'Bearer NOT-GNAP'}      | ${'invalid'}
    ${'GNAP'}                 | ${'missing'}
    ${'GNAP multiple tokens'} | ${'invalid'}
  `(
    'returns 401 for $description access token',
    async ({ authorization }): Promise<void> => {
      const introspectSpy = jest.spyOn(tokenIntrospectionClient, 'introspect')
      ctx.request.headers.authorization = authorization
      await expect(middleware(ctx, next)).resolves.toBeUndefined()
      expect(introspectSpy).not.toHaveBeenCalled()
      expect(ctx.status).toBe(401)
      expect(ctx.message).toEqual('Unauthorized')
      expect(ctx.response.get('WWW-Authenticate')).toBe(
        `GNAP as_uri=${Config.authServerGrantUrl}`
      )
      expect(next).not.toHaveBeenCalled()
    }
  )

  test('returns 401 for unsuccessful token introspection', async (): Promise<void> => {
    const introspectSpy = jest
      .spyOn(tokenIntrospectionClient, 'introspect')
      .mockResolvedValueOnce(undefined)
    await expect(middleware(ctx, next)).resolves.toBeUndefined()
    expect(introspectSpy).toHaveBeenCalledWith(token)
    expect(ctx.status).toBe(401)
    expect(ctx.message).toEqual('Invalid Token')
    expect(ctx.response.get('WWW-Authenticate')).toBe(
      `GNAP as_uri=${Config.authServerGrantUrl}`
    )
    expect(next).not.toHaveBeenCalled()
  })

  enum IdentifierOption {
    Matching = 'matching',
    Conflicting = 'conflicting',
    None = 'no'
  }

  describe.each`
    identifierOption
    ${IdentifierOption.Matching}
    ${IdentifierOption.Conflicting}
    ${IdentifierOption.None}
  `(
    '$identifierOption token access identifier',
    ({ identifierOption }): void => {
      let identifier: string | undefined

      beforeEach(async (): Promise<void> => {
        if (identifierOption === IdentifierOption.Matching) {
          identifier = ctx.paymentPointer.url
        } else if (identifierOption === IdentifierOption.Conflicting) {
          identifier = faker.internet.url()
        }
      })

      const createTokenInfo = (
        access?: ActiveTokenInfo['access']
      ): ActiveTokenInfo => ({
        active: true,
        grant: uuid(),
        client_id: uuid(),
        access: access ?? [
          {
            type,
            actions: [action],
            identifier
          }
        ],
        key
      })

      test.each`
        type                          | action                   | description
        ${AccessType.OutgoingPayment} | ${action}                | ${'type'}
        ${type}                       | ${AccessAction.Complete} | ${'action'}
      `(
        'returns 403 for unauthorized request (conflicting $description)',
        async ({ type, action }): Promise<void> => {
          const tokenInfo = createTokenInfo([
            {
              type,
              actions: [action],
              identifier
            }
          ])
          const introspectSpy = jest
            .spyOn(tokenIntrospectionClient, 'introspect')
            .mockResolvedValueOnce(tokenInfo)
          await expect(middleware(ctx, next)).rejects.toMatchObject({
            status: 403,
            message: 'Insufficient Grant'
          })
          expect(introspectSpy).toHaveBeenCalledWith(token)
          expect(next).not.toHaveBeenCalled()
        }
      )

      if (identifierOption !== IdentifierOption.Conflicting) {
        test('sets the context client info and calls next', async (): Promise<void> => {
          const tokenInfo = createTokenInfo()
          const introspectSpy = jest
            .spyOn(tokenIntrospectionClient, 'introspect')
            .mockResolvedValueOnce(tokenInfo)

          await expect(middleware(ctx, next)).resolves.toBeUndefined()
          expect(introspectSpy).toHaveBeenCalledWith(token)
          expect(next).toHaveBeenCalled()
          expect(ctx.clientId).toEqual(tokenInfo.client_id)
          expect(ctx.clientKey).toEqual(tokenInfo.key.jwk)
          expect(ctx.grant).toBeUndefined()
        })

        describe.each`
          superAction             | subAction
          ${AccessAction.ReadAll} | ${AccessAction.Read}
          ${AccessAction.ListAll} | ${AccessAction.List}
        `('$subAction/$superAction', ({ superAction, subAction }): void => {
          test("calls next (but doesn't restrict ctx.clientId) for sub-action request", async (): Promise<void> => {
            const middleware = createTokenIntrospectionMiddleware({
              requestType: type,
              requestAction: subAction
            })
            const tokenInfo = createTokenInfo([
              {
                type,
                actions: [superAction],
                identifier
              }
            ])
            const introspectSpy = jest
              .spyOn(tokenIntrospectionClient, 'introspect')
              .mockResolvedValueOnce(tokenInfo)

            await expect(middleware(ctx, next)).resolves.toBeUndefined()
            expect(introspectSpy).toHaveBeenCalledWith(token)
            expect(next).toHaveBeenCalled()
            expect(ctx.clientId).toBeUndefined()
            expect(ctx.clientKey).toEqual(tokenInfo.key.jwk)
            expect(ctx.grant).toBeUndefined()
          })

          test('returns 403 for super-action request', async (): Promise<void> => {
            const middleware = createTokenIntrospectionMiddleware({
              requestType: type,
              requestAction: superAction
            })
            const tokenInfo = createTokenInfo([
              {
                type,
                actions: [subAction],
                identifier
              }
            ])
            const introspectSpy = jest
              .spyOn(tokenIntrospectionClient, 'introspect')
              .mockResolvedValueOnce(tokenInfo)
            await expect(middleware(ctx, next)).rejects.toMatchObject({
              status: 403,
              message: 'Insufficient Grant'
            })
            expect(introspectSpy).toHaveBeenCalledWith(token)
            expect(next).not.toHaveBeenCalled()
          })

          const limits = {
            receiveAmount: {
              value: '500',
              assetCode: 'EUR',
              assetScale: 2
            },
            sendAmount: {
              value: '811',
              assetCode: 'USD',
              assetScale: 2
            },
            receiver:
              'https://wallet2.example/bob/incoming-payments/aa9da466-12ba-4760-9aa0-8c06061f333b',
            interval: 'R/2022-03-01T13:00:00Z/P1M'
          }

          test.each`
            type                          | action                 | limits       | ctxGrant | ctxLimits
            ${AccessType.IncomingPayment} | ${AccessAction.Create} | ${undefined} | ${false} | ${false}
            ${AccessType.OutgoingPayment} | ${AccessAction.Read}   | ${limits}    | ${false} | ${false}
            ${AccessType.OutgoingPayment} | ${AccessAction.Create} | ${undefined} | ${true}  | ${false}
            ${AccessType.OutgoingPayment} | ${AccessAction.Create} | ${limits}    | ${true}  | ${limits}
          `(
            'sets the context grant limits and calls next (limitAccount: $limitAccount)',
            async ({
              type,
              action,
              limits,
              ctxGrant,
              ctxLimits
            }): Promise<void> => {
              const middleware = createTokenIntrospectionMiddleware({
                requestType: type,
                requestAction: action
              })
              const tokenInfo = createTokenInfo([
                {
                  type,
                  actions: [action],
                  identifier,
                  limits
                }
              ])
              const introspectSpy = jest
                .spyOn(tokenIntrospectionClient, 'introspect')
                .mockResolvedValueOnce(tokenInfo)

              await expect(middleware(ctx, next)).resolves.toBeUndefined()
              expect(introspectSpy).toHaveBeenCalledWith(token)
              expect(next).toHaveBeenCalled()
              expect(ctx.clientId).toEqual(tokenInfo.client_id)
              expect(ctx.clientKey).toEqual(tokenInfo.key.jwk)
              expect(ctx.grant).toEqual(
                ctxGrant
                  ? {
                      id: tokenInfo.grant,
                      limits: ctxLimits ? parseLimits(limits) : undefined
                    }
                  : undefined
              )
            }
          )
        })
      } else {
        test('returns 403 for super-action request', async (): Promise<void> => {
          const tokenInfo = createTokenInfo()
          const introspectSpy = jest
            .spyOn(tokenIntrospectionClient, 'introspect')
            .mockResolvedValueOnce(tokenInfo)
          await expect(middleware(ctx, next)).rejects.toMatchObject({
            status: 403,
            message: 'Insufficient Grant'
          })
          expect(introspectSpy).toHaveBeenCalledWith(token)
          expect(next).not.toHaveBeenCalled()
        })
      }
    }
  )
})

describe('HTTP Signature Middleware', (): void => {
  let deps: IocContract<AppServices>
  let appContainer: TestContainer
  let ctx: HttpSigContext

  beforeAll(async (): Promise<void> => {
    deps = await initIocContainer(Config)
    appContainer = await createTestApp(deps)
  })

  afterAll(async (): Promise<void> => {
    await appContainer.shutdown()
  })

  describe.each`
    body              | description
    ${undefined}      | ${'without body'}
    ${{ id: uuid() }} | ${'with body'}
  `('$description', ({ body }): void => {
    beforeEach(async (): Promise<void> => {
      const method = body ? 'POST' : 'GET'
      const url = faker.internet.url()
      const keyId = uuid()
      const privateKey = generateKeyPairSync('ed25519').privateKey
      const request = {
        url,
        method,
        headers: {
          Accept: 'application/json',
          Authorization: `GNAP ${token}`
        },
        body: JSON.stringify(body)
      }
      const requestSignatureHeaders = await createHeaders({
        request,
        privateKey,
        keyId
      })

      ctx = createContext<HttpSigContext>({
        headers: {
          Accept: 'application/json',
          Authorization: `GNAP ${token}`,
          ...requestSignatureHeaders
        },
        method,
        body,
        url
      })
      ctx.container = deps
      ctx.clientKey = generateJwk({
        keyId,
        privateKey
      })
    })

    test('calls next with valid http signature', async (): Promise<void> => {
      await expect(httpsigMiddleware(ctx, next)).resolves.toBeUndefined()
      expect(next).toHaveBeenCalled()
    })

    test('returns 401 for invalid http signature', async (): Promise<void> => {
      ctx.request.headers['signature'] = 'aaaaaaaaaa='
      await expect(httpsigMiddleware(ctx, next)).rejects.toMatchObject({
        status: 401,
        message: 'Invalid signature'
      })
      expect(next).not.toHaveBeenCalled()
    })

    test('returns 401 for invalid key type', async (): Promise<void> => {
      ctx.clientKey.kty = 'EC' as 'OKP'
      await expect(httpsigMiddleware(ctx, next)).rejects.toMatchObject({
        status: 401,
        message: 'Invalid signature'
      })
      expect(next).not.toHaveBeenCalled()
    })

    // TODO: remove with
    // https://github.com/interledger/rafiki/issues/737
    test.skip('returns 401 if any signature keyid does not match the jwk key id', async (): Promise<void> => {
      ctx.clientKey.kid = 'mismatched-key'
      await expect(httpsigMiddleware(ctx, next)).resolves.toBeUndefined()
      expect(ctx.status).toBe(401)
      expect(next).not.toHaveBeenCalled()
    })

    if (body) {
      test('returns 401 if content-digest does not match the body', async (): Promise<void> => {
        ctx.request.headers['content-digest'] = 'aaaaaaaaaa='
        await expect(httpsigMiddleware(ctx, next)).rejects.toMatchObject({
          status: 401,
          message: 'Invalid signature'
        })
        expect(next).not.toHaveBeenCalled()
      })
    }
  })
})<|MERGE_RESOLUTION|>--- conflicted
+++ resolved
@@ -12,11 +12,6 @@
   createTokenIntrospectionMiddleware,
   httpsigMiddleware
 } from './middleware'
-<<<<<<< HEAD
-import { AccessType, AccessAction } from '../grant/model'
-=======
-import { Access, AuthService, TokenInfo } from './service'
->>>>>>> 04698a2d
 import { Config } from '../../config/app'
 import { IocContract } from '@adonisjs/fold'
 import { initIocContainer } from '../../'
