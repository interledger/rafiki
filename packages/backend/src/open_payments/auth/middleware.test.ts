import { generateKeyPairSync } from 'crypto'
import { faker } from '@faker-js/faker'
import { v4 as uuid } from 'uuid'
import {
  generateJwk,
  generateTestKeys,
  createHeaders
} from 'http-signature-utils'

import {
  createTokenIntrospectionMiddleware,
  httpsigMiddleware
} from './middleware'
<<<<<<< HEAD
import { AuthService } from './service'
=======
import { Access, AuthService, TokenInfo } from './service'
import { AccessType, AccessAction } from '../grant/model'
>>>>>>> dc909a6e
import { Config } from '../../config/app'
import { IocContract } from '@adonisjs/fold'
import { initIocContainer } from '../../'
import { AppServices, HttpSigContext, PaymentPointerContext } from '../../app'
import { createTestApp, TestContainer } from '../../tests/app'
import { createContext } from '../../tests/context'
import { createPaymentPointer } from '../../tests/paymentPointer'
import { setup } from '../payment_pointer/model.test'
<<<<<<< HEAD
import { TokenInfo } from './service'
import { AccessType, AccessAction } from 'open-payments'
=======
import { parseLimits } from '../payment/outgoing/limits'
>>>>>>> dc909a6e

type AppMiddleware = (
  ctx: PaymentPointerContext,
  next: () => Promise<void>
) => Promise<void>

const next: jest.MockedFunction<() => Promise<void>> = jest.fn()
const token = 'OS9M2PMHKUR64TB8N6BW7OZB8CDFONP219RP1LT0'

describe('Auth Middleware', (): void => {
  let deps: IocContract<AppServices>
  let appContainer: TestContainer
  let middleware: AppMiddleware
  let authService: AuthService
  let ctx: PaymentPointerContext
  const key = {
    jwk: generateTestKeys().publicKey,
    proof: 'httpsig'
  }

  const type = AccessType.IncomingPayment
  const action = AccessAction.Create

  beforeAll(async (): Promise<void> => {
    deps = await initIocContainer(Config)
    appContainer = await createTestApp(deps)
    middleware = createTokenIntrospectionMiddleware({
      requestType: type,
      requestAction: action
    })
    authService = await deps.use('authService')
  })

  beforeEach(async (): Promise<void> => {
    ctx = setup({
      reqOpts: {
        headers: {
          Accept: 'application/json',
          Authorization: `GNAP ${token}`
        }
      },
      paymentPointer: await createPaymentPointer(deps)
    })
    ctx.container = deps
  })

  afterAll(async (): Promise<void> => {
    await appContainer.shutdown()
  })

  test.each`
    authorization             | description
    ${undefined}              | ${'missing'}
    ${'Bearer NOT-GNAP'}      | ${'invalid'}
    ${'GNAP'}                 | ${'missing'}
    ${'GNAP multiple tokens'} | ${'invalid'}
  `(
    'returns 401 for $description access token',
    async ({ authorization }): Promise<void> => {
      const introspectSpy = jest.spyOn(authService, 'introspect')
      ctx.request.headers.authorization = authorization
      await expect(middleware(ctx, next)).resolves.toBeUndefined()
      expect(introspectSpy).not.toHaveBeenCalled()
      expect(ctx.status).toBe(401)
      expect(ctx.message).toEqual('Unauthorized')
      expect(ctx.response.get('WWW-Authenticate')).toBe(
        `GNAP as_uri=${Config.authServerGrantUrl}`
      )
      expect(next).not.toHaveBeenCalled()
    }
  )

  test('returns 401 for unsuccessful token introspection', async (): Promise<void> => {
    const introspectSpy = jest
      .spyOn(authService, 'introspect')
      .mockResolvedValueOnce(undefined)
    await expect(middleware(ctx, next)).resolves.toBeUndefined()
    expect(introspectSpy).toHaveBeenCalledWith(token)
    expect(ctx.status).toBe(401)
    expect(ctx.message).toEqual('Invalid Token')
    expect(ctx.response.get('WWW-Authenticate')).toBe(
      `GNAP as_uri=${Config.authServerGrantUrl}`
    )
    expect(next).not.toHaveBeenCalled()
  })

  enum IdentifierOption {
    Matching = 'matching',
    Conflicting = 'conflicting',
    None = 'no'
  }

  describe.each`
    identifierOption
    ${IdentifierOption.Matching}
    ${IdentifierOption.Conflicting}
    ${IdentifierOption.None}
  `(
    '$identifierOption token access identifier',
    ({ identifierOption }): void => {
      let identifier: string | undefined

      beforeEach(async (): Promise<void> => {
        if (identifierOption === IdentifierOption.Matching) {
          identifier = ctx.paymentPointer.url
        } else if (identifierOption === IdentifierOption.Conflicting) {
          identifier = faker.internet.url()
        }
      })

      const createTokenInfo = (access?: Access[]): TokenInfo => ({
        active: true,
        grant: uuid(),
        client_id: uuid(),
        access: access ?? [
          {
            type,
            actions: [action],
            identifier
          }
        ],
        key
      })

      test.each`
        type                          | action                   | description
        ${AccessType.OutgoingPayment} | ${action}                | ${'type'}
        ${type}                       | ${AccessAction.Complete} | ${'action'}
      `(
        'returns 403 for unauthorized request (conflicting $description)',
        async ({ type, action }): Promise<void> => {
          const tokenInfo = createTokenInfo([
            {
              type,
              actions: [action],
              identifier
            }
          ])
          const introspectSpy = jest
            .spyOn(authService, 'introspect')
            .mockResolvedValueOnce(tokenInfo)
          await expect(middleware(ctx, next)).rejects.toMatchObject({
            status: 403,
            message: 'Insufficient Grant'
          })
          expect(introspectSpy).toHaveBeenCalledWith(token)
          expect(next).not.toHaveBeenCalled()
        }
      )

      if (identifierOption !== IdentifierOption.Conflicting) {
        test('sets the context client info and calls next', async (): Promise<void> => {
          const tokenInfo = createTokenInfo()
          const introspectSpy = jest
            .spyOn(authService, 'introspect')
            .mockResolvedValueOnce(tokenInfo)

          await expect(middleware(ctx, next)).resolves.toBeUndefined()
          expect(introspectSpy).toHaveBeenCalledWith(token)
          expect(next).toHaveBeenCalled()
          expect(ctx.clientId).toEqual(tokenInfo.client_id)
          expect(ctx.clientKey).toEqual(tokenInfo.key.jwk)
          expect(ctx.grant).toBeUndefined()
        })

        describe.each`
          superAction             | subAction
          ${AccessAction.ReadAll} | ${AccessAction.Read}
          ${AccessAction.ListAll} | ${AccessAction.List}
        `('$subAction/$superAction', ({ superAction, subAction }): void => {
          test("calls next (but doesn't restrict ctx.clientId) for sub-action request", async (): Promise<void> => {
            const middleware = createTokenIntrospectionMiddleware({
              requestType: type,
              requestAction: subAction
            })
            const tokenInfo = createTokenInfo([
              {
                type,
                actions: [superAction],
                identifier
              }
            ])
            const introspectSpy = jest
              .spyOn(authService, 'introspect')
              .mockResolvedValueOnce(tokenInfo)

            await expect(middleware(ctx, next)).resolves.toBeUndefined()
            expect(introspectSpy).toHaveBeenCalledWith(token)
            expect(next).toHaveBeenCalled()
            expect(ctx.clientId).toBeUndefined()
            expect(ctx.clientKey).toEqual(tokenInfo.key.jwk)
            expect(ctx.grant).toBeUndefined()
          })

          test('returns 403 for super-action request', async (): Promise<void> => {
            const middleware = createTokenIntrospectionMiddleware({
              requestType: type,
              requestAction: superAction
            })
            const tokenInfo = createTokenInfo([
              {
                type,
                actions: [subAction],
                identifier
              }
            ])
            const introspectSpy = jest
              .spyOn(authService, 'introspect')
              .mockResolvedValueOnce(tokenInfo)
            await expect(middleware(ctx, next)).rejects.toMatchObject({
              status: 403,
              message: 'Insufficient Grant'
            })
            expect(introspectSpy).toHaveBeenCalledWith(token)
            expect(next).not.toHaveBeenCalled()
          })

          const limits = {
            receiveAmount: {
              value: '500',
              assetCode: 'EUR',
              assetScale: 2
            },
            sendAmount: {
              value: '811',
              assetCode: 'USD',
              assetScale: 2
            },
            receiver:
              'https://wallet2.example/bob/incoming-payments/aa9da466-12ba-4760-9aa0-8c06061f333b',
            interval: 'R/2022-03-01T13:00:00Z/P1M'
          }

          test.each`
            type                          | action                 | limits       | ctxGrant | ctxLimits
            ${AccessType.IncomingPayment} | ${AccessAction.Create} | ${undefined} | ${false} | ${false}
            ${AccessType.OutgoingPayment} | ${AccessAction.Read}   | ${limits}    | ${false} | ${false}
            ${AccessType.OutgoingPayment} | ${AccessAction.Create} | ${undefined} | ${true}  | ${false}
            ${AccessType.OutgoingPayment} | ${AccessAction.Create} | ${limits}    | ${true}  | ${limits}
          `(
            'sets the context grant limits and calls next (limitAccount: $limitAccount)',
            async ({
              type,
              action,
              limits,
              ctxGrant,
              ctxLimits
            }): Promise<void> => {
              const middleware = createTokenIntrospectionMiddleware({
                requestType: type,
                requestAction: action
              })
              const tokenInfo = createTokenInfo([
                {
                  type,
                  actions: [action],
                  identifier,
                  limits
                }
              ])
              const introspectSpy = jest
                .spyOn(authService, 'introspect')
                .mockResolvedValueOnce(tokenInfo)

              await expect(middleware(ctx, next)).resolves.toBeUndefined()
              expect(introspectSpy).toHaveBeenCalledWith(token)
              expect(next).toHaveBeenCalled()
              expect(ctx.clientId).toEqual(tokenInfo.client_id)
              expect(ctx.clientKey).toEqual(tokenInfo.key.jwk)
              expect(ctx.grant).toEqual(
                ctxGrant
                  ? {
                      id: tokenInfo.grant,
                      limits: ctxLimits ? parseLimits(limits) : undefined
                    }
                  : undefined
              )
            }
          )
        })
      } else {
        test('returns 403 for super-action request', async (): Promise<void> => {
          const tokenInfo = createTokenInfo()
          const introspectSpy = jest
            .spyOn(authService, 'introspect')
            .mockResolvedValueOnce(tokenInfo)
          await expect(middleware(ctx, next)).rejects.toMatchObject({
            status: 403,
            message: 'Insufficient Grant'
          })
          expect(introspectSpy).toHaveBeenCalledWith(token)
          expect(next).not.toHaveBeenCalled()
        })
      }
    }
  )
})

describe('HTTP Signature Middleware', (): void => {
  let deps: IocContract<AppServices>
  let appContainer: TestContainer
  let ctx: HttpSigContext

  beforeAll(async (): Promise<void> => {
    deps = await initIocContainer(Config)
    appContainer = await createTestApp(deps)
  })

  afterAll(async (): Promise<void> => {
    await appContainer.shutdown()
  })

  describe.each`
    body              | description
    ${undefined}      | ${'without body'}
    ${{ id: uuid() }} | ${'with body'}
  `('$description', ({ body }): void => {
    beforeEach(async (): Promise<void> => {
      const method = body ? 'POST' : 'GET'
      const url = faker.internet.url()
      const keyId = uuid()
      const privateKey = generateKeyPairSync('ed25519').privateKey
      const request = {
        url,
        method,
        headers: {
          Accept: 'application/json',
          Authorization: `GNAP ${token}`
        },
        body: JSON.stringify(body)
      }
      const requestSignatureHeaders = await createHeaders({
        request,
        privateKey,
        keyId
      })

      ctx = createContext<HttpSigContext>({
        headers: {
          Accept: 'application/json',
          Authorization: `GNAP ${token}`,
          ...requestSignatureHeaders
        },
        method,
        body,
        url
      })
      ctx.container = deps
      ctx.clientKey = generateJwk({
        keyId,
        privateKey
      })
    })

    test('calls next with valid http signature', async (): Promise<void> => {
      await expect(httpsigMiddleware(ctx, next)).resolves.toBeUndefined()
      expect(next).toHaveBeenCalled()
    })

    test('returns 401 for invalid http signature', async (): Promise<void> => {
      ctx.request.headers['signature'] = 'aaaaaaaaaa='
      await expect(httpsigMiddleware(ctx, next)).rejects.toMatchObject({
        status: 401,
        message: 'Invalid signature'
      })
      expect(next).not.toHaveBeenCalled()
    })

    test('returns 401 for invalid key type', async (): Promise<void> => {
      ctx.clientKey.kty = 'EC' as 'OKP'
      await expect(httpsigMiddleware(ctx, next)).rejects.toMatchObject({
        status: 401,
        message: 'Invalid signature'
      })
      expect(next).not.toHaveBeenCalled()
    })

    // TODO: remove with
    // https://github.com/interledger/rafiki/issues/737
    test.skip('returns 401 if any signature keyid does not match the jwk key id', async (): Promise<void> => {
      ctx.clientKey.kid = 'mismatched-key'
      await expect(httpsigMiddleware(ctx, next)).resolves.toBeUndefined()
      expect(ctx.status).toBe(401)
      expect(next).not.toHaveBeenCalled()
    })

    if (body) {
      test('returns 401 if content-digest does not match the body', async (): Promise<void> => {
        ctx.request.headers['content-digest'] = 'aaaaaaaaaa='
        await expect(httpsigMiddleware(ctx, next)).rejects.toMatchObject({
          status: 401,
          message: 'Invalid signature'
        })
        expect(next).not.toHaveBeenCalled()
      })
    }
  })
})<|MERGE_RESOLUTION|>--- conflicted
+++ resolved
@@ -11,12 +11,7 @@
   createTokenIntrospectionMiddleware,
   httpsigMiddleware
 } from './middleware'
-<<<<<<< HEAD
-import { AuthService } from './service'
-=======
 import { Access, AuthService, TokenInfo } from './service'
-import { AccessType, AccessAction } from '../grant/model'
->>>>>>> dc909a6e
 import { Config } from '../../config/app'
 import { IocContract } from '@adonisjs/fold'
 import { initIocContainer } from '../../'
@@ -25,12 +20,8 @@
 import { createContext } from '../../tests/context'
 import { createPaymentPointer } from '../../tests/paymentPointer'
 import { setup } from '../payment_pointer/model.test'
-<<<<<<< HEAD
-import { TokenInfo } from './service'
-import { AccessType, AccessAction } from 'open-payments'
-=======
 import { parseLimits } from '../payment/outgoing/limits'
->>>>>>> dc909a6e
+import { AccessAction, AccessType } from 'open-payments'
 
 type AppMiddleware = (
   ctx: PaymentPointerContext,
@@ -52,7 +43,7 @@
   }
 
   const type = AccessType.IncomingPayment
-  const action = AccessAction.Create
+  const action: AccessAction = 'create'
 
   beforeAll(async (): Promise<void> => {
     deps = await initIocContainer(Config)
