--- conflicted
+++ resolved
@@ -238,7 +238,14 @@
       scope.isDone()
     }
   )
-<<<<<<< HEAD
+  test('bypasses token introspection for configured DEV_ACCESS_TOKEN', async (): Promise<void> => {
+    ctx.headers.authorization = `GNAP ${Config.devAccessToken}`
+    const authService = await deps.use('authService')
+    const introspectSpy = jest.spyOn(authService, 'introspect')
+    await expect(middleware(ctx, next)).resolves.toBeUndefined()
+    expect(introspectSpy).not.toHaveBeenCalled()
+    expect(next).toHaveBeenCalled()
+  })
 
   test('sets the context and calls next if grant has been seen before', async (): Promise<void> => {
     const grant = new Grant({
@@ -262,14 +269,5 @@
     expect(next).toHaveBeenCalled()
     expect(ctx.grant).toEqual(grant)
     scope.isDone()
-=======
-  test('bypasses token introspection for configured DEV_ACCESS_TOKEN', async (): Promise<void> => {
-    ctx.headers.authorization = `GNAP ${Config.devAccessToken}`
-    const authService = await deps.use('authService')
-    const introspectSpy = jest.spyOn(authService, 'introspect')
-    await expect(middleware(ctx, next)).resolves.toBeUndefined()
-    expect(introspectSpy).not.toHaveBeenCalled()
-    expect(next).toHaveBeenCalled()
->>>>>>> e96d44e6
   })
 })