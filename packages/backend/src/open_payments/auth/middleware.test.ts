--- conflicted
+++ resolved
@@ -8,14 +8,9 @@
 import { Config } from '../../config/app'
 import { IocContract } from '@adonisjs/fold'
 import { initIocContainer } from '../../'
-<<<<<<< HEAD
 import { AppServices } from '../../app'
 import { Body, RequestMethod } from 'node-mocks-http'
-import { HttpMethod, ValidateFunction } from 'openapi'
-=======
-import { AppServices, PaymentPointerContext } from '../../app'
 import { HttpMethod, RequestValidator } from 'openapi'
->>>>>>> 9fedf2e3
 import { createTestApp, TestContainer } from '../../tests/app'
 import { createPaymentPointer } from '../../tests/paymentPointer'
 import { truncateTables } from '../../tests/tableManager'
@@ -344,18 +339,21 @@
           type: type,
           action: action
         })
-        const grant = new Grant({
-          active: true,
-          clientId: uuid(),
-          grant: uuid(),
-          access: [
-            {
-              type: type,
-              actions: [action],
-              identifier: ctx.paymentPointer.url
-            }
-          ]
-        })
+        const grant = new TokenInfo(
+          {
+            active: true,
+            clientId: uuid(),
+            grant: uuid(),
+            access: [
+              {
+                type: type,
+                actions: [action],
+                identifier: ctx.paymentPointer.url
+              }
+            ]
+          },
+          mockKeyInfo
+        )
         const scope = mockAuthServer(grant.toJSON())
         let next
         if (action === AccessAction.Create) {
