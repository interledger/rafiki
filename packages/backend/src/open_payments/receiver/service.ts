import {
  AuthenticatedClient,
  IncomingPayment as OpenPaymentsIncomingPayment,
  ILPStreamConnection as OpenPaymentsConnection,
  isPendingGrant,
  AccessType,
  AccessAction
} from 'open-payments'
import { ConnectionService } from '../connection/service'
import { Grant } from '../grant/model'
import { GrantService } from '../grant/service'
import { PaymentPointerService } from '../payment_pointer/service'
import { BaseService } from '../../shared/baseService'
import { IncomingPaymentService } from '../payment/incoming/service'
import { PaymentPointer } from '../payment_pointer/model'
import { Receiver } from './model'
import { Amount } from '../amount'
import { RemoteIncomingPaymentService } from '../payment/incoming_remote/service'
import { isIncomingPaymentError } from '../payment/incoming/errors'
import {
  isReceiverError,
  ReceiverError,
  errorToMessage as receiverErrorToMessage
} from './errors'

interface CreateReceiverArgs {
  paymentPointerUrl: string
  description?: string
  expiresAt?: Date
  incomingAmount?: Amount
  externalRef?: string
}

// A receiver is resolved from an incoming payment or a connection
export interface ReceiverService {
  get(url: string): Promise<Receiver | undefined>
  create(args: CreateReceiverArgs): Promise<Receiver | ReceiverError>
}

interface ServiceDependencies extends BaseService {
  connectionService: ConnectionService
  grantService: GrantService
  incomingPaymentService: IncomingPaymentService
  openPaymentsUrl: string
  paymentPointerService: PaymentPointerService
  openPaymentsClient: AuthenticatedClient
  remoteIncomingPaymentService: RemoteIncomingPaymentService
}

const CONNECTION_URL_REGEX = /\/connections\/(.){36}$/
const INCOMING_PAYMENT_URL_REGEX =
  /(?<paymentPointerUrl>^(.)+)\/incoming-payments\/(?<id>(.){36}$)/

export async function createReceiverService(
  deps_: ServiceDependencies
): Promise<ReceiverService> {
  const log = deps_.logger.child({
    service: 'ReceiverService'
  })
  const deps: ServiceDependencies = {
    ...deps_,
    logger: log
  }

  return {
    get: (url) => getReceiver(deps, url),
    create: (url) => createReceiver(deps, url)
  }
}

async function createReceiver(
  deps: ServiceDependencies,
  args: CreateReceiverArgs
): Promise<Receiver | ReceiverError> {
  const localPaymentPointer = await deps.paymentPointerService.getByUrl(
    args.paymentPointerUrl
  )

  const incomingPaymentOrError = localPaymentPointer
    ? await createLocalIncomingPayment(deps, args, localPaymentPointer)
    : await deps.remoteIncomingPaymentService.create(args)

  if (isReceiverError(incomingPaymentOrError)) {
    return incomingPaymentOrError
  }

  try {
    return Receiver.fromIncomingPayment(incomingPaymentOrError)
  } catch (error) {
    const errorMessage = 'Could not create receiver from incoming payment'
    deps.logger.error(
      { error: error && error['message'] ? error['message'] : 'Unknown error' },
      errorMessage
    )

    throw new Error(errorMessage, { cause: error })
  }
}

async function createLocalIncomingPayment(
  deps: ServiceDependencies,
  args: CreateReceiverArgs,
  paymentPointer: PaymentPointer
): Promise<OpenPaymentsIncomingPayment | ReceiverError> {
  const { description, expiresAt, incomingAmount, externalRef } = args

  const incomingPaymentOrError = await deps.incomingPaymentService.create({
    paymentPointerId: paymentPointer.id,
    description,
    expiresAt,
    incomingAmount,
    externalRef
  })

  if (isIncomingPaymentError(incomingPaymentOrError)) {
    const errorMessage = 'Could not create local incoming payment'
    deps.logger.error(
      { error: receiverErrorToMessage(incomingPaymentOrError) },
      errorMessage
    )

    return incomingPaymentOrError
  }

  const connection = deps.connectionService.get(incomingPaymentOrError)

  if (!connection) {
    const errorMessage = 'Could not get connection for local incoming payment'
    deps.logger.error({ incomingPaymentOrError }, errorMessage)

    throw new Error(errorMessage)
  }

  return incomingPaymentOrError.toOpenPaymentsType(paymentPointer, connection)
}

async function getReceiver(
  deps: ServiceDependencies,
  url: string
): Promise<Receiver | undefined> {
  if (url.match(CONNECTION_URL_REGEX)) {
    const connection = await getConnection(deps, url)
    if (connection) {
      return Receiver.fromConnection(connection)
    }
  } else {
    const incomingPayment = await getIncomingPayment(deps, url)
    if (incomingPayment) {
      return Receiver.fromIncomingPayment(incomingPayment)
    }
  }
}

async function getLocalConnection(
  deps: ServiceDependencies,
  url: string
): Promise<OpenPaymentsConnection | undefined> {
  const incomingPayment = await deps.incomingPaymentService.getByConnection(
    url.slice(-36)
  )

  if (!incomingPayment) {
    return
  }

  const connection = deps.connectionService.get(incomingPayment)

  if (!connection) {
    return
  }

  return connection.toOpenPaymentsType()
}

async function getConnection(
  deps: ServiceDependencies,
  url: string
): Promise<OpenPaymentsConnection | undefined> {
  try {
    if (url.startsWith(`${deps.openPaymentsUrl}/connections/`)) {
      return await getLocalConnection(deps, url)
    }

    return await deps.openPaymentsClient.ilpStreamConnection.get({
      url
    })
  } catch (error) {
    deps.logger.error(
      { errorMessage: error && error['message'] },
      'Could not get connection'
    )

    return undefined
  }
}

function parseIncomingPaymentUrl(
  url: string
): { id: string; paymentPointerUrl: string } | undefined {
  const match = url.match(INCOMING_PAYMENT_URL_REGEX)?.groups
  if (!match || !match.paymentPointerUrl || !match.id) {
    return undefined
  }

  return {
    id: match.id,
    paymentPointerUrl: match.paymentPointerUrl
  }
}

async function getIncomingPayment(
  deps: ServiceDependencies,
  url: string
): Promise<OpenPaymentsIncomingPayment | undefined> {
  try {
    const urlParseResult = parseIncomingPaymentUrl(url)
    if (!urlParseResult) {
      return undefined
    }
    // Check if this is a local payment pointer
    const paymentPointer = await deps.paymentPointerService.getByUrl(
      urlParseResult.paymentPointerUrl
    )
    if (paymentPointer) {
      return await getLocalIncomingPayment({
        deps,
        id: urlParseResult.id,
        paymentPointer
      })
    }

    const grant = await getIncomingPaymentGrant(
      deps,
      urlParseResult.paymentPointerUrl
    )
    if (!grant) {
      throw new Error('Could not find grant')
    } else {
      return await deps.openPaymentsClient.incomingPayment.get({
        url,
        accessToken: grant.accessToken
      })
    }
  } catch (error) {
    deps.logger.error(
      { errorMessage: error && error['message'] },
      'Could not get incoming payment'
    )
    return undefined
  }
}

async function getLocalIncomingPayment({
  deps,
  id,
  paymentPointer
}: {
  deps: ServiceDependencies
  id: string
  paymentPointer: PaymentPointer
}): Promise<OpenPaymentsIncomingPayment | undefined> {
  const incomingPayment = await deps.incomingPaymentService.get({
    id,
    paymentPointerId: paymentPointer.id
  })

  if (!incomingPayment) {
    return undefined
  }

  const connection = deps.connectionService.get(incomingPayment)

  if (!connection) {
    return undefined
  }

  return incomingPayment.toOpenPaymentsType(paymentPointer, connection)
}

async function getIncomingPaymentGrant(
  deps: ServiceDependencies,
  paymentPointerUrl: string
): Promise<Grant | undefined> {
  const paymentPointer = await deps.openPaymentsClient.paymentPointer.get({
    url: paymentPointerUrl
  })
  if (!paymentPointer) {
    return undefined
  }
  const grantOptions = {
    authServer: paymentPointer.authServer,
    accessType: AccessType.IncomingPayment,
    accessActions: [AccessAction.ReadAll]
  }

  const existingGrant = await deps.grantService.get(grantOptions)
  if (existingGrant) {
    if (existingGrant.expired) {
      if (!existingGrant.authServer) {
        deps.logger.warn('Unknown auth server.')
        return undefined
      }
      try {
        const rotatedToken = await deps.openPaymentsClient.token.rotate({
          url: existingGrant.getManagementUrl(existingGrant.authServer.url),
          accessToken: existingGrant.accessToken
        })
        return deps.grantService.update(existingGrant, {
          accessToken: rotatedToken.access_token.value,
          managementUrl: rotatedToken.access_token.manage,
          expiresIn: rotatedToken.access_token.expires_in
        })
      } catch (err) {
        deps.logger.warn({ err }, 'Grant token rotation failed.')
        return undefined
      }
    }
    return existingGrant
  }

  const grant = await deps.openPaymentsClient.grant.request(
    { url: paymentPointer.authServer },
    {
      access_token: {
        access: [
          {
            type: grantOptions.accessType as 'incoming-payment',
            actions: grantOptions.accessActions
          }
        ]
      },
      interact: {
        start: ['redirect']
      }
    }
  )

<<<<<<< HEAD
  if (!isPendingGrant(grant)) {
    return await deps.grantService.create({
      ...grantOptions,
      accessToken: grant.access_token.value,
      expiresIn: grant.access_token.expires_in
    })
=======
  if (isNonInteractiveGrant(grant)) {
    try {
      return await deps.grantService.create({
        ...grantOptions,
        accessToken: grant.access_token.value,
        managementUrl: grant.access_token.manage,
        expiresIn: grant.access_token.expires_in
      })
    } catch (err) {
      deps.logger.warn({ grantOptions }, 'Grant has wrong format')
      return undefined
    }
>>>>>>> baa99159
  }
  deps.logger.warn({ grantOptions }, 'Grant is pending/requires interaction')
  return undefined
}<|MERGE_RESOLUTION|>--- conflicted
+++ resolved
@@ -335,27 +335,12 @@
     }
   )
 
-<<<<<<< HEAD
   if (!isPendingGrant(grant)) {
     return await deps.grantService.create({
       ...grantOptions,
       accessToken: grant.access_token.value,
       expiresIn: grant.access_token.expires_in
     })
-=======
-  if (isNonInteractiveGrant(grant)) {
-    try {
-      return await deps.grantService.create({
-        ...grantOptions,
-        accessToken: grant.access_token.value,
-        managementUrl: grant.access_token.manage,
-        expiresIn: grant.access_token.expires_in
-      })
-    } catch (err) {
-      deps.logger.warn({ grantOptions }, 'Grant has wrong format')
-      return undefined
-    }
->>>>>>> baa99159
   }
   deps.logger.warn({ grantOptions }, 'Grant is pending/requires interaction')
   return undefined
