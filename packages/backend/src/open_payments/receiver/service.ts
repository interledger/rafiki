import { IncomingPaymentWithPaymentMethods as OpenPaymentsIncomingPaymentWithPaymentMethods } from '@interledger/open-payments'
import { StreamCredentialsService } from '../../payment-method/ilp/stream-credentials/service'
import { WalletAddressService } from '../wallet_address/service'
import { BaseService } from '../../shared/baseService'
import { IncomingPaymentService } from '../payment/incoming/service'
import { WalletAddress } from '../wallet_address/model'
import { Receiver } from './model'
import { Amount } from '../amount'
import { RemoteIncomingPaymentService } from '../payment/incoming_remote/service'
import { isIncomingPaymentError } from '../payment/incoming/errors'
import {
  isReceiverError,
  ReceiverError,
  errorToMessage as receiverErrorToMessage
} from './errors'
import { isRemoteIncomingPaymentError } from '../payment/incoming_remote/errors'
import { TelemetryService } from '../../telemetry/service'

interface CreateReceiverArgs {
  walletAddressUrl: string
  expiresAt?: Date
  incomingAmount?: Amount
  metadata?: Record<string, unknown>
}

// A receiver is resolved from an incoming payment
export interface ReceiverService {
  get(url: string): Promise<Receiver | undefined>
  create(args: CreateReceiverArgs): Promise<Receiver | ReceiverError>
}

export interface ServiceDependencies extends BaseService {
  streamCredentialsService: StreamCredentialsService
  incomingPaymentService: IncomingPaymentService
  walletAddressService: WalletAddressService
  remoteIncomingPaymentService: RemoteIncomingPaymentService
  telemetry: TelemetryService
}

const INCOMING_PAYMENT_URL_REGEX =
  /(?<resourceServerUrl>^(.)+)\/incoming-payments\/(?<id>(.){36}$)/

export async function createReceiverService(
  deps_: ServiceDependencies
): Promise<ReceiverService> {
  const log = deps_.logger.child({
    service: 'ReceiverService'
  })
  const deps: ServiceDependencies = {
    ...deps_,
    logger: log
  }

  return {
    get: (url) => getReceiver(deps, url),
    create: (url) => createReceiver(deps, url)
  }
}

async function createReceiver(
  deps: ServiceDependencies,
  args: CreateReceiverArgs
): Promise<Receiver | ReceiverError> {
  const localWalletAddress = await deps.walletAddressService.getByUrl(
    args.walletAddressUrl
  )
  const isLocal = !!localWalletAddress

  const incomingPaymentOrError = isLocal
    ? await createLocalIncomingPayment(deps, args, localWalletAddress)
    : await deps.remoteIncomingPaymentService.create(args)

  if (isReceiverError(incomingPaymentOrError)) {
    return incomingPaymentOrError
  }

  try {
    const receiver = new Receiver(incomingPaymentOrError, isLocal)

    if (!receiver.isActive()) {
      throw new Error('Receiver is not active')
    }

    return receiver
  } catch (error) {
    const errorMessage = 'Could not create receiver from incoming payment'
    deps.logger.error(
      {
        error:
          error instanceof Error && error.message
            ? error.message
            : 'Unknown error'
      },
      errorMessage
    )

    throw new Error(errorMessage, { cause: error })
  }
}

async function createLocalIncomingPayment(
  deps: ServiceDependencies,
  args: CreateReceiverArgs,
  walletAddress: WalletAddress
): Promise<OpenPaymentsIncomingPaymentWithPaymentMethods | ReceiverError> {
  const { expiresAt, incomingAmount, metadata } = args

  const incomingPaymentOrError = await deps.incomingPaymentService.create({
    walletAddressId: walletAddress.id,
    expiresAt,
    incomingAmount,
    metadata
  })

  if (isIncomingPaymentError(incomingPaymentOrError)) {
    const errorMessage = 'Could not create local incoming payment'
    deps.logger.error(
      { error: receiverErrorToMessage(incomingPaymentOrError) },
      errorMessage
    )

    return incomingPaymentOrError
  }

  const streamCredentials = deps.streamCredentialsService.get(
    incomingPaymentOrError
  )

  if (!streamCredentials) {
    const errorMessage =
      'Could not get stream credentials for local incoming payment'
    deps.logger.error({ err: incomingPaymentOrError }, errorMessage)

    throw new Error(errorMessage)
  }

  return deps.incomingPaymentService.toOpenPaymentsTypeWithMethods(
    incomingPaymentOrError,
    walletAddress,
    streamCredentials
  )
}

async function getReceiver(
  deps: ServiceDependencies,
  url: string
): Promise<Receiver | undefined> {
  const stopTimer = deps.telemetry.startTimer('getReceiver', {
    callName: 'ReceiverService:get'
  })
  try {
    const localIncomingPayment = await getLocalIncomingPayment(deps, url)
    if (localIncomingPayment) {
      const receiver = new Receiver(localIncomingPayment, true)
      return receiver
    }

    const remoteIncomingPayment = await getRemoteIncomingPayment(deps, url)
    if (remoteIncomingPayment) {
      const receiver = new Receiver(remoteIncomingPayment, false)
      return receiver
    }
  } catch (err) {
    deps.logger.error(
      { errorMessage: err instanceof Error && err.message },
      'Could not get incoming payment'
    )
  } finally {
    stopTimer()
  }
}

function parseIncomingPaymentUrl(
  url: string
): { id: string; resourceServerUrl: string } | undefined {
  const match = url.match(INCOMING_PAYMENT_URL_REGEX)?.groups
  if (!match || !match.resourceServerUrl || !match.id) {
    return undefined
  }

  return {
    id: match.id,
    resourceServerUrl: match.resourceServerUrl
  }
}

export async function getLocalIncomingPayment(
  deps: ServiceDependencies,
  url: string
): Promise<OpenPaymentsIncomingPaymentWithPaymentMethods | undefined> {
  const urlParseResult = parseIncomingPaymentUrl(url)
  if (!urlParseResult) {
    deps.logger.error({ url }, 'Could not parse incoming payment url')
    return undefined
  }

  const incomingPayment = await deps.incomingPaymentService.get({
    id: urlParseResult.id
  })

  if (!incomingPayment) {
    return undefined
  }

  if (!incomingPayment.walletAddress) {
    const errorMessage = 'Wallet address does not exist for incoming payment'
    deps.logger.error({ incomingPaymentId: incomingPayment.id }, errorMessage)

    throw new Error(errorMessage)
  }

  const streamCredentials = deps.streamCredentialsService.get(incomingPayment)

<<<<<<< HEAD
  if (!streamCredentials) {
    const errorMessage =
      'Could not get stream credentials for local incoming payment'
    deps.logger.error({ incomingPaymentId: incomingPayment.id }, errorMessage)

    throw new Error(errorMessage)
  }

  return deps.incomingPaymentService.toOpenPaymentsTypeWithMethods(
    incomingPayment,
=======
  return incomingPayment.toOpenPaymentsTypeWithMethods(
>>>>>>> a338e5dd
    incomingPayment.walletAddress,
    streamCredentials
  )
}

async function getRemoteIncomingPayment(
  deps: ServiceDependencies,
  url: string
): Promise<OpenPaymentsIncomingPaymentWithPaymentMethods | undefined> {
  const incomingPaymentOrError =
    await deps.remoteIncomingPaymentService.get(url)

  if (isRemoteIncomingPaymentError(incomingPaymentOrError)) {
    return undefined
  }

  return incomingPaymentOrError
}<|MERGE_RESOLUTION|>--- conflicted
+++ resolved
@@ -211,20 +211,8 @@
 
   const streamCredentials = deps.streamCredentialsService.get(incomingPayment)
 
-<<<<<<< HEAD
-  if (!streamCredentials) {
-    const errorMessage =
-      'Could not get stream credentials for local incoming payment'
-    deps.logger.error({ incomingPaymentId: incomingPayment.id }, errorMessage)
-
-    throw new Error(errorMessage)
-  }
-
   return deps.incomingPaymentService.toOpenPaymentsTypeWithMethods(
     incomingPayment,
-=======
-  return incomingPayment.toOpenPaymentsTypeWithMethods(
->>>>>>> a338e5dd
     incomingPayment.walletAddress,
     streamCredentials
   )
