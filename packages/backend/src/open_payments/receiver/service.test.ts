--- conflicted
+++ resolved
@@ -118,18 +118,7 @@
             metadata: undefined,
             expiresAt: incomingPayment.expiresAt,
             createdAt: incomingPayment.createdAt,
-<<<<<<< HEAD
-            updatedAt: incomingPayment.updatedAt,
             methods: []
-=======
-            methods: [
-              {
-                type: 'ilp',
-                ilpAddress: expect.any(String),
-                sharedSecret: expect.any(String)
-              }
-            ]
->>>>>>> 33e54d53
           },
           isLocal: true
         })
