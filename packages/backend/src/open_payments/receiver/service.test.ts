--- conflicted
+++ resolved
@@ -106,13 +106,8 @@
           ilpAddress: expect.any(String),
           sharedSecret: expect.any(Buffer),
           incomingPayment: {
-<<<<<<< HEAD
-            id: incomingPayment.getUrl(walletAddress),
+            id: incomingPayment.getUrl(config.openPaymentsUrl),
             walletAddress: walletAddress.address,
-=======
-            id: incomingPayment.getUrl(config.openPaymentsUrl),
-            walletAddress: walletAddress.url,
->>>>>>> 294b0f89
             incomingAmount: incomingPayment.incomingAmount,
             receivedAmount: incomingPayment.receivedAmount,
             completed: false,
@@ -178,7 +173,8 @@
         test('returns object without methods if stream credentials could not be generated', async () => {
           const walletAddress = await createWalletAddress(deps)
           const incomingPayment = await createIncomingPayment(deps, {
-            walletAddressId: walletAddress.id
+            walletAddressId: walletAddress.id,
+            tenantId: Config.operatorTenantId
           })
 
           jest
