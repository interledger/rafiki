--- conflicted
+++ resolved
@@ -67,13 +67,8 @@
         ilpAddress: expect.any(String),
         sharedSecret: expect.any(Buffer),
         incomingPayment: {
-<<<<<<< HEAD
-          id: incomingPayment.getUrl(walletAddress),
+          id: incomingPayment.getUrl(config.openPaymentsUrl),
           walletAddress: walletAddress.address,
-=======
-          id: incomingPayment.getUrl(config.openPaymentsUrl),
-          walletAddress: walletAddress.url,
->>>>>>> 294b0f89
           updatedAt: incomingPayment.updatedAt,
           createdAt: incomingPayment.createdAt,
           completed: incomingPayment.completed,
@@ -92,15 +87,10 @@
       })
     })
 
-<<<<<<< HEAD
-    test('throws if incoming payment is completed', async () => {
-      const walletAddress = await createWalletAddress(deps, {
-        tenantId: Config.operatorTenantId
-      })
-=======
     test('doesnt throw if incoming payment is completed', async () => {
-      const walletAddress = await createWalletAddress(deps)
->>>>>>> 294b0f89
+      const walletAddress = await createWalletAddress(deps, {
+        tenantId: Config.operatorTenantId
+      })
       const incomingPayment = await createIncomingPayment(deps, {
         walletAddressId: walletAddress.id,
         tenantId: Config.operatorTenantId
@@ -124,15 +114,10 @@
       ).not.toThrow()
     })
 
-<<<<<<< HEAD
-    test('throws if incoming payment is expired', async () => {
-      const walletAddress = await createWalletAddress(deps, {
-        tenantId: Config.operatorTenantId
-      })
-=======
     test('doesnt throw if incoming payment is expired', async () => {
-      const walletAddress = await createWalletAddress(deps)
->>>>>>> 294b0f89
+      const walletAddress = await createWalletAddress(deps, {
+        tenantId: Config.operatorTenantId
+      })
       const incomingPayment = await createIncomingPayment(deps, {
         walletAddressId: walletAddress.id,
         tenantId: Config.operatorTenantId
@@ -183,7 +168,8 @@
     test('returns false if incoming payment is completed', async () => {
       const walletAddress = await createWalletAddress(deps)
       const incomingPayment = await createIncomingPayment(deps, {
-        walletAddressId: walletAddress.id
+        walletAddressId: walletAddress.id,
+        tenantId: Config.operatorTenantId
       })
 
       incomingPayment.state = IncomingPaymentState.Completed
@@ -207,7 +193,8 @@
     test('returns false if incoming payment is expired', async () => {
       const walletAddress = await createWalletAddress(deps)
       const incomingPayment = await createIncomingPayment(deps, {
-        walletAddressId: walletAddress.id
+        walletAddressId: walletAddress.id,
+        tenantId: Config.operatorTenantId
       })
 
       incomingPayment.expiresAt = new Date(Date.now() - 1)
