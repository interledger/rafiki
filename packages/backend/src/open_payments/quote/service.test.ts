import assert from 'assert'
import { faker } from '@faker-js/faker'
import { Knex } from 'knex'
import { v4 as uuid } from 'uuid'

import { QuoteErrorCode, isQuoteError } from './errors'
import { QuoteService, CreateQuoteOptions } from './service'
import { createTestApp, TestContainer } from '../../tests/app'
import { IAppConfig, Config } from '../../config/app'
import { IocContract } from '@adonisjs/fold'
import { initIocContainer } from '../../'
import { AppServices } from '../../app'
import { createAsset } from '../../tests/asset'
import { createIncomingPayment } from '../../tests/incomingPayment'
import { createQuote, mockQuote } from '../../tests/quote'
import {
  createWalletAddress,
  MockWalletAddress
} from '../../tests/walletAddress'
import { truncateTables } from '../../tests/tableManager'
import { AssetOptions } from '../../asset/service'
import {
  IncomingPayment,
  IncomingPaymentState
} from '../payment/incoming/model'
import { getTests } from '../wallet_address/model.test'
import { WalletAddress } from '../wallet_address/model'
import { Fee, FeeType } from '../../fee/model'
import { Asset } from '../../asset/model'
import { PaymentMethodHandlerService } from '../../payment-method/handler/service'
import { ReceiverService } from '../receiver/service'
import { createReceiver } from '../../tests/receiver'
import {
  PaymentMethodHandlerError,
  PaymentMethodHandlerErrorCode
} from '../../payment-method/handler/errors'
import { Receiver } from '../receiver/model'
import { WalletAddressService } from '../wallet_address/service'

describe('QuoteService', (): void => {
  let deps: IocContract<AppServices>
  let appContainer: TestContainer
  let quoteService: QuoteService
  let paymentMethodHandlerService: PaymentMethodHandlerService
  let walletAddressService: WalletAddressService
  let receiverService: ReceiverService
  let knex: Knex
  let sendingWalletAddress: MockWalletAddress
  let receivingWalletAddress: MockWalletAddress
  let config: IAppConfig
  let receiverGet: typeof receiverService.get
  let receiverGetSpy: jest.SpyInstance<
    Promise<Receiver | undefined>,
    [url: string],
    // eslint-disable-next-line @typescript-eslint/no-explicit-any
    any
  >
  let tenantId: string

  const asset: AssetOptions = {
    scale: 9,
    code: 'USD'
  }

  const debitAmount = {
    value: BigInt(123),
    assetCode: asset.code,
    assetScale: asset.scale
  }

  const destinationAsset = {
    scale: 9,
    code: 'XRP'
  }

  const receiveAmount = {
    value: BigInt(56),
    assetCode: destinationAsset.code,
    assetScale: destinationAsset.scale
  }

  beforeAll(async (): Promise<void> => {
    deps = initIocContainer({
      ...Config,
      localCacheDuration: 0
    })
    appContainer = await createTestApp(deps)

    knex = appContainer.knex
    config = await deps.use('config')
    quoteService = await deps.use('quoteService')
    paymentMethodHandlerService = await deps.use('paymentMethodHandlerService')
    walletAddressService = await deps.use('walletAddressService')
    receiverService = await deps.use('receiverService')
  })

  beforeEach(async (): Promise<void> => {
    tenantId = config.operatorTenantId
    const { id: sendAssetId } = await createAsset(deps, {
      assetOptions: {
        code: debitAmount.assetCode,
        scale: debitAmount.assetScale
      }
    })
    sendingWalletAddress = await createWalletAddress(deps, {
      tenantId,
      assetId: sendAssetId
    })
    const { id: destinationAssetId } = await createAsset(deps, {
      assetOptions: destinationAsset
    })
    receivingWalletAddress = await createWalletAddress(deps, {
      tenantId,
      assetId: destinationAssetId,
      mockServerPort: appContainer.openPaymentsPort
    })

    // Make receivers non-local by default
    receiverGet = receiverService.get
    receiverGetSpy = jest
      .spyOn(receiverService, 'get')
      .mockImplementation(async (url: string) => {
        // call original instead of receiverService.get to avoid infinite loop
        const receiver = await receiverGet.call(receiverService, url)
        if (receiver) {
          // "as any" to circumvent "readonly" check (compile time only) to allow overriding "isLocal" here
          // eslint-disable-next-line @typescript-eslint/no-explicit-any
          ;(receiver.isLocal as any) = false
          return receiver
        }
        return undefined
      })
  })

  afterEach(async (): Promise<void> => {
    jest.restoreAllMocks()
    jest.useRealTimers()

    await truncateTables(deps)
  })

  afterAll(async (): Promise<void> => {
    await appContainer.shutdown()
  })

  describe('get/getWalletAddressPage', (): void => {
    getTests({
      createModel: ({ client }) =>
        createQuote(deps, {
          tenantId,
          walletAddressId: sendingWalletAddress.id,
          receiver: `${receivingWalletAddress.address}/incoming-payments/${uuid()}`,
          debitAmount: {
            value: BigInt(56),
            assetCode: asset.code,
            assetScale: asset.scale
          },
          client,
          validDestination: false,
          withFee: true,
          method: 'ilp'
        }),
      get: (options) => quoteService.get(options),
      list: (options) => quoteService.getWalletAddressPage(options)
    })
  })

  describe('create', (): void => {
    const incomingAmount = {
      ...receiveAmount,
      value: BigInt(1000)
    }

    describe.each`
      incomingAmount    | description
      ${undefined}      | ${'incomingPayment'}
      ${incomingAmount} | ${'incomingPayment.incomingAmount'}
    `('$description', ({ incomingAmount }): void => {
      describe.each`
        debitAmount    | receiveAmount    | description
        ${debitAmount} | ${undefined}     | ${'debitAmount'}
        ${undefined}   | ${receiveAmount} | ${'receiveAmount'}
        ${undefined}   | ${undefined}     | ${'receiver.incomingAmount'}
      `('$description', ({ debitAmount, receiveAmount }): void => {
        let options: CreateQuoteOptions
        let incomingPayment: IncomingPayment
        const client = faker.internet.url({ appendSlash: false })

        beforeEach(async (): Promise<void> => {
          incomingPayment = await createIncomingPayment(deps, {
            walletAddressId: receivingWalletAddress.id,
            incomingAmount,
            tenantId: Config.operatorTenantId
          })
          options = {
            tenantId,
            walletAddressId: sendingWalletAddress.id,
            receiver: incomingPayment.getUrl(config.openPaymentsUrl),
            method: 'ilp'
          }
          if (debitAmount) options.debitAmount = debitAmount
          if (receiveAmount) options.receiveAmount = receiveAmount
        })

        if (!debitAmount && !receiveAmount && !incomingAmount) {
          test('fails without receiver.incomingAmount', async (): Promise<void> => {
            await expect(quoteService.create(options)).resolves.toMatchObject({
              type: QuoteErrorCode.InvalidReceiver
            })
          })
        } else {
          if (debitAmount || receiveAmount) {
            test.each`
              client       | description
              ${client}    | ${'with a client'}
              ${undefined} | ${'without a client'}
            `(
              'creates a Quote $description',
              async ({ client }): Promise<void> => {
                const mockedQuote = mockQuote({
                  receiver: (await receiverService.get(
                    incomingPayment.getUrl(config.openPaymentsUrl)
                  ))!,
                  walletAddress: sendingWalletAddress,
                  exchangeRate: 0.5,
                  ...(debitAmount
                    ? { debitAmountValue: debitAmount.value }
                    : {
                        receiveAmountValue: receiveAmount
                          ? receiveAmount.value
                          : incomingAmount.value
                      })
                })

                const getQuoteSpy = jest
                  .spyOn(paymentMethodHandlerService, 'getQuote')
                  .mockResolvedValueOnce(mockedQuote)

                jest.useFakeTimers()
                const now = Date.now()
                jest.spyOn(global.Date, 'now').mockImplementation(() => now)

                const quote = await quoteService.create({
                  ...options,
                  client
                })
                assert.ok(!isQuoteError(quote))

                expect(getQuoteSpy).toHaveBeenCalledTimes(1)
                expect(getQuoteSpy).toHaveBeenCalledWith(
                  'ILP',
                  expect.objectContaining({
                    walletAddress: sendingWalletAddress,
                    receiver: expect.anything(),
                    receiveAmount: options.receiveAmount,
                    debitAmount: options.debitAmount
                  })
                )

                expect(quote).toMatchObject({
                  walletAddressId: sendingWalletAddress.id,
                  receiver: options.receiver,
                  debitAmount: debitAmount || mockedQuote.debitAmount,
                  receiveAmount: receiveAmount || mockedQuote.receiveAmount,
                  createdAt: expect.any(Date),
                  updatedAt: expect.any(Date),
                  expiresAt: new Date(now + config.quoteLifespan),
                  client: client || null
                })

                await expect(
                  quoteService.get({
                    tenantId,
                    id: quote.id
                  })
                ).resolves.toEqual(quote)
              }
            )

            if (incomingAmount) {
              test('fails if receiveAmount exceeds receiver.incomingAmount', async (): Promise<void> => {
                const mockedQuote = mockQuote({
                  receiver: (await receiverService.get(
                    incomingPayment.getUrl(config.openPaymentsUrl)
                  ))!,
                  walletAddress: sendingWalletAddress,
                  exchangeRate: 0.5,
                  ...(debitAmount
                    ? { debitAmountValue: debitAmount.value }
                    : {
                        receiveAmountValue: receiveAmount
                          ? receiveAmount.value
                          : incomingAmount.value
                      })
                })

                jest
                  .spyOn(paymentMethodHandlerService, 'getQuote')
                  .mockResolvedValueOnce(mockedQuote)

                await incomingPayment.$query(knex).patch({
                  incomingAmount: {
                    value: BigInt(1),
                    assetCode: destinationAsset.code,
                    assetScale: destinationAsset.scale
                  }
                })
                await expect(
                  quoteService.create(options)
                ).resolves.toMatchObject({
                  type: QuoteErrorCode.InvalidAmount
                })
              })
            }
          } else if (incomingAmount) {
            test.each`
              client       | description
              ${client}    | ${'with a client'}
              ${undefined} | ${'without a client'}
            `(
              'creates a Quote $description',
              async ({ client }): Promise<void> => {
                const mockedQuote = mockQuote({
                  receiver: (await receiverService.get(
                    incomingPayment.getUrl(config.openPaymentsUrl)
                  ))!,
                  walletAddress: sendingWalletAddress,
                  exchangeRate: 0.5,
                  ...(debitAmount
                    ? { debitAmountValue: debitAmount.value }
                    : {
                        receiveAmountValue: receiveAmount
                          ? receiveAmount.value
                          : incomingAmount.value
                      })
                })

                jest
                  .spyOn(paymentMethodHandlerService, 'getQuote')
                  .mockResolvedValueOnce(mockedQuote)

                jest.useFakeTimers()
                const now = Date.now()
                jest.spyOn(global.Date, 'now').mockImplementation(() => now)

                const quote = await quoteService.create({
                  ...options,
                  client
                })
                assert.ok(!isQuoteError(quote))

                expect(quote).toMatchObject({
                  ...options,
                  debitAmount: mockedQuote.debitAmount,
                  receiveAmount: incomingAmount,
                  createdAt: expect.any(Date),
                  updatedAt: expect.any(Date),
                  expiresAt: new Date(new Date(now + config.quoteLifespan)),
                  client: client || null
                })

                await expect(
                  quoteService.get({
                    tenantId,
                    id: quote.id
                  })
                ).resolves.toEqual(quote)
              }
            )
          }

          test.each`
            state
            ${IncomingPaymentState.Completed}
            ${IncomingPaymentState.Expired}
          `(
            `returns ${QuoteErrorCode.InvalidReceiver} on $state receiver`,
            async ({ state }): Promise<void> => {
              await incomingPayment.$query(knex).patch({
                state,
                expiresAt:
                  state === IncomingPaymentState.Expired
                    ? new Date()
                    : undefined
              })
              await expect(quoteService.create(options)).resolves.toMatchObject(
                { type: QuoteErrorCode.InvalidReceiver }
              )
            }
          )
        }
      })
    })

    test.each`
      expiryDate                                                            | description
      ${new Date(new Date().getTime() + Config.quoteLifespan - 2 * 60_000)} | ${"the incoming payment's expirataion date"}
      ${new Date(new Date().getTime() + Config.quoteLifespan + 2 * 60_000)} | ${"the quote's creation date plus its lifespan"}
    `(
      'sets expiry date to $description',
      async ({ expiryDate }): Promise<void> => {
        const incomingPayment = await createIncomingPayment(deps, {
          walletAddressId: receivingWalletAddress.id,
          incomingAmount,
          expiresAt: expiryDate,
          tenantId: Config.operatorTenantId
        })
        const options: CreateQuoteOptions = {
          tenantId,
          walletAddressId: sendingWalletAddress.id,
          receiver: incomingPayment.getUrl(config.openPaymentsUrl),
          receiveAmount,
          method: 'ilp'
        }

        const mockedQuote = mockQuote({
          receiver: (await receiverService.get(
            incomingPayment.getUrl(config.openPaymentsUrl)
          ))!,
          walletAddress: sendingWalletAddress,
          receiveAmountValue: receiveAmount.value,
          exchangeRate: 0.5
        })

        jest
          .spyOn(paymentMethodHandlerService, 'getQuote')
          .mockResolvedValueOnce(mockedQuote)

        jest.useFakeTimers()
        const now = Date.now()
        jest.spyOn(global.Date, 'now').mockImplementation(() => now)

        const quote = await quoteService.create(options)
        assert.ok(!isQuoteError(quote))
        const maxExpiration = new Date(now + config.quoteLifespan)
        expect(quote).toMatchObject({
          walletAddressId: sendingWalletAddress.id,
          receiver: options.receiver,
          debitAmount: mockedQuote.debitAmount,
          receiveAmount: receiveAmount,
          createdAt: expect.any(Date),
          updatedAt: expect.any(Date),
          expiresAt:
            maxExpiration.getTime() > expiryDate.getTime()
              ? expiryDate
              : maxExpiration
        })
      }
    )
    test('fails on unknown tenant id', async (): Promise<void> => {
      const walletAddress = await createWalletAddress(deps, {
        tenantId
      })
      const unknownTenantId = uuid()

      jest.spyOn(walletAddressService, 'get').mockResolvedValueOnce(undefined)
      await expect(
        quoteService.create({
          tenantId: unknownTenantId,
          walletAddressId: walletAddress.id,
          receiver: `${receivingWalletAddress.address}/incoming-payments/${uuid()}`,
          debitAmount,
          method: 'ilp'
        })
      ).resolves.toEqual(QuoteError.UnknownWalletAddress)
      expect(walletAddressService.get).toHaveBeenCalledTimes(1)
      expect(walletAddressService.get).toHaveBeenCalledWith(
        walletAddress.id,
        unknownTenantId
      )
    })

    test('fails on unknown wallet address', async (): Promise<void> => {
      const unknownWalletAddressId = uuid()
      jest.spyOn(walletAddressService, 'get').mockResolvedValueOnce(undefined)

      await expect(
        quoteService.create({
          tenantId,
          walletAddressId: unknownWalletAddressId,
          receiver: `${receivingWalletAddress.address}/incoming-payments/${uuid()}`,
          debitAmount,
          method: 'ilp'
        })
<<<<<<< HEAD
      ).resolves.toEqual(QuoteError.UnknownWalletAddress)
      expect(walletAddressService.get).toHaveBeenCalledTimes(1)
      expect(walletAddressService.get).toHaveBeenCalledWith(
        unknownWalletAddressId,
        tenantId
      )
=======
      ).resolves.toMatchObject({ type: QuoteErrorCode.UnknownWalletAddress })
>>>>>>> 7d8079fa
    })

    test('fails on inactive wallet address', async () => {
      const walletAddress = await createWalletAddress(deps, {
        tenantId
      })
      const walletAddressUpdated = await WalletAddress.query(
        knex
      ).patchAndFetchById(walletAddress.id, { deactivatedAt: new Date() })
      assert.ok(!walletAddressUpdated.isActive)
      await expect(
        quoteService.create({
          tenantId,
          walletAddressId: walletAddress.id,
          receiver: `${receivingWalletAddress.address}/incoming-payments/${uuid()}`,
          debitAmount,
          method: 'ilp'
        })
      ).resolves.toMatchObject({ type: QuoteErrorCode.InactiveWalletAddress })
    })

    test('fails on invalid receiver', async (): Promise<void> => {
      await expect(
        quoteService.create({
          tenantId,
          walletAddressId: sendingWalletAddress.id,
          receiver: `${receivingWalletAddress.address}/incoming-payments/${uuid()}`,
          debitAmount,
          method: 'ilp'
        })
      ).resolves.toMatchObject({ type: QuoteErrorCode.InvalidReceiver })
    })

    test('fails on non-positive receive amount from quote', async (): Promise<void> => {
      const receiver = await createReceiver(deps, receivingWalletAddress)

      jest
        .spyOn(paymentMethodHandlerService, 'getQuote')
        .mockImplementationOnce(() => {
          throw new PaymentMethodHandlerError('Failed getting quote', {
            code: PaymentMethodHandlerErrorCode.QuoteNonPositiveReceiveAmount,
            description: 'Non positive receive amount for quote'
          })
        })

      await expect(
        quoteService.create({
          tenantId,
          walletAddressId: sendingWalletAddress.id,
          receiver: receiver.incomingPayment!.id,
          method: 'ilp',
          debitAmount: {
            value: 2n,
            assetCode: sendingWalletAddress.asset.code,
            assetScale: sendingWalletAddress.asset.scale
          }
        })
      ).resolves.toMatchObject({
        type: QuoteErrorCode.NonPositiveReceiveAmount
      })
    })

    test.each`
      debitAmount                              | receiveAmount                              | description
      ${{ ...debitAmount, value: BigInt(0) }}  | ${undefined}                               | ${'with debitAmount of zero'}
      ${{ ...debitAmount, value: BigInt(-1) }} | ${undefined}                               | ${'with negative debitAmount'}
      ${{ ...debitAmount, assetScale: 3 }}     | ${undefined}                               | ${'with wrong debitAmount asset'}
      ${undefined}                             | ${{ ...receiveAmount, value: BigInt(0) }}  | ${'with receiveAmount of zero'}
      ${undefined}                             | ${{ ...receiveAmount, value: BigInt(-1) }} | ${'with negative receiveAmount'}
      ${undefined}                             | ${{ ...receiveAmount, assetScale: 3 }}     | ${'with wrong receiveAmount asset'}
      ${debitAmount}                           | ${receiveAmount}                           | ${'with both send and receive amount'}
    `(
      'fails to create $description',
      async ({ debitAmount, receiveAmount }): Promise<void> => {
        const incomingPayment = await createIncomingPayment(deps, {
          walletAddressId: receivingWalletAddress.id,
          tenantId: Config.operatorTenantId
        })
        const options: CreateQuoteOptions = {
          tenantId,
          walletAddressId: sendingWalletAddress.id,
          receiver: incomingPayment.getUrl(config.openPaymentsUrl),
          method: 'ilp'
        }
        if (debitAmount) options.debitAmount = debitAmount
        if (receiveAmount) options.receiveAmount = receiveAmount
        await expect(quoteService.create(options)).resolves.toMatchObject({
          type: QuoteErrorCode.InvalidAmount
        })
      }
    )

    describe('fees - fixed delivery', (): void => {
      let asset: Asset
      let sendingWalletAddress: WalletAddress
      let receivingWalletAddress: WalletAddress

      beforeEach(async (): Promise<void> => {
        asset = await createAsset(deps, {
          assetOptions: {
            code: 'USD',
            scale: 2
          }
        })
        sendingWalletAddress = await createWalletAddress(deps, {
          tenantId,
          assetId: asset.id
        })
        receivingWalletAddress = await createWalletAddress(deps, {
          tenantId,
          assetId: asset.id
        })
      })

      test.each`
        incomingAmountValue | fixedFee | basisPointFee | expectedQuoteDebitAmountValue | description
        ${1000}             | ${0}     | ${0}          | ${1000n}                      | ${'no fees'}
        ${1000n}            | ${150}   | ${0}          | ${1150n}                      | ${'fixed fee'}
        ${1000n}            | ${0}     | ${200}        | ${1020n}                      | ${'basis point fee'}
        ${1000n}            | ${150}   | ${200}        | ${1170n}                      | ${'fixed and basis point fee'}
      `(
        '$description',
        async ({
          incomingAmountValue,
          fixedFee,
          basisPointFee,
          expectedQuoteDebitAmountValue
        }): Promise<void> => {
          const receiver = await createReceiver(deps, receivingWalletAddress, {
            incomingAmount: {
              assetCode: asset.code,
              assetScale: asset.scale,
              value: incomingAmountValue
            },
            tenantId: Config.operatorTenantId
          })

          await Fee.query().insertAndFetch({
            assetId: asset.id,
            type: FeeType.Sending,
            fixedFee,
            basisPointFee
          })

          const mockedQuote = mockQuote({
            receiver: receiver!,
            walletAddress: sendingWalletAddress,
            receiveAmountValue: incomingAmountValue
          })

          jest
            .spyOn(paymentMethodHandlerService, 'getQuote')
            .mockResolvedValueOnce(mockedQuote)

          const quote = await quoteService.create({
            tenantId,
            walletAddressId: sendingWalletAddress.id,
            receiver: receiver.incomingPayment!.id,
            method: 'ilp'
          })
          assert.ok(!isQuoteError(quote))

          expect(quote.debitAmount).toEqual({
            assetCode: asset.code,
            assetScale: asset.scale,
            value: expectedQuoteDebitAmountValue
          })
        }
      )

      test('fails on invalid debit amount', async () => {
        const incomingAmountValue = 100n
        const receiver = await createReceiver(deps, receivingWalletAddress, {
          incomingAmount: {
            assetCode: asset.code,
            assetScale: asset.scale,
            value: incomingAmountValue
          },
          tenantId: Config.operatorTenantId
        })

        const mockedQuote = mockQuote({
          receiver: receiver!,
          walletAddress: sendingWalletAddress,
          receiveAmountValue: incomingAmountValue,
          debitAmountValue: -10n
        })

        jest
          .spyOn(paymentMethodHandlerService, 'getQuote')
          .mockResolvedValueOnce(mockedQuote)

        await expect(
          quoteService.create({
            tenantId,
            walletAddressId: sendingWalletAddress.id,
            receiver: receiver.incomingPayment!.id,
            method: 'ilp'
          })
        ).resolves.toMatchObject({ type: QuoteErrorCode.InvalidAmount })
      })
    })

    describe('fees - fixed send with cross-currency', (): void => {
      let sendAsset: Asset
      let receiveAsset: Asset
      let sendingWalletAddress: WalletAddress
      let receivingWalletAddress: WalletAddress

      beforeEach(async (): Promise<void> => {
        sendAsset = await createAsset(deps, {
          assetOptions: {
            code: 'USD',
            scale: 2
          }
        })
        receiveAsset = await createAsset(deps, {
          assetOptions: {
            code: 'XRP',
            scale: 2
          }
        })
        sendingWalletAddress = await createWalletAddress(deps, {
          tenantId,
          assetId: sendAsset.id
        })
        receivingWalletAddress = await createWalletAddress(deps, {
          tenantId,
          assetId: receiveAsset.id
        })
      })

      test.each`
        debitAmountValue | fixedFee | basisPointFee | exchangeRate | expectedReceiveAmountValue | description
        ${200n}          | ${0}     | ${0}          | ${0.5}       | ${100n}                    | ${'no fees'}
        ${200n}          | ${0}     | ${0}          | ${1.0}       | ${200n}                    | ${'no fees, equal exchange rate'}
        ${200n}          | ${20}    | ${0}          | ${0.5}       | ${90n}                     | ${'fixed fee'}
        ${200n}          | ${101}   | ${0}          | ${1.0}       | ${99n}                     | ${'fixed fee larger than receiveAmount, equal exchange rate'}
        ${200n}          | ${0}     | ${200}        | ${0.5}       | ${98n}                     | ${'basis point fee'}
        ${200n}          | ${20}    | ${200}        | ${0.5}       | ${88n}                     | ${'fixed and basis point fee'}
        ${200n}          | ${20}    | ${200}        | ${0.455}     | ${80n}                     | ${'fixed and basis point fee with floating exchange rate'}
      `(
        '$description',
        async ({
          debitAmountValue,
          fixedFee,
          basisPointFee,
          expectedReceiveAmountValue,
          exchangeRate
        }): Promise<void> => {
          const receiver = await createReceiver(deps, receivingWalletAddress)

          const sendingFee = await Fee.query().insertAndFetch({
            assetId: sendAsset.id,
            type: FeeType.Sending,
            fixedFee,
            basisPointFee
          })

          const mockedQuote = mockQuote({
            receiver,
            walletAddress: sendingWalletAddress,
            debitAmountValue:
              debitAmountValue - sendingFee.calculate(debitAmountValue),
            exchangeRate
          })

          jest
            .spyOn(paymentMethodHandlerService, 'getQuote')
            .mockResolvedValueOnce(mockedQuote)

          const quote = await quoteService.create({
            tenantId,
            walletAddressId: sendingWalletAddress.id,
            receiver: receiver.incomingPayment!.id,
            debitAmount: {
              value: debitAmountValue,
              assetCode: sendAsset.code,
              assetScale: sendAsset.scale
            },
            method: 'ilp'
          })
          assert.ok(!isQuoteError(quote))

          expect(quote.receiveAmount).toEqual({
            assetCode: receiveAsset.code,
            assetScale: receiveAsset.scale,
            value: expectedReceiveAmountValue
          })
        }
      )

      test.each`
        debitAmountValue | fixedFee | basisPointFee | exchangeRate | expectedMinSendAmountValue | description
        ${1n}            | ${0}     | ${0}          | ${0.01}      | ${100n}                    | ${'debit < 100 + no fee'}
        ${99n}           | ${0}     | ${0}          | ${0.01}      | ${100n}                    | ${'debit < 100 + no fee'}
        ${100n}          | ${50}    | ${0}          | ${0.01}      | ${150n}                    | ${'debit < 100 + fixed fee'}
        ${149n}          | ${50}    | ${0}          | ${0.01}      | ${150n}                    | ${'debit < 100 + fixed fee'}
        ${101n}          | ${0}     | ${200}        | ${0.01}      | ${103n}                    | ${'debit < 100 + 2% fee'}
        ${1n}            | ${50}    | ${200}        | ${0.01}      | ${154n}                    | ${'debit < 100 + mixed fee'}
        ${100n}          | ${50}    | ${200}        | ${0.01}      | ${154n}                    | ${'debit < 100 + mixed fee'}
        ${152n}          | ${50}    | ${2000}       | ${0.01}      | ${188n}                    | ${'debit < 100 + mixed fee'}
      `(
        'returns minSendAmount $expectedMinSendAmountValue for $description',
        async ({
          debitAmountValue,
          fixedFee,
          basisPointFee,
          expectedMinSendAmountValue,
          exchangeRate
        }): Promise<void> => {
          const receiver = await createReceiver(deps, receivingWalletAddress)

          await Fee.query().insertAndFetch({
            assetId: sendAsset.id,
            type: FeeType.Sending,
            fixedFee,
            basisPointFee
          })

          const mockRejectQuote = new PaymentMethodHandlerError(
            'Failed getting quote',
            {
              description:
                'Minimum delivery amount of ILP quote is non-positive',
              retryable: false,
              code: PaymentMethodHandlerErrorCode.QuoteNonPositiveReceiveAmount,
              details: {
                minSendAmount: BigInt(Math.ceil(1 / exchangeRate))
              }
            }
          )

          jest
            .spyOn(paymentMethodHandlerService, 'getQuote')
            .mockRejectedValueOnce(mockRejectQuote)

          await expect(
            quoteService.create({
              walletAddressId: sendingWalletAddress.id,
              receiver: receiver.incomingPayment!.id,
              debitAmount: {
                value: debitAmountValue,
                assetCode: sendAsset.code,
                assetScale: sendAsset.scale
              },
              method: 'ilp'
            })
          ).resolves.toMatchObject({
            details: {
              minSendAmount: {
                value: expectedMinSendAmountValue
              }
            }
          })
        }
      )

      test('fails on non-positive receive amount', async () => {
        const receiver = await createReceiver(deps, receivingWalletAddress)
        const debitAmountValue = 100n

        const fee = await Fee.query().insertAndFetch({
          assetId: sendAsset.id,
          type: FeeType.Sending,
          fixedFee: debitAmountValue + 1n,
          basisPointFee: 0
        })

        const mockedQuote = mockQuote({
          receiver,
          walletAddress: sendingWalletAddress,
          debitAmountValue: debitAmountValue - fee.calculate(debitAmountValue),
          exchangeRate: 1.0
        })

        jest
          .spyOn(paymentMethodHandlerService, 'getQuote')
          .mockResolvedValueOnce(mockedQuote)

        await expect(
          quoteService.create({
            tenantId,
            walletAddressId: sendingWalletAddress.id,
            receiver: receiver.incomingPayment!.id,
            debitAmount: {
              value: debitAmountValue,
              assetCode: sendAsset.code,
              assetScale: sendAsset.scale
            },
            method: 'ilp'
          })
        ).resolves.toMatchObject({
          type: QuoteErrorCode.NonPositiveReceiveAmount
        })
      })
    })

    describe('Local Receiver', (): void => {
      beforeEach(() => {
        receiverGetSpy.mockRestore()
      })

      test('Local receiver uses local payment method', async () => {
        const incomingPayment = await createIncomingPayment(deps, {
          walletAddressId: receivingWalletAddress.id,
          incomingAmount,
          tenantId: Config.operatorTenantId
        })

        const options: CreateQuoteOptions = {
          tenantId,
          walletAddressId: sendingWalletAddress.id,
          receiver: incomingPayment.getUrl(config.openPaymentsUrl),
          method: 'ilp'
        }

        const mockedQuote = mockQuote({
          receiver: (await receiverService.get(
            incomingPayment.getUrl(config.openPaymentsUrl)
          ))!,
          walletAddress: sendingWalletAddress,
          exchangeRate: 0.5,
          debitAmountValue: debitAmount.value
        })

        const getQuoteSpy = jest
          .spyOn(paymentMethodHandlerService, 'getQuote')
          .mockResolvedValueOnce(mockedQuote)

        jest.useFakeTimers()
        const now = Date.now()
        jest.spyOn(global.Date, 'now').mockImplementation(() => now)

        const quote = await quoteService.create(options)
        assert.ok(!isQuoteError(quote))

        expect(getQuoteSpy).toHaveBeenCalledTimes(1)
        expect(getQuoteSpy).toHaveBeenCalledWith(
          'LOCAL',
          expect.objectContaining({
            walletAddress: sendingWalletAddress,
            receiver: expect.anything(),
            receiveAmount: options.receiveAmount,
            debitAmount: options.debitAmount
          })
        )

        expect(quote).toMatchObject({
          walletAddressId: sendingWalletAddress.id,
          receiver: options.receiver,
          debitAmount: mockedQuote.debitAmount,
          receiveAmount: mockedQuote.receiveAmount,
          createdAt: expect.any(Date),
          updatedAt: expect.any(Date),
          expiresAt: new Date(now + config.quoteLifespan)
        })

        await expect(
          quoteService.get({
            tenantId,
            id: quote.id
          })
        ).resolves.toEqual(quote)
      })
    })
  })
})<|MERGE_RESOLUTION|>--- conflicted
+++ resolved
@@ -462,7 +462,7 @@
           debitAmount,
           method: 'ilp'
         })
-      ).resolves.toEqual(QuoteError.UnknownWalletAddress)
+      ).resolves.toMatchObject({ type: QuoteErrorCode.UnknownWalletAddress })
       expect(walletAddressService.get).toHaveBeenCalledTimes(1)
       expect(walletAddressService.get).toHaveBeenCalledWith(
         walletAddress.id,
@@ -482,16 +482,12 @@
           debitAmount,
           method: 'ilp'
         })
-<<<<<<< HEAD
-      ).resolves.toEqual(QuoteError.UnknownWalletAddress)
+      ).resolves.toMatchObject({ type: QuoteErrorCode.UnknownWalletAddress })
       expect(walletAddressService.get).toHaveBeenCalledTimes(1)
       expect(walletAddressService.get).toHaveBeenCalledWith(
         unknownWalletAddressId,
         tenantId
       )
-=======
-      ).resolves.toMatchObject({ type: QuoteErrorCode.UnknownWalletAddress })
->>>>>>> 7d8079fa
     })
 
     test('fails on inactive wallet address', async () => {
@@ -831,6 +827,7 @@
 
           await expect(
             quoteService.create({
+              tenantId,
               walletAddressId: sendingWalletAddress.id,
               receiver: receiver.incomingPayment!.id,
               debitAmount: {
