--- conflicted
+++ resolved
@@ -65,15 +65,9 @@
 
   private debitAmountValue!: bigint
 
-<<<<<<< HEAD
-  public getUrl(walletAddress: WalletAddress): string {
-    const url = new URL(walletAddress.address)
-    return `${url.origin}/${this.tenantId}${Quote.urlPath}/${this.id}`
-=======
   public getUrl(resourceServerUrl: string): string {
     resourceServerUrl = resourceServerUrl.replace(/\/+$/, '')
-    return `${resourceServerUrl}${Quote.urlPath}/${this.id}`
->>>>>>> 294b0f89
+    return `${resourceServerUrl}/${this.tenantId}${Quote.urlPath}/${this.id}`
   }
 
   public get debitAmount(): Amount {
@@ -142,13 +136,8 @@
     walletAddress: WalletAddress
   ): OpenPaymentsQuote {
     return {
-<<<<<<< HEAD
-      id: this.getUrl(walletAddress),
+      id: this.getUrl(resourceServerUrl),
       walletAddress: walletAddress.address,
-=======
-      id: this.getUrl(resourceServerUrl),
-      walletAddress: walletAddress.url,
->>>>>>> 294b0f89
       receiveAmount: serializeAmount(this.receiveAmount),
       debitAmount: serializeAmount(this.debitAmount),
       receiver: this.receiver,
