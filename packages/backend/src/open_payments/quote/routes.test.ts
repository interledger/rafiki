--- conflicted
+++ resolved
@@ -295,34 +295,4 @@
       })
     })
   })
-<<<<<<< HEAD
-
-  describe('list', (): void => {
-    listTests({
-      getPaymentPointer: () => paymentPointer,
-      getGrant: () => undefined,
-      getUrl: () => `/quotes`,
-      createItem: async (_index) => {
-        const quote = await createPaymentPointerQuote(paymentPointer.id)
-        return {
-          id: `${paymentPointer.url}/quotes/${quote.id}`,
-          paymentPointer: paymentPointer.url,
-          receiver: quote.receiver,
-          sendAmount: {
-            ...quote.sendAmount,
-            value: quote.sendAmount.value.toString()
-          },
-          receiveAmount: {
-            ...quote.receiveAmount,
-            value: quote.receiveAmount.value.toString()
-          },
-          expiresAt: quote.expiresAt.toISOString(),
-          createdAt: quote.createdAt.toISOString()
-        }
-      },
-      list: (ctx: ListContext) => quoteRoutes.list(ctx)
-    })
-  })
-=======
->>>>>>> 6e3c33f8
 })