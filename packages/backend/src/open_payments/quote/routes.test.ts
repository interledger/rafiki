--- conflicted
+++ resolved
@@ -299,14 +299,9 @@
 
   describe('list', (): void => {
     listTests({
-<<<<<<< HEAD
-      getPaymentPointerId: () => paymentPointerId,
+      getPaymentPointer: () => paymentPointer,
       getGrant: () => undefined,
-      getUrl: () => `/${paymentPointerId}/quotes`,
-=======
-      getPaymentPointer: () => paymentPointer,
       getUrl: () => `/quotes`,
->>>>>>> 5e08158f
       createItem: async (_index) => {
         const quote = await createPaymentPointerQuote(paymentPointer.id)
         return {
