--- conflicted
+++ resolved
@@ -67,23 +67,13 @@
   const options: CreateQuoteOptions = {
     paymentPointerId: ctx.paymentPointer.id,
     receiver: body.receiver,
-    clientId: ctx.grant?.clientId
+    clientId: ctx.clientId
   }
   if (body.sendAmount) options.sendAmount = parseAmount(body.sendAmount)
   if (body.receiveAmount)
     options.receiveAmount = parseAmount(body.receiveAmount)
   try {
-<<<<<<< HEAD
     const quoteOrErr = await deps.quoteService.create(options)
-=======
-    const quoteOrErr = await deps.quoteService.create({
-      paymentPointerId: ctx.paymentPointer.id,
-      receiver: body.receiver,
-      sendAmount: body.sendAmount && parseAmount(body.sendAmount),
-      receiveAmount: body.receiveAmount && parseAmount(body.receiveAmount),
-      clientId: ctx.clientId
-    })
->>>>>>> dc909a6e
 
     if (isQuoteError(quoteOrErr)) {
       throw quoteOrErr
