--- conflicted
+++ resolved
@@ -108,11 +108,7 @@
 }
 
 function quoteToBody(deps: ServiceDependencies, quote: Quote) {
-<<<<<<< HEAD
-  const accountId = `${deps.config.openPaymentsHost}/${quote.accountId}`
-=======
-  const accountId = `${deps.config.publicHost}/${quote.paymentPointerId}`
->>>>>>> 0e18a707
+  const accountId = `${deps.config.openPaymentsHost}/${quote.paymentPointerId}`
   return Object.fromEntries(
     Object.entries({
       ...quote.toJSON(),
