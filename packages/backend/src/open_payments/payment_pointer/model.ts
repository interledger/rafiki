import { Model, Page } from 'objection'
<<<<<<< HEAD
import { PaymentPointer as OpenPaymentsPaymentPointer } from 'open-payments'
import { GrantReference } from '../grantReference/model'
=======
>>>>>>> cbbc4161
import { LiquidityAccount, OnCreditOptions } from '../../accounting/service'
import { ConnectorAccount } from '../../connector/core/rafiki'
import { Asset } from '../../asset/model'
import { BaseModel, Pagination } from '../../shared/baseModel'
import { WebhookEvent } from '../../webhook/model'
import { PaymentPointerKey } from '../../paymentPointerKey/model'

export class PaymentPointer
  extends BaseModel
  implements ConnectorAccount, LiquidityAccount
{
  public static get tableName(): string {
    return 'paymentPointers'
  }

  static relationMappings = () => ({
    asset: {
      relation: Model.HasOneRelation,
      modelClass: Asset,
      join: {
        from: 'paymentPointers.assetId',
        to: 'assets.id'
      }
    },
    keys: {
      relation: Model.HasManyRelation,
      modelClass: PaymentPointerKey,
      join: {
        from: 'paymentPointers.id',
        to: 'paymentPointerKeys.paymentPointerId'
      }
    }
  })

  public keys?: PaymentPointerKey[]

  public url!: string
  public publicName?: string

  public readonly assetId!: string
  public asset!: Asset

  // The cumulative received amount tracked by
  // `payment_pointer.web_monetization` webhook events.
  // The value should be equivalent to the following query:
  // select sum(`withdrawalAmount`) from `webhookEvents` where `withdrawalAccountId` = `paymentPointer.id`
  public totalEventsAmount!: bigint
  public processAt!: Date | null

  public async onCredit({
    totalReceived,
    withdrawalThrottleDelay
  }: OnCreditOptions): Promise<PaymentPointer> {
    if (this.asset.withdrawalThreshold !== null) {
      const paymentPointer = await PaymentPointer.query()
        .patchAndFetchById(this.id, {
          processAt: new Date()
        })
        .whereRaw('?? <= ?', [
          'totalEventsAmount',
          totalReceived - this.asset.withdrawalThreshold
        ])
        .withGraphFetched('asset')
      if (paymentPointer) {
        return paymentPointer
      }
    }
    if (withdrawalThrottleDelay !== undefined && !this.processAt) {
      await this.$query().patch({
        processAt: new Date(Date.now() + withdrawalThrottleDelay)
      })
    }
    return this
  }

  public toData(received: bigint): PaymentPointerData {
    return {
      paymentPointer: {
        id: this.id,
        createdAt: new Date(+this.createdAt).toISOString(),
        received: received.toString()
      }
    }
  }

  public toOpenPaymentsType({
    authServer
  }: {
    authServer: string
  }): OpenPaymentsPaymentPointer {
    return {
      id: this.url,
      publicName: this.publicName,
      assetCode: this.asset.code,
      assetScale: this.asset.scale,
      authServer
    }
  }
}

export enum PaymentPointerEventType {
  PaymentPointerWebMonetization = 'payment_pointer.web_monetization'
}

export type PaymentPointerData = {
  paymentPointer: {
    id: string
    createdAt: string
    received: string
  }
}

export class PaymentPointerEvent extends WebhookEvent {
  public type!: PaymentPointerEventType
  public data!: PaymentPointerData
}

export interface GetOptions {
  id: string
  clientId?: string
  paymentPointerId?: string
}

export interface ListOptions {
  paymentPointerId: string
  clientId?: string
  pagination?: Pagination
}

class SubresourceQueryBuilder<
  M extends Model,
  R = M[]
> extends BaseModel.QueryBuilder<M, R> {
  ArrayQueryBuilderType!: SubresourceQueryBuilder<M, M[]>
  SingleQueryBuilderType!: SubresourceQueryBuilder<M, M>
  MaybeSingleQueryBuilderType!: SubresourceQueryBuilder<M, M | undefined>
  NumberQueryBuilderType!: SubresourceQueryBuilder<M, number>
  PageQueryBuilderType!: SubresourceQueryBuilder<M, Page<M>>

  get({ id, paymentPointerId, clientId }: GetOptions) {
    if (paymentPointerId) {
      this.where(
        `${this.modelClass().tableName}.paymentPointerId`,
        paymentPointerId
      )
    }
    if (clientId) {
      this.where({ clientId })
    }
    return this.findById(id)
  }
  list({ paymentPointerId, clientId, pagination }: ListOptions) {
    if (clientId) {
      this.where({ clientId })
    }
    return this.getPage(pagination).where(
      `${this.modelClass().tableName}.paymentPointerId`,
      paymentPointerId
    )
  }
}

export abstract class PaymentPointerSubresource extends BaseModel {
  public static readonly urlPath: string

  public readonly paymentPointerId!: string
  public paymentPointer?: PaymentPointer

  public abstract readonly assetId: string
  public abstract asset: Asset

  public readonly clientId?: string

  static get relationMappings() {
    return {
      paymentPointer: {
        relation: Model.BelongsToOneRelation,
        modelClass: PaymentPointer,
        join: {
          from: `${this.tableName}.paymentPointerId`,
          to: 'paymentPointers.id'
        }
      }
    }
  }

  QueryBuilderType!: SubresourceQueryBuilder<this>
  static QueryBuilder = SubresourceQueryBuilder
}<|MERGE_RESOLUTION|>--- conflicted
+++ resolved
@@ -1,9 +1,5 @@
 import { Model, Page } from 'objection'
-<<<<<<< HEAD
 import { PaymentPointer as OpenPaymentsPaymentPointer } from 'open-payments'
-import { GrantReference } from '../grantReference/model'
-=======
->>>>>>> cbbc4161
 import { LiquidityAccount, OnCreditOptions } from '../../accounting/service'
 import { ConnectorAccount } from '../../connector/core/rafiki'
 import { Asset } from '../../asset/model'
