import {
  ForeignKeyViolationError,
  TransactionOrKnex,
  NotFoundError
} from 'objection'
import { URL } from 'url'

import { PaymentPointerError } from './errors'
import {
  PaymentPointer,
  PaymentPointerEvent,
  PaymentPointerEventType,
  GetOptions,
  ListOptions,
  PaymentPointerSubresource
} from './model'
import { BaseService } from '../../shared/baseService'
import { AccountingService } from '../../accounting/service'
<<<<<<< HEAD
import {
  IncomingPayment,
  IncomingPaymentState
} from '../payment/incoming/model'
import { IAppConfig } from '../../config/app'
=======
import { Pagination } from '../../shared/baseModel'
>>>>>>> 28d5a4ef

interface Options {
  publicName?: string
}

export interface CreateOptions extends Options {
  url: string
  assetId: string
}

export interface UpdateOptions extends Options {
  id: string
  status?: 'ACTIVE' | 'INACTIVE'
}

type UpdateInput = Omit<UpdateOptions, 'id'> & { deactivatedAt?: Date | null }

export interface PaymentPointerService {
  create(options: CreateOptions): Promise<PaymentPointer | PaymentPointerError>
  update(options: UpdateOptions): Promise<PaymentPointer | PaymentPointerError>
  get(id: string): Promise<PaymentPointer | undefined>
  getByUrl(url: string): Promise<PaymentPointer | undefined>
  getPage(pagination?: Pagination): Promise<PaymentPointer[]>
  processNext(): Promise<string | undefined>
  triggerEvents(limit: number): Promise<number>
}

interface ServiceDependencies extends BaseService {
  knex: TransactionOrKnex
  accountingService: AccountingService
  config: IAppConfig
}

export async function createPaymentPointerService({
  logger,
  knex,
  accountingService,
  config
}: ServiceDependencies): Promise<PaymentPointerService> {
  const log = logger.child({
    service: 'PaymentPointerService'
  })
  const deps: ServiceDependencies = {
    logger: log,
    knex,
    accountingService,
    config
  }
  return {
    create: (options) => createPaymentPointer(deps, options),
    update: (options) => updatePaymentPointer(deps, options),
    get: (id) => getPaymentPointer(deps, id),
    getByUrl: (url) => getPaymentPointerByUrl(deps, url),
    getPage: (pagination?) => getPaymentPointerPage(deps, pagination),
    processNext: () => processNextPaymentPointer(deps),
    triggerEvents: (limit) => triggerPaymentPointerEvents(deps, limit)
  }
}

export const FORBIDDEN_PATHS = [
  '/incoming-payments',
  '/outgoing-payments',
  '/quotes'
]

function isValidPaymentPointerUrl(paymentPointerUrl: string): boolean {
  try {
    const url = new URL(paymentPointerUrl)
    if (url.protocol !== 'https:' || url.pathname === '/') {
      return false
    }
    for (const path of FORBIDDEN_PATHS) {
      if (url.pathname.includes(path)) {
        return false
      }
    }
    return true
  } catch (_) {
    return false
  }
}

async function createPaymentPointer(
  deps: ServiceDependencies,
  options: CreateOptions
): Promise<PaymentPointer | PaymentPointerError> {
  if (!isValidPaymentPointerUrl(options.url)) {
    return PaymentPointerError.InvalidUrl
  }
  try {
    return await PaymentPointer.query(deps.knex)
      .insertAndFetch({
        url: options.url,
        publicName: options.publicName,
        assetId: options.assetId
      })
      .withGraphFetched('asset')
  } catch (err) {
    if (err instanceof ForeignKeyViolationError) {
      if (err.constraint === 'paymentpointers_assetid_foreign') {
        return PaymentPointerError.UnknownAsset
      }
    }
    throw err
  }
}

async function updatePaymentPointer(
  deps: ServiceDependencies,
  { id, status, publicName }: UpdateOptions
): Promise<PaymentPointer | PaymentPointerError> {
  try {
    const update: UpdateInput = { publicName }
    const paymentPointer = await PaymentPointer.query(deps.knex)
      .findById(id)
      .throwIfNotFound()

    if (status === 'INACTIVE' && paymentPointer.isActive) {
      update.deactivatedAt = new Date()
      const expiresAt = new Date(Date.now() + deps.config.gracePeriodMs)

      await IncomingPayment.query(deps.knex)
        .patch({ expiresAt })
        .where('paymentPointerId', id)
        .whereIn('state', [
          IncomingPaymentState.Pending,
          IncomingPaymentState.Processing
        ])
    } else if (status === 'ACTIVE' && !paymentPointer.isActive) {
      update.deactivatedAt = null
    }

    return await paymentPointer
      .$query(deps.knex)
      .patchAndFetch(update)
      .withGraphFetched('asset')
      .throwIfNotFound()
  } catch (err) {
    if (err instanceof NotFoundError) {
      return PaymentPointerError.UnknownPaymentPointer
    }
    throw err
  }
}

async function getPaymentPointer(
  deps: ServiceDependencies,
  id: string
): Promise<PaymentPointer | undefined> {
  return await PaymentPointer.query(deps.knex)
    .findById(id)
    .withGraphFetched('asset')
}

async function getPaymentPointerByUrl(
  deps: ServiceDependencies,
  url: string
): Promise<PaymentPointer | undefined> {
  const paymentPointer = await PaymentPointer.query(deps.knex)
    .findOne({ url })
    .withGraphFetched('asset')
  return paymentPointer || undefined
}

async function getPaymentPointerPage(
  deps: ServiceDependencies,
  pagination?: Pagination
): Promise<PaymentPointer[]> {
  return await PaymentPointer.query(deps.knex)
    .getPage(pagination)
    .withGraphFetched('asset')
}

// Returns the id of the processed payment pointer (if any).
async function processNextPaymentPointer(
  deps: ServiceDependencies
): Promise<string | undefined> {
  const paymentPointers = await processNextPaymentPointers(deps, 1)
  return paymentPointers[0]?.id
}

async function triggerPaymentPointerEvents(
  deps: ServiceDependencies,
  limit: number
): Promise<number> {
  const paymentPointers = await processNextPaymentPointers(deps, limit)
  return paymentPointers.length
}

// Fetch (and lock) payment pointers for work.
// Returns the processed accounts (if any).
async function processNextPaymentPointers(
  deps_: ServiceDependencies,
  limit: number
): Promise<PaymentPointer[]> {
  return deps_.knex.transaction(async (trx) => {
    const now = new Date(Date.now()).toISOString()
    const paymentPointers = await PaymentPointer.query(trx)
      .limit(limit)
      // Ensure the payment pointers cannot be processed concurrently by multiple workers.
      .forUpdate()
      // If a payment pointer is locked, don't wait — just come back for it later.
      .skipLocked()
      .where('processAt', '<=', now)
      .withGraphFetched('asset')

    const deps = {
      ...deps_,
      knex: trx
    }

    for (const paymentPointer of paymentPointers) {
      deps.logger = deps_.logger.child({
        paymentPointer: paymentPointer.id
      })
      await createWithdrawalEvent(deps, paymentPointer)
      await paymentPointer.$query(deps.knex).patch({
        processAt: null
      })
    }

    return paymentPointers
  })
}

// "paymentPointer" must have been fetched with the "deps.knex" transaction.
async function createWithdrawalEvent(
  deps: ServiceDependencies,
  paymentPointer: PaymentPointer
): Promise<void> {
  const totalReceived = await deps.accountingService.getTotalReceived(
    paymentPointer.id
  )
  if (!totalReceived) {
    deps.logger.warn({ totalReceived }, 'missing/empty balance')
    return
  }

  const amount = totalReceived - paymentPointer.totalEventsAmount

  if (amount <= BigInt(0)) {
    deps.logger.warn(
      {
        totalReceived,
        totalEventsAmount: paymentPointer.totalEventsAmount
      },
      'no amount to withdrawal'
    )
    return
  }

  deps.logger.trace({ amount }, 'creating webhook withdrawal event')

  await PaymentPointerEvent.query(deps.knex).insert({
    type: PaymentPointerEventType.PaymentPointerWebMonetization,
    data: paymentPointer.toData(amount),
    withdrawal: {
      accountId: paymentPointer.id,
      assetId: paymentPointer.assetId,
      amount
    }
  })

  await paymentPointer.$query(deps.knex).patch({
    totalEventsAmount: paymentPointer.totalEventsAmount + amount
  })
}

export interface CreateSubresourceOptions {
  paymentPointerId: string
}

export interface PaymentPointerSubresourceService<
  M extends PaymentPointerSubresource
> {
  get(options: GetOptions): Promise<M | undefined>
  create(options: { paymentPointerId: string }): Promise<M | string>
  getPaymentPointerPage(options: ListOptions): Promise<M[]>
}<|MERGE_RESOLUTION|>--- conflicted
+++ resolved
@@ -16,15 +16,12 @@
 } from './model'
 import { BaseService } from '../../shared/baseService'
 import { AccountingService } from '../../accounting/service'
-<<<<<<< HEAD
 import {
   IncomingPayment,
   IncomingPaymentState
 } from '../payment/incoming/model'
 import { IAppConfig } from '../../config/app'
-=======
 import { Pagination } from '../../shared/baseModel'
->>>>>>> 28d5a4ef
 
 interface Options {
   publicName?: string
