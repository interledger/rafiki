--- conflicted
+++ resolved
@@ -107,15 +107,9 @@
     return this.quote.assetId
   }
 
-<<<<<<< HEAD
-  public getUrl(walletAddress: WalletAddress): string {
-    const url = new URL(walletAddress.address)
-    return `${url.origin}/${this.tenantId}${OutgoingPayment.urlPath}/${this.id}`
-=======
   public getUrl(resourceServerUrl: string): string {
     resourceServerUrl = resourceServerUrl.replace(/\/+$/, '')
-    return `${resourceServerUrl}${OutgoingPayment.urlPath}/${this.id}`
->>>>>>> 294b0f89
+    return `${resourceServerUrl}/${this.tenantId}${OutgoingPayment.urlPath}/${this.id}`
   }
 
   public get asset(): Asset {
@@ -216,15 +210,9 @@
     walletAddress: WalletAddress
   ): OpenPaymentsOutgoingPayment {
     return {
-<<<<<<< HEAD
-      id: this.getUrl(walletAddress),
+      id: this.getUrl(resourceServerUrl),
       walletAddress: walletAddress.address,
-      quoteId: this.quote?.getUrl(walletAddress) ?? undefined,
-=======
-      id: this.getUrl(resourceServerUrl),
-      walletAddress: walletAddress.url,
       quoteId: this.quote?.getUrl(resourceServerUrl) ?? undefined,
->>>>>>> 294b0f89
       receiveAmount: serializeAmount(this.receiveAmount),
       debitAmount: serializeAmount(this.debitAmount),
       sentAmount: serializeAmount(this.sentAmount),
