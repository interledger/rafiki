import { Model, ModelOptions, QueryContext } from 'objection'
import { DbErrors } from 'objection-db-errors'

import { LiquidityAccount } from '../../../accounting/service'
import { Asset } from '../../../asset/model'
import { ConnectorAccount } from '../../../payment-method/ilp/connector/core/rafiki'
import {
  WalletAddressSubresource,
  WalletAddress
} from '../../wallet_address/model'
import { Quote } from '../../quote/model'
import { Amount, AmountJSON, serializeAmount } from '../../amount'
import { WebhookEvent } from '../../../webhook/model'
import {
  OutgoingPayment as OpenPaymentsOutgoingPayment,
  OutgoingPaymentWithSpentAmounts
} from '@interledger/open-payments'
import { BaseModel } from '../../../shared/baseModel'

export class OutgoingPaymentGrant extends DbErrors(Model) {
  public static get modelPaths(): string[] {
    return [__dirname]
  }
  public static readonly tableName = 'outgoingPaymentGrants'
  public id!: string
  public interval?: string
}

<<<<<<< HEAD
=======
export type OutgoingPaymentGrantSpentAmountsInput = {
  id?: string
  grantId: string
  outgoingPaymentId: string
  receiveAmountScale: number
  receiveAmountCode: string
  paymentReceiveAmountValue: number | string | bigint
  intervalReceiveAmountValue?: number | string | bigint | null
  grantTotalReceiveAmountValue: number | string | bigint
  debitAmountScale: number
  debitAmountCode: string
  paymentDebitAmountValue: number | string | bigint
  intervalDebitAmountValue?: number | string | bigint | null
  grantTotalDebitAmountValue: number | string | bigint
  paymentState: string
  intervalStart?: Date | string | null
  intervalEnd?: Date | string | null
  createdAt?: Date | string
}

>>>>>>> 7a522db2
export class OutgoingPaymentGrantSpentAmounts extends BaseModel {
  public static get modelPaths(): string[] {
    return [__dirname]
  }
  public static readonly tableName = 'outgoingPaymentGrantSpentAmounts'

  public id!: string
  public grantId!: string
  public outgoingPaymentId!: string
  public receiveAmountScale!: number
  public receiveAmountCode!: string
  public paymentReceiveAmountValue!: bigint
  public intervalReceiveAmountValue!: bigint | null
  public grantTotalReceiveAmountValue!: bigint
  public debitAmountScale!: number
  public debitAmountCode!: string
  public paymentDebitAmountValue!: bigint
  public intervalDebitAmountValue!: bigint | null
  public grantTotalDebitAmountValue!: bigint
  public paymentState!: string
  public intervalStart!: Date | null
  public intervalEnd!: Date | null
  public createdAt!: Date
<<<<<<< HEAD
=======

  public static create(
    data: OutgoingPaymentGrantSpentAmountsInput
  ): OutgoingPaymentGrantSpentAmounts {
    return this.fromJson({
      ...data,
      paymentReceiveAmountValue: BigInt(data.paymentReceiveAmountValue),
      intervalReceiveAmountValue:
        data.intervalReceiveAmountValue != null
          ? BigInt(data.intervalReceiveAmountValue)
          : null,
      grantTotalReceiveAmountValue: BigInt(data.grantTotalReceiveAmountValue),
      paymentDebitAmountValue: BigInt(data.paymentDebitAmountValue),
      intervalDebitAmountValue:
        data.intervalDebitAmountValue != null
          ? BigInt(data.intervalDebitAmountValue)
          : null,
      grantTotalDebitAmountValue: BigInt(data.grantTotalDebitAmountValue),
      intervalStart: data.intervalStart ? new Date(data.intervalStart) : null,
      intervalEnd: data.intervalEnd ? new Date(data.intervalEnd) : null,
      createdAt: data.createdAt ? new Date(data.createdAt) : new Date()
    })
  }
>>>>>>> 7a522db2
}

export class OutgoingPayment
  extends WalletAddressSubresource
  implements ConnectorAccount, LiquidityAccount
{
  public static readonly tableName = 'outgoingPayments'
  public static readonly urlPath = '/outgoing-payments'

  static get virtualAttributes(): string[] {
    return [
      'debitAmount',
      'receiveAmount',
      'quote',
      'sentAmount',
      'receiver',
      'grantSpentDebitAmount',
      'grantSpentReceiveAmount'
    ]
  }

  public state!: OutgoingPaymentState
  // The "| null" is necessary so that `$beforeUpdate` can modify a patch to remove the error. If `$beforeUpdate` set `error = undefined`, the patch would ignore the modification.
  public error?: string | null
  public stateAttempts!: number

  public grantId?: string

  public get receiver(): string {
    return this.quote.receiver
  }

  public get debitAmount(): Amount {
    return this.quote.debitAmount
  }

  private sentAmountValue?: bigint

  public get sentAmount(): Amount {
    return {
      value: this.sentAmountValue || BigInt(0),
      assetCode: this.asset.code,
      assetScale: this.asset.scale
    }
  }
  public set sentAmount(amount: Amount) {
    this.sentAmountValue = amount.value
  }
  public get receiveAmount(): Amount {
    return this.quote.receiveAmount
  }

  private grantSpentReceiveAmountValue?: bigint
  public get grantSpentReceiveAmount(): Amount {
    return {
      value: this.grantSpentReceiveAmountValue || BigInt(0),
      assetCode: this.receiveAmount.assetCode,
      assetScale: this.receiveAmount.assetScale
    }
  }
  public set grantSpentReceiveAmount(amount: Amount) {
    this.grantSpentReceiveAmountValue = amount.value
  }

  private grantSpentDebitAmountValue?: bigint
  public get grantSpentDebitAmount(): Amount {
    return {
      value: this.grantSpentDebitAmountValue || BigInt(0),
      assetCode: this.debitAmount.assetCode,
      assetScale: this.debitAmount.assetScale
    }
  }
  public set grantSpentDebitAmount(amount: Amount) {
    this.grantSpentDebitAmountValue = amount.value
  }

  public metadata?: Record<string, unknown>

  public quote!: Quote

  public get assetId(): string {
    return this.quote.assetId
  }

  public getUrl(resourceServerUrl: string): string {
    resourceServerUrl = resourceServerUrl.replace(/\/+$/, '')
    return `${resourceServerUrl}${OutgoingPayment.urlPath}/${this.id}`
  }

  public get asset(): Asset {
    return this.quote.asset
  }

  public get failed(): boolean {
    return [
      OutgoingPaymentState.Cancelled,
      OutgoingPaymentState.Failed
    ].includes(this.state)
  }

  // Outgoing peer
  public peerId?: string

  static get relationMappings() {
    return {
      ...super.relationMappings,
      quote: {
        relation: Model.HasOneRelation,
        modelClass: Quote,
        join: {
          from: 'outgoingPayments.id',
          to: 'quotes.id'
        }
      }
    }
  }

  $beforeUpdate(opts: ModelOptions, queryContext: QueryContext): void {
    super.$beforeUpdate(opts, queryContext)
    if (opts.old && this.state) {
      if (!this.stateAttempts) {
        this.stateAttempts = 0
      }
    }
  }

  public toData({
    amountSent,
    balance
  }: {
    amountSent: bigint
    balance: bigint
  }): PaymentData {
    const data: PaymentData = {
      id: this.id,
      walletAddressId: this.walletAddressId,
      client: this.client,
      state: this.state,
      receiver: this.receiver,
      debitAmount: {
        ...this.debitAmount,
        value: this.debitAmount.value.toString()
      },
      receiveAmount: {
        ...this.receiveAmount,
        value: this.receiveAmount.value.toString()
      },
      sentAmount: {
        ...this.debitAmount,
        value: amountSent.toString()
      },
      stateAttempts: this.stateAttempts,
      createdAt: new Date(+this.createdAt).toISOString(),
      updatedAt: new Date(+this.updatedAt).toISOString(),
      balance: balance.toString()
    }
    if (this.metadata) {
      data.metadata = this.metadata
    }
    if (this.error) {
      data.error = this.error
    }
    if (this.peerId) {
      data.peerId = this.peerId
    }

    if (this.grantId) {
      data.grantId = this.grantId
    }
    return data
  }

  public toOpenPaymentsType(
    resourceServerUrl: string,
    walletAddress: WalletAddress
  ): OpenPaymentsOutgoingPayment {
    return {
      id: this.getUrl(resourceServerUrl),
      walletAddress: walletAddress.url,
      quoteId: this.quote?.getUrl(resourceServerUrl) ?? undefined,
      receiveAmount: serializeAmount(this.receiveAmount),
      debitAmount: serializeAmount(this.debitAmount),
      sentAmount: serializeAmount(this.sentAmount),
      receiver: this.receiver,
      failed: this.failed,
      metadata: this.metadata ?? undefined,
      createdAt: this.createdAt.toISOString(),
      updatedAt: this.updatedAt.toISOString()
    }
  }

  public toOpenPaymentsWithSpentAmountsType(
    resourceServerUrl: string,
    walletAddress: WalletAddress
  ): OutgoingPaymentWithSpentAmounts {
    return {
      ...this.toOpenPaymentsType(resourceServerUrl, walletAddress),
      grantSpentReceiveAmount: serializeAmount(this.grantSpentReceiveAmount),
      grantSpentDebitAmount: serializeAmount(this.grantSpentDebitAmount)
    }
  }
}

export enum OutgoingPaymentState {
  // Initial state.
  // Awaiting money from the user's wallet account to be deposited to the payment account to reserve it for the payment.
  // On success, transition to `SENDING`.
  // On failure, transition to `FAILED`.
  // Can also go to CANCELLED state if cancelOutgoingPayment mutation is called
  Funding = 'FUNDING',
  // Pay from the account to the destination.
  // On success, transition to `COMPLETED`.
  Sending = 'SENDING',
  // The payment failed. (Though some money may have been delivered).
  Failed = 'FAILED',
  // Successful completion.
  Completed = 'COMPLETED',
  // Transaction has been cancelled by ASE
  Cancelled = 'CANCELLED'
}

export enum OutgoingPaymentDepositType {
  PaymentCreated = 'outgoing_payment.created'
}

export enum OutgoingPaymentWithdrawType {
  PaymentFailed = 'outgoing_payment.failed',
  PaymentCompleted = 'outgoing_payment.completed'
}

export const OutgoingPaymentEventType = {
  ...OutgoingPaymentDepositType,
  ...OutgoingPaymentWithdrawType
}
export type OutgoingPaymentEventType =
  | OutgoingPaymentDepositType
  | OutgoingPaymentWithdrawType

export interface OutgoingPaymentResponse {
  id: string
  walletAddressId: string
  client?: string
  createdAt: string
  receiver: string
  debitAmount: AmountJSON
  receiveAmount: AmountJSON
  metadata?: Record<string, unknown>
  failed: boolean
  updatedAt: string
  sentAmount: AmountJSON
}

export type PaymentData = Omit<OutgoingPaymentResponse, 'failed'> & {
  error?: string
  state: OutgoingPaymentState
  stateAttempts: number
  balance: string
  peerId?: string
  grantId?: string
}

export const isOutgoingPaymentEventType = (
  // eslint-disable-next-line @typescript-eslint/no-explicit-any, @typescript-eslint/explicit-module-boundary-types
  o: any
): o is OutgoingPaymentEventType =>
  Object.values(OutgoingPaymentEventType).includes(o)

// eslint-disable-next-line @typescript-eslint/no-explicit-any, @typescript-eslint/explicit-module-boundary-types
export const isOutgoingPaymentEvent = (o: any): o is OutgoingPaymentEvent =>
  o instanceof WebhookEvent && isOutgoingPaymentEventType(o.type)

export enum OutgoingPaymentEventError {
  OutgoingPaymentIdRequired = 'Outgoing Payment ID is required for outgoing payment events'
}

export class OutgoingPaymentEvent extends WebhookEvent {
  public type!: OutgoingPaymentEventType
  public data!: PaymentData

  public $beforeInsert(context: QueryContext): void {
    super.$beforeInsert(context)

    if (!this.outgoingPaymentId) {
      throw new Error(OutgoingPaymentEventError.OutgoingPaymentIdRequired)
    }
  }
}<|MERGE_RESOLUTION|>--- conflicted
+++ resolved
@@ -26,8 +26,6 @@
   public interval?: string
 }
 
-<<<<<<< HEAD
-=======
 export type OutgoingPaymentGrantSpentAmountsInput = {
   id?: string
   grantId: string
@@ -48,7 +46,6 @@
   createdAt?: Date | string
 }
 
->>>>>>> 7a522db2
 export class OutgoingPaymentGrantSpentAmounts extends BaseModel {
   public static get modelPaths(): string[] {
     return [__dirname]
@@ -72,8 +69,6 @@
   public intervalStart!: Date | null
   public intervalEnd!: Date | null
   public createdAt!: Date
-<<<<<<< HEAD
-=======
 
   public static create(
     data: OutgoingPaymentGrantSpentAmountsInput
@@ -97,7 +92,6 @@
       createdAt: data.createdAt ? new Date(data.createdAt) : new Date()
     })
   }
->>>>>>> 7a522db2
 }
 
 export class OutgoingPayment
