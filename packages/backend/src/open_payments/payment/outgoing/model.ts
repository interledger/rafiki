--- conflicted
+++ resolved
@@ -15,15 +15,12 @@
   OutgoingPayment as OpenPaymentsOutgoingPayment,
   OutgoingPaymentWithSpentAmounts
 } from '@interledger/open-payments'
-<<<<<<< HEAD
 import { BaseModel } from '../../../shared/baseModel'
-=======
 import { Tenant } from '../../../tenants/model'
 import {
   OutgoingPaymentCardDetails,
   outgoingPaymentCardDetailsRelation
 } from './card/model'
->>>>>>> 3a555d50
 
 export class OutgoingPaymentGrant extends DbErrors(Model) {
   public static get modelPaths(): string[] {
