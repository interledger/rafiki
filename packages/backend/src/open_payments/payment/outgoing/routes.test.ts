import jestOpenAPI from 'jest-openapi'
import * as httpMocks from 'node-mocks-http'
import { Knex } from 'knex'
import { v4 as uuid } from 'uuid'

import { createContext } from '../../../tests/context'
import { createTestApp, TestContainer } from '../../../tests/app'
import { Config, IAppConfig } from '../../../config/app'
import { IocContract } from '@adonisjs/fold'
import { initIocContainer } from '../../..'
import {
  AppServices,
  ReadContext,
  CreateContext,
  ListContext
} from '../../../app'
import { truncateTables } from '../../../tests/tableManager'
import { randomAsset } from '../../../tests/asset'
import { CreateOutgoingPaymentOptions } from './service'
import { OutgoingPayment, OutgoingPaymentState } from './model'
import { OutgoingPaymentRoutes, CreateBody } from './routes'
import { PaymentPointer } from '../../payment_pointer/model'
import { createOutgoingPayment } from '../../../tests/outgoingPayment'
import { createPaymentPointer } from '../../../tests/paymentPointer'
import { listTests } from '../../../shared/routes.test'

describe('Outgoing Payment Routes', (): void => {
  let deps: IocContract<AppServices>
  let appContainer: TestContainer
  let knex: Knex
  let config: IAppConfig
  let outgoingPaymentRoutes: OutgoingPaymentRoutes
  let paymentPointer: PaymentPointer

  const receivingPaymentPointer = `https://wallet.example/${uuid()}`
  const asset = randomAsset()

  const createPayment = async (options: {
    paymentPointerId: string
    description?: string
    externalRef?: string
  }): Promise<OutgoingPayment> => {
    return await createOutgoingPayment(deps, {
      ...options,
      receiver: `${receivingPaymentPointer}/incoming-payments/${uuid()}`,
      sendAmount: {
        value: BigInt(56),
        assetCode: asset.code,
        assetScale: asset.scale
      },
      validDestination: false
    })
  }

  beforeAll(async (): Promise<void> => {
    config = Config
    config.publicHost = 'https://wallet.example'
    deps = await initIocContainer(config)
    appContainer = await createTestApp(deps)
    knex = await deps.use('knex')
    config = await deps.use('config')
    outgoingPaymentRoutes = await deps.use('outgoingPaymentRoutes')
    jestOpenAPI(await deps.use('openApi'))
  })

  beforeEach(async (): Promise<void> => {
    paymentPointer = await createPaymentPointer(deps, { asset })
  })

  afterEach(async (): Promise<void> => {
    await truncateTables(knex)
  })

  afterAll(async (): Promise<void> => {
    await appContainer.shutdown()
  })

  describe('get', (): void => {
    test('returns 404 for nonexistent outgoing payment', async (): Promise<void> => {
      const ctx = createContext<ReadContext>(
        {
          headers: { Accept: 'application/json' }
        },
        {
          outgoingPaymentId: uuid()
        }
      )
      ctx.paymentPointer = paymentPointer
      await expect(outgoingPaymentRoutes.get(ctx)).rejects.toHaveProperty(
        'status',
        404
      )
    })

    test.each`
      failed   | description
      ${false} | ${''}
      ${true}  | ${'failed '}
    `(
      'returns the $description outgoing payment on success',
      async ({ failed }): Promise<void> => {
        const outgoingPayment = await createPayment({
          paymentPointerId: paymentPointer.id,
          description: 'rent',
          externalRef: '202201'
        })
        if (failed) {
          await outgoingPayment
            .$query(knex)
            .patch({ state: OutgoingPaymentState.Failed })
        }
        const ctx = createContext<ReadContext>(
          {
            headers: { Accept: 'application/json' },
            method: 'GET',
            url: `/outgoing-payments/${outgoingPayment.id}`
          },
          {
            outgoingPaymentId: outgoingPayment.id
          }
        )
        ctx.paymentPointer = paymentPointer
        await expect(outgoingPaymentRoutes.get(ctx)).resolves.toBeUndefined()
        expect(ctx.response).toSatisfyApiSpec()
        expect(ctx.body).toEqual({
          id: `${paymentPointer.url}/outgoing-payments/${outgoingPayment.id}`,
          paymentPointer: paymentPointer.url,
          receiver: outgoingPayment.receiver,
          sendAmount: {
            ...outgoingPayment.sendAmount,
            value: outgoingPayment.sendAmount.value.toString()
          },
          sentAmount: {
            value: '0',
            assetCode: asset.code,
            assetScale: asset.scale
          },
          receiveAmount: {
            ...outgoingPayment.receiveAmount,
            value: outgoingPayment.receiveAmount.value.toString()
          },
          description: outgoingPayment.description,
          externalRef: outgoingPayment.externalRef,
          failed,
          createdAt: outgoingPayment.createdAt.toISOString(),
          updatedAt: outgoingPayment.updatedAt.toISOString()
        })
      }
    )
  })

  describe('create', (): void => {
    let options: Omit<CreateOutgoingPaymentOptions, 'paymentPointerId'>

    beforeEach(async (): Promise<void> => {
      options = {
        quoteId: `${paymentPointer.url}/quotes/${uuid()}`
      }
    })

    function setup(
      reqOpts: Pick<httpMocks.RequestOptions, 'headers'>
    ): CreateContext<CreateBody> {
      const ctx = createContext<CreateContext<CreateBody>>({
        headers: Object.assign(
          { Accept: 'application/json', 'Content-Type': 'application/json' },
          reqOpts.headers
        ),
        method: 'POST',
        url: `/outgoing-payments`
      })
      ctx.paymentPointer = paymentPointer
      ctx.request.body = options
      return ctx
    }

    test.each`
      description  | externalRef  | desc
      ${'rent'}    | ${undefined} | ${'description'}
      ${undefined} | ${'202201'}  | ${'externalRef'}
    `(
      'returns the outgoing payment on success ($desc)',
      async ({ description, externalRef }): Promise<void> => {
        const payment = await createPayment({
          paymentPointerId: paymentPointer.id,
          description,
          externalRef
        })
        options = {
          quoteId: `${paymentPointer.url}/quotes/${payment.quote.id}`,
          description,
          externalRef
        }
        const ctx = setup({})
        const outgoingPaymentService = await deps.use('outgoingPaymentService')
        const createSpy = jest
          .spyOn(outgoingPaymentService, 'create')
          .mockResolvedValueOnce(payment)
        await expect(outgoingPaymentRoutes.create(ctx)).resolves.toBeUndefined()
        expect(createSpy).toHaveBeenCalledWith({
          paymentPointerId: paymentPointer.id,
          quoteId: payment.quote.id,
          description,
          externalRef
        })
        expect(ctx.response).toSatisfyApiSpec()
        const outgoingPaymentId = (
          (ctx.response.body as Record<string, unknown>)['id'] as string
        )
          .split('/')
          .pop()
        expect(ctx.response.body).toEqual({
          id: `${paymentPointer.url}/outgoing-payments/${outgoingPaymentId}`,
          paymentPointer: paymentPointer.url,
          receiver: payment.receiver,
          sendAmount: {
            ...payment.sendAmount,
            value: payment.sendAmount.value.toString()
          },
          receiveAmount: {
            ...payment.receiveAmount,
            value: payment.receiveAmount.value.toString()
          },
          description: options.description,
          externalRef: options.externalRef,
          sentAmount: {
            value: '0',
            assetCode: asset.code,
            assetScale: asset.scale
          },
          failed: false,
          createdAt: expect.any(String),
          updatedAt: expect.any(String)
        })
      }
    )
  })

  describe('list', (): void => {
    listTests({
<<<<<<< HEAD
      getPaymentPointerId: () => paymentPointerId,
      getGrant: () => undefined,
      getUrl: () => `/${paymentPointerId}/outgoing-payments`,
=======
      getPaymentPointer: () => paymentPointer,
      getUrl: () => `/outgoing-payments`,
>>>>>>> 5e08158f
      createItem: async (index: number) => {
        const payment = await createPayment({
          paymentPointerId: paymentPointer.id,
          description: `p${index}`
        })
        return {
          id: `${paymentPointer.url}/outgoing-payments/${payment.id}`,
          paymentPointer: paymentPointer.url,
          receiver: payment.receiver,
          sendAmount: {
            ...payment.sendAmount,
            value: payment.sendAmount.value.toString()
          },
          receiveAmount: {
            ...payment.receiveAmount,
            value: payment.receiveAmount.value.toString()
          },
          sentAmount: {
            value: '0',
            assetCode: asset.code,
            assetScale: asset.scale
          },
          failed: false,
          description: payment.description,
          createdAt: payment.createdAt.toISOString(),
          updatedAt: payment.updatedAt.toISOString()
        }
      },
      list: (ctx: ListContext) => outgoingPaymentRoutes.list(ctx)
    })

    test('returns 500 for unexpected error', async (): Promise<void> => {
      const outgoingPaymentService = await deps.use('outgoingPaymentService')
      jest
        .spyOn(outgoingPaymentService, 'getPaymentPointerPage')
        .mockRejectedValueOnce(new Error('unexpected'))
      const ctx = createContext<ListContext>({
        headers: { Accept: 'application/json' }
      })
      ctx.paymentPointer = paymentPointer
      await expect(outgoingPaymentRoutes.list(ctx)).rejects.toMatchObject({
        status: 500,
        message: `Error trying to list outgoing payments`
      })
    })
  })
})<|MERGE_RESOLUTION|>--- conflicted
+++ resolved
@@ -238,14 +238,9 @@
 
   describe('list', (): void => {
     listTests({
-<<<<<<< HEAD
-      getPaymentPointerId: () => paymentPointerId,
+      getPaymentPointer: () => paymentPointer,
       getGrant: () => undefined,
-      getUrl: () => `/${paymentPointerId}/outgoing-payments`,
-=======
-      getPaymentPointer: () => paymentPointer,
       getUrl: () => `/outgoing-payments`,
->>>>>>> 5e08158f
       createItem: async (index: number) => {
         const payment = await createPayment({
           paymentPointerId: paymentPointer.id,
