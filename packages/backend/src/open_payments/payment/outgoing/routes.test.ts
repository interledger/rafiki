--- conflicted
+++ resolved
@@ -79,17 +79,12 @@
 
   beforeEach(async (): Promise<void> => {
     const asset = await createAsset(deps)
-<<<<<<< HEAD
     tenantId = Config.operatorTenantId
     walletAddress = await createWalletAddress(deps, {
       tenantId,
       assetId: asset.id
     })
-    baseUrl = new URL(walletAddress.address).origin
-=======
-    walletAddress = await createWalletAddress(deps, { assetId: asset.id })
     baseUrl = config.openPaymentsUrl
->>>>>>> 294b0f89
   })
 
   afterEach(async (): Promise<void> => {
@@ -255,15 +250,9 @@
           )
             .split('/')
             .pop()
-<<<<<<< HEAD
-          expect(ctx.response.body).toEqual({
+          expect(ctx.response.body).toMatchObject({
             id: `${baseUrl}/${tenantId}/outgoing-payments/${outgoingPaymentId}`,
             walletAddress: walletAddress.address,
-=======
-          expect(ctx.response.body).toMatchObject({
-            id: `${baseUrl}/outgoing-payments/${outgoingPaymentId}`,
-            walletAddress: walletAddress.url,
->>>>>>> 294b0f89
             receiver: payment.receiver,
             quoteId:
               'quoteId' in options ? options.quoteId : expect.any(String),
