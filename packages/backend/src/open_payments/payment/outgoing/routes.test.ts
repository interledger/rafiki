--- conflicted
+++ resolved
@@ -22,11 +22,6 @@
 } from '../../payment_pointer/model.test'
 import { createOutgoingPayment } from '../../../tests/outgoingPayment'
 import { createPaymentPointer } from '../../../tests/paymentPointer'
-<<<<<<< HEAD
-import { Grant } from '../../auth/grant'
-import { AccessType, AccessAction } from 'open-payments'
-=======
->>>>>>> dc909a6e
 
 describe('Outgoing Payment Routes', (): void => {
   let deps: IocContract<AppServices>
