import assert from 'assert'
import nock from 'nock'
<<<<<<< HEAD
import Knex, { Transaction } from 'knex'
=======
import { Knex } from 'knex'
>>>>>>> 7ad3c731
import * as Pay from '@interledger/pay'
import { v4 as uuid } from 'uuid'

import {
  FundingError,
  LifecycleError,
  OutgoingPaymentError,
  isOutgoingPaymentError
} from './errors'
import { CreateOutgoingPaymentOptions, OutgoingPaymentService } from './service'
import { createTestApp, TestContainer } from '../../../tests/app'
import { IAppConfig, Config } from '../../../config/app'
import { createIncomingPayment } from '../../../tests/incomingPayment'
import { createOutgoingPayment } from '../../../tests/outgoingPayment'
import { PeerFactory } from '../../../tests/peerFactory'
import { createQuote } from '../../../tests/quote'
import { IocContract } from '@adonisjs/fold'
import { initIocContainer } from '../../../'
import { AppServices } from '../../../app'
import { truncateTables } from '../../../tests/tableManager'
import {
  OutgoingPayment,
  OutgoingPaymentState,
  PaymentData,
  PaymentEvent,
  PaymentEventType
} from './model'
import { RETRY_BACKOFF_SECONDS } from './worker'
import { isTransferError } from '../../../accounting/errors'
import { AccountingService, TransferOptions } from '../../../accounting/service'
import { AssetOptions } from '../../../asset/service'
import { CreateQuoteOptions } from '../../quote/service'
import { Pagination } from '../../../shared/baseModel'
import { getPageTests } from '../../../shared/baseModel.test'
import { Amount } from '../../amount'
import { AccessAction, AccessType, Grant } from '../../auth/grant'
import { Quote } from '../../quote/model'

describe('OutgoingPaymentService', (): void => {
  let deps: IocContract<AppServices>
  let appContainer: TestContainer
  let outgoingPaymentService: OutgoingPaymentService
  let accountingService: AccountingService
  let knex: Knex
  let accountId: string
  let receivingAccount: string
  let receiver: string
  let receiverAccountId: string
  let amtDelivered: bigint
  let config: IAppConfig
  let trx: Transaction

  const asset: AssetOptions = {
    scale: 9,
    code: 'USD'
  }

  const sendAmount: Amount = {
    value: BigInt(123),
    assetCode: asset.code,
    assetScale: asset.scale
  }

  const destinationAsset = {
    scale: 9,
    code: 'XRP'
  }

  const webhookTypes: {
    [key in OutgoingPaymentState]: PaymentEventType | undefined
  } = {
    [OutgoingPaymentState.Funding]: PaymentEventType.PaymentCreated,
    [OutgoingPaymentState.Sending]: undefined,
    [OutgoingPaymentState.Failed]: PaymentEventType.PaymentFailed,
    [OutgoingPaymentState.Completed]: PaymentEventType.PaymentCompleted
  }

  async function processNext(
    paymentId: string,
    expectState: OutgoingPaymentState,
    expectedError?: string
  ): Promise<OutgoingPayment> {
    await expect(outgoingPaymentService.processNext()).resolves.toBe(paymentId)
    const payment = await outgoingPaymentService.get(paymentId)
    if (!payment) throw 'no payment'
    if (expectState) expect(payment.state).toBe(expectState)
    expect(payment.error).toEqual(expectedError || null)
    const type = webhookTypes[payment.state]
    if (type) {
      await expect(
        PaymentEvent.query(knex).where({
          type
        })
      ).resolves.not.toHaveLength(0)
    }
    return payment
  }

  function mockPay(
    extendQuote: Partial<Pay.Quote>,
    error?: Pay.PaymentError
  ): jest.SpyInstance<Promise<Pay.PaymentProgress>, [options: Pay.PayOptions]> {
    const { pay } = Pay
    return jest
      .spyOn(Pay, 'pay')
      .mockImplementation(async (opts: Pay.PayOptions) => {
        const res = await pay({
          ...opts,
          quote: { ...opts.quote, ...extendQuote }
        })
        if (error) res.error = error
        return res
      })
  }

  // Mock the time to fast-forward to the time that the specified (absolute, not relative) attempt is scheduled.
  function fastForwardToAttempt(stateAttempts: number): void {
    jest
      .spyOn(Date, 'now')
      .mockReturnValue(
        Date.now() + stateAttempts * RETRY_BACKOFF_SECONDS * 1000
      )
  }

  function getIncomingPaymentId(receiver: string): string {
    return receiver.slice(`${receivingAccount}/incoming-payments/`.length)
  }

  async function payIncomingPayment({
    receiver,
    amount
  }: {
    receiver: string
    amount: bigint
  }): Promise<void> {
    const incomingPaymentService = await deps.use('incomingPaymentService')
    const incomingPayment = await incomingPaymentService.get(
      getIncomingPaymentId(receiver)
    )
    assert.ok(incomingPayment)
    await expect(
      accountingService.createDeposit({
        id: uuid(),
        account: incomingPayment,
        amount
      })
    ).resolves.toBeUndefined()
  }

  function trackAmountDelivered(sourceAccountId: string): void {
    const { createTransfer } = accountingService
    jest
      .spyOn(accountingService, 'createTransfer')
      .mockImplementation(async (options: TransferOptions) => {
        const trxOrError = await createTransfer(options)
        if (
          !isTransferError(trxOrError) &&
          options.sourceAccount.id === sourceAccountId
        ) {
          amtDelivered += options.destinationAmount || options.sourceAmount
        }
        return trxOrError
      })
  }

  async function expectOutcome(
    payment: OutgoingPayment,
    {
      amountSent,
      amountDelivered,
      accountBalance,
      incomingPaymentReceived,
      withdrawAmount
    }: {
      amountSent?: bigint
      amountDelivered?: bigint
      accountBalance?: bigint
      incomingPaymentReceived?: bigint
      withdrawAmount?: bigint
    }
  ) {
    if (amountSent !== undefined) {
      expect(payment.sentAmount.value).toEqual(amountSent)
    }
    await expect(accountingService.getTotalSent(payment.id)).resolves.toBe(
      payment.sentAmount.value
    )
    if (amountDelivered !== undefined) {
      expect(amtDelivered).toEqual(amountDelivered)
    }
    if (accountBalance !== undefined) {
      await expect(accountingService.getBalance(payment.id)).resolves.toEqual(
        accountBalance
      )
    }
    if (incomingPaymentReceived !== undefined) {
      await expect(
        accountingService.getTotalReceived(
          getIncomingPaymentId(payment.receiver)
        )
      ).resolves.toEqual(incomingPaymentReceived)
    }
    if (withdrawAmount !== undefined) {
      await expect(
        PaymentEvent.query(knex).where({
          withdrawalAccountId: payment.id,
          withdrawalAmount: withdrawAmount
        })
      ).resolves.toHaveLength(1)
    }
  }

  beforeAll(async (): Promise<void> => {
    Config.pricesUrl = 'https://test.prices'
    nock(Config.pricesUrl)
      .get('/')
      .reply(200, () => ({
        USD: 1.0, // base
        XRP: 2.0
      }))
      .persist()
    deps = await initIocContainer(Config)
    appContainer = await createTestApp(deps)
    accountingService = await deps.use('accountingService')

    knex = await deps.use('knex')
    config = await deps.use('config')
  })

  beforeEach(async (): Promise<void> => {
    outgoingPaymentService = await deps.use('outgoingPaymentService')
    const accountService = await deps.use('accountService')
    accountId = (
      await accountService.create({
        asset: {
          code: sendAmount.assetCode,
          scale: sendAmount.assetScale
        }
      })
    ).id
    const destinationAccount = await accountService.create({
      asset: destinationAsset
    })
    receiverAccountId = destinationAccount.id
    await expect(
      accountingService.createDeposit({
        id: uuid(),
        account: destinationAccount.asset,
        amount: BigInt(123)
      })
    ).resolves.toBeUndefined()
    receivingAccount = `${config.openPaymentsUrl}/${destinationAccount.id}`
    const incomingPayment = await createIncomingPayment(deps, {
      accountId: receiverAccountId
    })
    receiver = `${receivingAccount}/incoming-payments/${incomingPayment.id}`

    amtDelivered = BigInt(0)
  })

  afterEach(async (): Promise<void> => {
    jest.restoreAllMocks()
    await truncateTables(knex)
  })

  afterAll(async (): Promise<void> => {
    await appContainer.shutdown()
  })

  describe('get', (): void => {
    it('returns undefined when no payment exists', async () => {
      await expect(outgoingPaymentService.get(uuid())).resolves.toBeUndefined()
    })

    it('throws if no TB account found', async (): Promise<void> => {
      const quote = await createQuote(deps, {
        accountId,
        receiver,
        sendAmount
      })
      const options = {
        accountId,
        quoteId: quote.id,
        description: 'rent',
        externalRef: '202201'
      }
      const payment = await outgoingPaymentService.create(options)
      assert.ok(!isOutgoingPaymentError(payment))

      jest
        .spyOn(accountingService, 'getTotalSent')
        .mockResolvedValueOnce(undefined)
      await expect(outgoingPaymentService.get(payment.id)).rejects.toThrowError(
        `Underlying TB account not found, payment id: ${payment.id}`
      )
    })
  })

  describe('create', (): void => {
    it.each`
      outgoingPeer | description
      ${false}     | ${''}
      ${true}      | ${'with an outgoing peer'}
    `(
      'creates an OutgoingPayment from a quote $description',
      async ({ outgoingPeer }): Promise<void> => {
        const peerService = await deps.use('peerService')
        const peerFactory = new PeerFactory(peerService)
        const peer = await peerFactory.build()
        const quote = await createQuote(deps, {
          accountId,
          receiver,
          sendAmount
        })
        const options = {
          accountId,
          quoteId: quote.id,
          description: 'rent',
          externalRef: '202201'
        }
        if (outgoingPeer) {
          jest
            .spyOn(peerService, 'getByDestinationAddress')
            .mockResolvedValueOnce(peer)
        }
        const payment = await outgoingPaymentService.create(options)
        assert.ok(!isOutgoingPaymentError(payment))
        expect(payment).toMatchObject({
          id: quote.id,
          accountId,
          receiver: quote.receiver,
          sendAmount: quote.sendAmount,
          receiveAmount: quote.receiveAmount,
          description: options.description,
          externalRef: options.externalRef,
          state: OutgoingPaymentState.Funding,
          asset,
          quote,
          peerId: outgoingPeer ? peer.id : null
        })
        await expectOutcome(payment, { accountBalance: BigInt(0) })

        await expect(outgoingPaymentService.get(payment.id)).resolves.toEqual(
          payment
        )

        const expectedPaymentData: Partial<PaymentData['payment']> = {
          id: payment.id
        }
        if (outgoingPeer) {
          expectedPaymentData.peerId = peer.id
        }
        await expect(
          PaymentEvent.query(knex).where({
            type: PaymentEventType.PaymentCreated
          })
        ).resolves.toMatchObject([
          {
            data: {
              payment: expectedPaymentData
            }
          }
        ])
      }
    )

    it('fails to create on unknown account', async () => {
      const { id: quoteId } = await createQuote(deps, {
        accountId,
        receiver,
        sendAmount,
        validDestination: false
      })
      await expect(
        outgoingPaymentService.create({
          accountId: uuid(),
          quoteId
        })
      ).resolves.toEqual(OutgoingPaymentError.UnknownAccount)
    })

    it('fails to create on unknown quote', async () => {
      await expect(
        outgoingPaymentService.create({
          accountId,
          quoteId: uuid()
        })
      ).resolves.toEqual(OutgoingPaymentError.UnknownQuote)
    })

    it('fails to create on invalid quote account', async () => {
      const quote = await createQuote(deps, {
        accountId,
        receiver,
        sendAmount,
        validDestination: false
      })
      await expect(
        outgoingPaymentService.create({
          accountId: receiverAccountId,
          quoteId: quote.id
        })
      ).resolves.toEqual(OutgoingPaymentError.InvalidQuote)
    })

    it('fails to create on expired quote', async () => {
      const quote = await createQuote(deps, {
        accountId,
        receiver,
        sendAmount,
        validDestination: false
      })
      await quote.$query(knex).patch({
        expiresAt: new Date()
      })
      await expect(
        outgoingPaymentService.create({
          accountId,
          quoteId: quote.id
        })
      ).resolves.toEqual(OutgoingPaymentError.InvalidQuote)
    })
    test('fails to create if grant is locked', async () => {
      const grant = new Grant({
        active: true,
        grant: uuid(),
        access: [
          {
            type: AccessType.OutgoingPayment,
            actions: [AccessAction.Create, AccessAction.Read]
          }
        ]
      })
      const quotes = await Promise.all(
        [0, 1].map(async (_) => {
          return await createQuote(deps, {
            accountId,
            receiver,
            sendAmount
          })
        })
      )
      const options = quotes.map((quote) => {
        return {
          accountId,
          quoteId: quote.id,
          description: 'rent',
          externalRef: '202201',
          grant,
          // eslint-disable-next-line @typescript-eslint/no-explicit-any
          callback: (f: any) => setTimeout(f, 5000)
        }
      })
      await expect(
        Promise.all(
          options.map(async (option) => {
            return await outgoingPaymentService.create(option)
          })
        )
      ).rejects.toThrowError(
        'Defined query timeout of 5000ms exceeded when running query.'
      )
      const payments = await OutgoingPayment.query(trx)
      expect(payments.length).toEqual(1)
      expect([quotes[0].id, quotes[1].id]).toContain(payments[0].id)
    })
    describe('validateGrant', (): void => {
      let quote: Quote
      let options: CreateOutgoingPaymentOptions
      let interval: string
      beforeEach(
        async (): Promise<void> => {
          quote = await createQuote(deps, {
            accountId,
            receiver,
            sendAmount
          })
          options = {
            accountId,
            quoteId: quote.id,
            description: 'rent',
            externalRef: '202201'
          }
          const start = new Date(Date.now() - 5 * 24 * 60 * 60 * 1000)
          interval = `R0/${start.toISOString()}/P1M`
        }
      )
      test('fails if grant limits interval does not cover now', async (): Promise<void> => {
        const start = new Date(Date.now() + 24 * 60 * 60 * 1000)
        const grant = new Grant({
          active: true,
          grant: uuid(),
          access: [
            {
              type: AccessType.OutgoingPayment,
              actions: [AccessAction.Create, AccessAction.Read],
              limits: {
                sendAmount,
                interval: `R0/${start.toISOString()}/P1M`
              }
            }
          ]
        })
        await expect(
          outgoingPaymentService.create({ ...options, grant })
        ).resolves.toEqual(OutgoingPaymentError.InsufficientGrant)
      })
      test.each`
        limits                                                                         | description
        ${{ sendAmount: { assetCode: 'EUR', assetScale: asset.scale } }}               | ${'sendAmount asset code'}
        ${{ sendAmount: { assetCode: asset.code, assetScale: 2 } }}                    | ${'sendAmount asset scale'}
        ${{ receiveAmount: { assetCode: 'EUR', assetScale: destinationAsset.scale } }} | ${'receiveAmount asset code'}
        ${{ receiveAmount: { assetCode: destinationAsset.code, assetScale: 2 } }}      | ${'receiveAmount asset scale'}
      `(
        'fails if grant limits do not match payment - $description',
        async ({ limits }): Promise<void> => {
          const grant = new Grant({
            active: true,
            grant: uuid(),
            access: [
              {
                type: AccessType.OutgoingPayment,
                actions: [AccessAction.Create, AccessAction.Read],
                identifier: `${Config.publicHost}/${accountId}`,
                limits: { ...limits, interval }
              }
            ]
          })
          await expect(
            outgoingPaymentService.create({ ...options, grant })
          ).resolves.toEqual(OutgoingPaymentError.InsufficientGrant)
        }
      )
      test.each`
        sendAmount | description
        ${true}    | ${'sendAmount'}
        ${false}   | ${'receiveAmount'}
      `(
        'fails if grant limit $description is not enough for payment ',
        async ({ sendAmount }): Promise<void> => {
          const amount = {
            value: BigInt(12),
            assetCode: sendAmount
              ? quote.asset.code
              : quote.receiveAmount.assetCode,
            assetScale: sendAmount
              ? quote.asset.scale
              : quote.receiveAmount.assetScale
          }
          const grant = new Grant({
            active: true,
            grant: uuid(),
            access: [
              {
                type: AccessType.OutgoingPayment,
                actions: [AccessAction.Create, AccessAction.Read],
                identifier: `${Config.publicHost}/${accountId}`,
                limits: sendAmount
                  ? {
                      sendAmount: amount,
                      interval
                    }
                  : {
                      receiveAmount: amount,
                      interval
                    }
              }
            ]
          })
          await expect(
            outgoingPaymentService.create({ ...options, grant })
          ).resolves.toEqual(OutgoingPaymentError.InsufficientGrant)
        }
      )
      test.each`
        sendAmount | failed   | description
        ${true}    | ${false} | ${'sendAmount'}
        ${false}   | ${false} | ${'receiveAmount'}
        ${true}    | ${true}  | ${'sendAmount'}
        ${false}   | ${true}  | ${'receiveAmount'}
      `(
        'fails if limit was already used up - $description',
        async ({ sendAmount, failed }): Promise<void> => {
          const grantAmount = {
            value: BigInt(200),
            assetCode: sendAmount
              ? quote.asset.code
              : quote.receiveAmount.assetCode,
            assetScale: sendAmount
              ? quote.asset.scale
              : quote.receiveAmount.assetScale
          }
          const grant = new Grant({
            active: true,
            grant: uuid(),
            access: [
              {
                type: AccessType.OutgoingPayment,
                actions: [AccessAction.Create, AccessAction.Read],
                identifier: `${Config.publicHost}/${accountId}`,
                limits: {
                  sendAmount: sendAmount ? grantAmount : undefined,
                  receiveAmount: sendAmount ? undefined : grantAmount,
                  interval
                }
              }
            ]
          })
          const paymentAmount = {
            ...grantAmount,
            value: BigInt(190)
          }
          const firstPayment = await createOutgoingPayment(deps, {
            accountId,
            receiver: `${
              Config.publicHost
            }/${uuid()}/incoming-payments/${uuid()}`,
            sendAmount: sendAmount ? paymentAmount : undefined,
            receiveAmount: sendAmount ? undefined : paymentAmount,
            grant,
            validDestination: false
          })
          assert.ok(firstPayment)
          if (failed) {
            await firstPayment
              .$query(trx)
              .patch({ state: OutgoingPaymentState.Failed })

            jest
              .spyOn(accountingService, 'getTotalSent')
              .mockResolvedValueOnce(sendAmount ? BigInt(188) : BigInt(188 * 2))
          }

          await expect(
            outgoingPaymentService.create({ ...options, grant })
          ).resolves.toEqual(OutgoingPaymentError.InsufficientGrant)
        }
      )
      test.each`
        limits          | description
        ${undefined}    | ${'has no limits'}
        ${{ receiver }} | ${'limits do not specify send or receive amount'}
      `(
        'succeeds if grant access $description',
        async ({ limits }): Promise<void> => {
          const grant = new Grant({
            active: true,
            grant: uuid(),
            access: [
              {
                type: AccessType.OutgoingPayment,
                actions: [AccessAction.Create, AccessAction.Read],
                identifier: `${Config.publicHost}/${accountId}`,
                limits
              }
            ]
          })
          await expect(
            outgoingPaymentService.create({ ...options, grant })
          ).resolves.toBeInstanceOf(OutgoingPayment)
        }
      )

      test.each`
        sendAmount | competingPayment | failed       | half     | description
        ${true}    | ${false}         | ${undefined} | ${false} | ${'sendAmount w/o competing payment'}
        ${false}   | ${false}         | ${undefined} | ${false} | ${'receiveAmount w/o competing payment'}
        ${true}    | ${true}          | ${false}     | ${false} | ${'sendAmount w/ competing payment'}
        ${false}   | ${true}          | ${false}     | ${false} | ${'receiveAmount w/ competing payment'}
        ${true}    | ${true}          | ${true}      | ${false} | ${'sendAmount w/ failed competing payment'}
        ${false}   | ${true}          | ${true}      | ${false} | ${'receiveAmount w/ failed competing payment'}
        ${true}    | ${true}          | ${true}      | ${true}  | ${'sendAmount w/ half-way failed competing payment'}
        ${false}   | ${true}          | ${true}      | ${true}  | ${'receiveAmount half-way w/ failed competing payment'}
      `(
        'succeeds if grant limit is enough for payment - $description',
        async ({
          sendAmount,
          competingPayment,
          failed,
          half
        }): Promise<void> => {
          const grantAmount = {
            value: BigInt(1234567),
            assetCode: sendAmount
              ? quote.asset.code
              : quote.receiveAmount.assetCode,
            assetScale: sendAmount
              ? quote.asset.scale
              : quote.receiveAmount.assetScale
          }
          const grant = new Grant({
            active: true,
            grant: uuid(),
            access: [
              {
                type: AccessType.OutgoingPayment,
                actions: [AccessAction.Create, AccessAction.Read],
                identifier: `${Config.publicHost}/${accountId}`,
                limits: sendAmount
                  ? {
                      sendAmount: grantAmount,
                      interval
                    }
                  : {
                      receiveAmount: grantAmount,
                      interval
                    }
              }
            ]
          })
          if (competingPayment) {
            const paymentAmount = {
              ...grantAmount,
              value: BigInt(7)
            }
            const firstPayment = await createOutgoingPayment(deps, {
              accountId,
              receiver: `${
                Config.publicHost
              }/${uuid()}/incoming-payments/${uuid()}`,
              sendAmount: sendAmount ? paymentAmount : undefined,
              receiveAmount: sendAmount ? undefined : paymentAmount,
              grant,
              validDestination: false
            })
            assert.ok(firstPayment)
            if (failed) {
              await firstPayment
                .$query(trx)
                .patch({ state: OutgoingPaymentState.Failed })
              if (half) {
                jest
                  .spyOn(accountingService, 'getTotalSent')
                  .mockResolvedValueOnce(BigInt(100))
              }
            }
          }
          await expect(
            outgoingPaymentService.create({ ...options, grant })
          ).resolves.toBeInstanceOf(OutgoingPayment)
        }
      )
    })
  })

  describe('processNext', (): void => {
    describe('SENDING→', (): void => {
      const receiveAmount = {
        value: BigInt(123),
        assetCode: destinationAsset.code,
        assetScale: destinationAsset.scale
      }

      async function setup(
        opts: Omit<CreateQuoteOptions, 'accountId'>,
        incomingAmount?: Amount
      ): Promise<string> {
        if (incomingAmount) {
          const incomingPaymentService = await deps.use(
            'incomingPaymentService'
          )
          const incomingPayment = await incomingPaymentService.get(
            getIncomingPaymentId(receiver)
          )
          assert.ok(incomingPayment)
          await incomingPayment.$query(knex).patch({ incomingAmount })
        }
        const payment = await createOutgoingPayment(deps, {
          accountId,
          ...opts
        })

        trackAmountDelivered(payment.id)

        await expect(
          outgoingPaymentService.fund({
            id: payment.id,
            amount: payment.sendAmount.value,
            transferId: uuid()
          })
        ).resolves.toMatchObject({
          state: OutgoingPaymentState.Sending
        })

        return payment.id
      }

      test.each`
        sendAmount    | receiveAmount
        ${sendAmount} | ${undefined}
        ${undefined}  | ${receiveAmount}
      `('COMPLETED', async ({ sendAmount, receiveAmount }): Promise<void> => {
        const paymentId = await setup({
          receiver,
          sendAmount,
          receiveAmount
        })

        let scope: nock.Scope | undefined
        const payment = await processNext(
          paymentId,
          OutgoingPaymentState.Completed
        )
        scope?.isDone()
        if (!payment.sendAmount) throw 'no sendAmount'
        const amountSent = payment.receiveAmount.value * BigInt(2)
        await expectOutcome(payment, {
          accountBalance: payment.sendAmount.value - amountSent,
          amountSent,
          amountDelivered: payment.receiveAmount.value,
          incomingPaymentReceived: payment.receiveAmount.value,
          withdrawAmount: payment.sendAmount.value - amountSent
        })
      })

      it('COMPLETED (with incoming payment initially partially paid)', async (): Promise<void> => {
        const paymentId = await setup(
          {
            receiver
          },
          receiveAmount
        )

        const amountAlreadyDelivered = BigInt(34)
        await payIncomingPayment({
          receiver,
          amount: amountAlreadyDelivered
        })

        const payment = await processNext(
          paymentId,
          OutgoingPaymentState.Completed
        )
        if (!payment.sendAmount) throw 'no sendAmount'
        const amountSent =
          (payment.receiveAmount.value - amountAlreadyDelivered) * BigInt(2)
        await expectOutcome(payment, {
          accountBalance: payment.sendAmount.value - amountSent,
          amountSent,
          amountDelivered: payment.receiveAmount.value - amountAlreadyDelivered,
          incomingPaymentReceived: payment.receiveAmount.value,
          withdrawAmount: payment.sendAmount.value - amountSent
        })
      })

      it('SENDING (partial payment then retryable Pay error)', async (): Promise<void> => {
        mockPay(
          {
            maxSourceAmount: BigInt(10),
            minDeliveryAmount: BigInt(5)
          },
          Pay.PaymentError.ClosedByReceiver
        )

        const paymentId = await setup({
          receiver,
          sendAmount
        })

        for (let i = 0; i < 4; i++) {
          const payment = await processNext(
            paymentId,
            OutgoingPaymentState.Sending
          )
          expect(payment.stateAttempts).toBe(i + 1)
          await expectOutcome(payment, {
            amountSent: BigInt(10 * (i + 1)),
            amountDelivered: BigInt(5 * (i + 1))
          })
          // Skip through the backoff timer.
          fastForwardToAttempt(payment.stateAttempts)
        }
        // Last attempt fails, but no more retries.
        const payment = await processNext(
          paymentId,
          OutgoingPaymentState.Failed,
          Pay.PaymentError.ClosedByReceiver
        )
        expect(payment.stateAttempts).toBe(0)
        // "mockPay" allows a small amount of money to be paid every attempt.
        await expectOutcome(payment, {
          accountBalance: BigInt(123 - 10 * 5),
          amountSent: BigInt(10 * 5),
          amountDelivered: BigInt(5 * 5),
          withdrawAmount: BigInt(123 - 10 * 5)
        })
      })

      it('FAILED (non-retryable Pay error)', async (): Promise<void> => {
        mockPay(
          {
            maxSourceAmount: BigInt(10),
            minDeliveryAmount: BigInt(5)
          },
          Pay.PaymentError.ReceiverProtocolViolation
        )
        const paymentId = await setup({
          receiver,
          sendAmount
        })

        const payment = await processNext(
          paymentId,
          OutgoingPaymentState.Failed,
          Pay.PaymentError.ReceiverProtocolViolation
        )
        await expectOutcome(payment, {
          accountBalance: BigInt(123 - 10),
          amountSent: BigInt(10),
          amountDelivered: BigInt(5),
          withdrawAmount: BigInt(123 - 10)
        })
      })

      it('SENDING→COMPLETED (partial payment, resume, complete)', async (): Promise<void> => {
        const mockFn = mockPay(
          {
            maxSourceAmount: BigInt(10),
            minDeliveryAmount: BigInt(5)
          },
          Pay.PaymentError.ClosedByReceiver
        )
        const paymentId = await setup({
          receiver,
          receiveAmount
        })

        const payment = await processNext(
          paymentId,
          OutgoingPaymentState.Sending
        )
        mockFn.mockRestore()
        fastForwardToAttempt(1)
        await expectOutcome(payment, {
          accountBalance: payment.sendAmount.value - BigInt(10),
          amountSent: BigInt(10),
          amountDelivered: BigInt(5)
        })

        // The next attempt is without the mock, so it succeeds.
        const payment2 = await processNext(
          paymentId,
          OutgoingPaymentState.Completed
        )
        const sentAmount = payment.receiveAmount.value * BigInt(2)
        await expectOutcome(payment2, {
          accountBalance: payment.sendAmount.value - sentAmount,
          amountSent: sentAmount,
          amountDelivered: payment.receiveAmount.value
        })
      })

      // Caused by retry after failed SENDING→COMPLETED transition commit.
      it('COMPLETED (FixedSend, already fully paid)', async (): Promise<void> => {
        const paymentId = await setup(
          {
            receiver,
            receiveAmount
          },
          receiveAmount
        )

        await processNext(paymentId, OutgoingPaymentState.Completed)
        // Pretend that the transaction didn't commit.
        await OutgoingPayment.query(knex)
          .findById(paymentId)
          .patch({ state: OutgoingPaymentState.Sending })
        const payment = await processNext(
          paymentId,
          OutgoingPaymentState.Completed
        )
        const sentAmount = payment.receiveAmount.value * BigInt(2)
        await expectOutcome(payment, {
          accountBalance: payment.sendAmount.value - sentAmount,
          amountSent: sentAmount,
          amountDelivered: payment.receiveAmount.value
        })
      })

      // Caused by retry after failed SENDING→COMPLETED transition commit.
      it('COMPLETED (already fully paid)', async (): Promise<void> => {
        const paymentId = await setup(
          {
            receiver,
            receiveAmount
          },
          receiveAmount
        )
        // The quote thinks there's a full amount to pay, but actually sending will find the incoming payment has been paid (e.g. by another payment).
        await payIncomingPayment({
          receiver,
          amount: receiveAmount.value
        })

        const payment = await processNext(
          paymentId,
          OutgoingPaymentState.Completed
        )
        if (!payment.sendAmount) throw 'no sendAmount'
        await expectOutcome(payment, {
          accountBalance: payment.sendAmount.value,
          amountSent: BigInt(0),
          amountDelivered: BigInt(0),
          incomingPaymentReceived: receiveAmount.value,
          withdrawAmount: payment.sendAmount.value
        })
      })

      it('FAILED (source asset changed)', async (): Promise<void> => {
        const paymentId = await setup({
          receiver,
          sendAmount
        })
        const assetService = await deps.use('assetService')
        const { id: assetId } = await assetService.getOrCreate({
          code: asset.code,
          scale: asset.scale + 1
        })
        await OutgoingPayment.relatedQuery('account').for(paymentId).patch({
          assetId
        })

        await processNext(
          paymentId,
          OutgoingPaymentState.Failed,
          LifecycleError.SourceAssetConflict
        )
      })

      it('FAILED (destination asset changed)', async (): Promise<void> => {
        const paymentId = await setup({
          receiver,
          sendAmount
        })
        // Pretend that the destination asset was initially different.
        await OutgoingPayment.relatedQuery('quote')
          .for(paymentId)
          .patch({
            receiveAmount: {
              ...receiveAmount,
              assetScale: 55
            }
          })
        await processNext(
          paymentId,
          OutgoingPaymentState.Failed,
          Pay.PaymentError.DestinationAssetConflict
        )
      })
    })
  })

  describe('fund', (): void => {
    let payment: OutgoingPayment
    let quoteAmount: bigint

    beforeEach(async (): Promise<void> => {
      payment = await createOutgoingPayment(deps, {
        accountId,
        receiver,
        sendAmount,
        validDestination: false
      })
      quoteAmount = payment.sendAmount.value
      await expectOutcome(payment, { accountBalance: BigInt(0) })
    }, 10_000)

    it('fails when no payment exists', async (): Promise<void> => {
      await expect(
        outgoingPaymentService.fund({
          id: uuid(),
          amount: quoteAmount,
          transferId: uuid()
        })
      ).resolves.toEqual(FundingError.UnknownPayment)
    })

    it('transitions a Funding payment to Sending state', async (): Promise<void> => {
      await expect(
        outgoingPaymentService.fund({
          id: payment.id,
          amount: quoteAmount,
          transferId: uuid()
        })
      ).resolves.toMatchObject({
        id: payment.id,
        state: OutgoingPaymentState.Sending
      })

      const after = await outgoingPaymentService.get(payment.id)
      expect(after?.state).toBe(OutgoingPaymentState.Sending)
      await expectOutcome(payment, { accountBalance: quoteAmount })
    })

    it('fails for invalid funding amount', async (): Promise<void> => {
      await expect(
        outgoingPaymentService.fund({
          id: payment.id,
          amount: quoteAmount - BigInt(1),
          transferId: uuid()
        })
      ).resolves.toEqual(FundingError.InvalidAmount)

      const after = await outgoingPaymentService.get(payment.id)
      expect(after?.state).toBe(OutgoingPaymentState.Funding)
      await expectOutcome(payment, { accountBalance: BigInt(0) })
    })

    Object.values(OutgoingPaymentState).forEach((startState) => {
      if (startState === OutgoingPaymentState.Funding) return
      it(`does not fund a ${startState} payment`, async (): Promise<void> => {
        await payment.$query().patch({ state: startState })
        await expect(
          outgoingPaymentService.fund({
            id: payment.id,
            amount: quoteAmount,
            transferId: uuid()
          })
        ).resolves.toEqual(FundingError.WrongState)

        const after = await outgoingPaymentService.get(payment.id)
        expect(after?.state).toBe(startState)
      })
    })
  })

  describe('getAccountPage', (): void => {
    getPageTests({
      createModel: () =>
        createOutgoingPayment(deps, {
          accountId,
          receiver,
          sendAmount,
          validDestination: false
        }),
      getPage: (pagination: Pagination) =>
        outgoingPaymentService.getAccountPage(accountId, pagination)
    })

    it('throws if no TB account found', async (): Promise<void> => {
      const payment = await createOutgoingPayment(deps, {
        accountId,
        receiver,
        sendAmount,
        validDestination: false
      })

      jest
        .spyOn(accountingService, 'getAccountsTotalSent')
        .mockResolvedValueOnce([undefined])
      await expect(
        outgoingPaymentService.getAccountPage(accountId, {})
      ).rejects.toThrowError(
        `Underlying TB account not found, payment id: ${payment.id}`
      )
    })
  })
})<|MERGE_RESOLUTION|>--- conflicted
+++ resolved
@@ -1,10 +1,6 @@
 import assert from 'assert'
 import nock from 'nock'
-<<<<<<< HEAD
-import Knex, { Transaction } from 'knex'
-=======
 import { Knex } from 'knex'
->>>>>>> 7ad3c731
 import * as Pay from '@interledger/pay'
 import { v4 as uuid } from 'uuid'
 
@@ -55,7 +51,7 @@
   let receiverAccountId: string
   let amtDelivered: bigint
   let config: IAppConfig
-  let trx: Transaction
+  let trx: Knex.Transaction
 
   const asset: AssetOptions = {
     scale: 9,
@@ -475,23 +471,21 @@
       let quote: Quote
       let options: CreateOutgoingPaymentOptions
       let interval: string
-      beforeEach(
-        async (): Promise<void> => {
-          quote = await createQuote(deps, {
-            accountId,
-            receiver,
-            sendAmount
-          })
-          options = {
-            accountId,
-            quoteId: quote.id,
-            description: 'rent',
-            externalRef: '202201'
-          }
-          const start = new Date(Date.now() - 5 * 24 * 60 * 60 * 1000)
-          interval = `R0/${start.toISOString()}/P1M`
-        }
-      )
+      beforeEach(async (): Promise<void> => {
+        quote = await createQuote(deps, {
+          accountId,
+          receiver,
+          sendAmount
+        })
+        options = {
+          accountId,
+          quoteId: quote.id,
+          description: 'rent',
+          externalRef: '202201'
+        }
+        const start = new Date(Date.now() - 5 * 24 * 60 * 60 * 1000)
+        interval = `R0/${start.toISOString()}/P1M`
+      })
       test('fails if grant limits interval does not cover now', async (): Promise<void> => {
         const start = new Date(Date.now() + 24 * 60 * 60 * 1000)
         const grant = new Grant({
