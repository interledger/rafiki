--- conflicted
+++ resolved
@@ -1518,18 +1518,12 @@
         ).id,
         tenantId,
         cardDetails: {
-<<<<<<< HEAD
           requestId: crypto.randomUUID(),
           initiatedAt: new Date(),
           data: {
             signature: 'signature',
             payload: 'payload'
           }
-=======
-          expiry: 'invalid',
-          signature: 'test',
-          requestId: 'req-invalid'
->>>>>>> 6a457f40
         }
       }
 
