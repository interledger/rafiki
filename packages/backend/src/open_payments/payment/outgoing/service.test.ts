import assert from 'assert'
import { faker } from '@faker-js/faker'
import { Knex } from 'knex'
import { v4 as uuid } from 'uuid'

import {
  FundingError,
  LifecycleError,
  OutgoingPaymentError,
  isOutgoingPaymentError
} from './errors'
import { CreateOutgoingPaymentOptions, OutgoingPaymentService } from './service'
import { createTestApp, TestContainer } from '../../../tests/app'
import { Config, IAppConfig } from '../../../config/app'
import { Grant } from '../../auth/middleware'
import { CreateQuoteOptions, QuoteService } from '../../quote/service'
import { createAsset } from '../../../tests/asset'
import { createIncomingPayment } from '../../../tests/incomingPayment'
import { createOutgoingPayment } from '../../../tests/outgoingPayment'
import {
  createWalletAddress,
  MockWalletAddress
} from '../../../tests/walletAddress'
import { createPeer } from '../../../tests/peer'
import { createQuote } from '../../../tests/quote'
import { IocContract } from '@adonisjs/fold'
import { initIocContainer } from '../../../'
import { AppServices } from '../../../app'
import { truncateTables } from '../../../tests/tableManager'
import {
  OutgoingPayment,
  OutgoingPaymentGrant,
  OutgoingPaymentState,
  PaymentData,
  OutgoingPaymentEvent,
  OutgoingPaymentEventType
} from './model'
import { RETRY_BACKOFF_SECONDS } from './worker'
import { IncomingPayment, IncomingPaymentState } from '../incoming/model'
import { isTransferError } from '../../../accounting/errors'
import { AccountingService } from '../../../accounting/service'
import { AssetOptions } from '../../../asset/service'
import { Amount } from '../../amount'
import { getTests } from '../../wallet_address/model.test'
import { Quote } from '../../quote/model'
import { WalletAddress } from '../../wallet_address/model'
import { PaymentMethodHandlerService } from '../../../payment-method/handler/service'
import { PaymentMethodHandlerError } from '../../../payment-method/handler/errors'
import { mockRatesApi } from '../../../tests/rates'
import { UnionOmit } from '../../../shared/utils'
import { QuoteError } from '../../quote/errors'
import { withConfigOverride } from '../../../tests/helpers'
import { TelemetryService } from '../../../telemetry/service'
import { getPageTests } from '../../../shared/baseModel.test'
import { Pagination, SortOrder } from '../../../shared/baseModel'
import { ReceiverService } from '../../receiver/service'
import { WalletAddressService } from '../../wallet_address/service'
import { CreateOptions } from '../../../tenants/settings/service'
import {
  createTenantSettings,
  exchangeRatesSetting
} from '../../../tests/tenantSettings'

describe('OutgoingPaymentService', (): void => {
  let deps: IocContract<AppServices>
  let appContainer: TestContainer
  let outgoingPaymentService: OutgoingPaymentService
  let accountingService: AccountingService
  let paymentMethodHandlerService: PaymentMethodHandlerService
  let quoteService: QuoteService
  let walletAddressService: WalletAddressService
  let telemetryService: TelemetryService
  let knex: Knex
  let assetId: string
  let tenantId: string
  let walletAddressId: string
  let incomingPayment: IncomingPayment
  let receiverWalletAddress: MockWalletAddress
  let receiver: string
  let client: string
  let amtDelivered: bigint
  let trx: Knex.Transaction
  let config: IAppConfig
  let receiverService: ReceiverService
  let receiverGet: typeof receiverService.get

  const asset: AssetOptions = {
    scale: 9,
    code: 'USD'
  }

  const debitAmount: Amount = {
    value: BigInt(123),
    assetCode: asset.code,
    assetScale: asset.scale
  }

  const destinationAsset = {
    scale: 9,
    code: 'XRP'
  }

  const exchangeRate = 0.5

  const webhookTypes: {
    [key in OutgoingPaymentState]: OutgoingPaymentEventType | undefined
  } = {
    [OutgoingPaymentState.Funding]: OutgoingPaymentEventType.PaymentCreated,
    [OutgoingPaymentState.Sending]: undefined,
    [OutgoingPaymentState.Failed]: OutgoingPaymentEventType.PaymentFailed,
    [OutgoingPaymentState.Completed]: OutgoingPaymentEventType.PaymentCompleted,
    [OutgoingPaymentState.Cancelled]: undefined
  }

  async function processNext(
    paymentId: string,
    expectState: OutgoingPaymentState,
    expectedError?: string
  ): Promise<OutgoingPayment> {
    await expect(outgoingPaymentService.processNext()).resolves.toBe(paymentId)
    const payment = await outgoingPaymentService.get({
      id: paymentId
    })
    if (!payment) throw 'no payment'
    if (expectState) expect(payment.state).toBe(expectState)
    expect(payment.error).toEqual(expectedError || null)
    const type = webhookTypes[payment.state]
    if (type) {
      await expect(
        OutgoingPaymentEvent.query(knex).where({
          type
        })
      ).resolves.not.toHaveLength(0)
    }
    return payment
  }

  async function makeTransfer(args: {
    incomingPayment: IncomingPayment
    receiveAmount: bigint
    outgoingPayment: OutgoingPayment
    debitAmount: bigint
  }): Promise<void> {
    const transfer = await accountingService.createTransfer({
      sourceAccount: args.outgoingPayment,
      destinationAccount: incomingPayment,
      sourceAmount: args.debitAmount,
      destinationAmount: args.receiveAmount,
      timeout: 0
    })

    assert.ok(!isTransferError(transfer))

    await transfer.post()

    amtDelivered += args.receiveAmount
  }

  function mockPaymentHandlerPay(
    outgoingPayment: OutgoingPayment,
    incomingPayment: IncomingPayment,
    error?: PaymentMethodHandlerError
  ) {
    return jest
      .spyOn(paymentMethodHandlerService, 'pay')
      .mockImplementationOnce(async (_, args) => {
        if (error) throw error

        await makeTransfer({
          outgoingPayment,
          incomingPayment,
          debitAmount: args.finalDebitAmount,
          receiveAmount: args.finalReceiveAmount
        })
      })
  }

  // Mock the time to fast-forward to the time that the specified (absolute, not relative) attempt is scheduled.
  function fastForwardToAttempt(stateAttempts: number): void {
    jest
      .spyOn(Date, 'now')
      .mockReturnValue(
        Date.now() + stateAttempts * RETRY_BACKOFF_SECONDS * 1000
      )
  }

  async function payIncomingPayment(amount: bigint): Promise<void> {
    await expect(
      accountingService.createDeposit({
        id: uuid(),
        account: incomingPayment,
        amount
      })
    ).resolves.toBeUndefined()
    const totalReceived = await accountingService.getTotalReceived(
      incomingPayment.id
    )
    assert.ok(totalReceived)
    await incomingPayment.onCredit({
      totalReceived
    })
  }

  async function expectOutcome(
    payment: OutgoingPayment,
    {
      amountSent,
      amountDelivered,
      accountBalance,
      incomingPaymentReceived,
      withdrawAmount,
      client
    }: {
      amountSent?: bigint
      amountDelivered?: bigint
      accountBalance?: bigint
      incomingPaymentReceived?: bigint
      withdrawAmount?: bigint
      client?: string
    }
  ) {
    if (amountSent !== undefined) {
      expect(payment.sentAmount.value).toEqual(amountSent)
      await expect(accountingService.getTotalSent(payment.id)).resolves.toBe(
        payment.sentAmount.value
      )
    }

    if (amountDelivered !== undefined) {
      expect(amtDelivered).toEqual(amountDelivered)
    }
    if (accountBalance !== undefined) {
      await expect(accountingService.getBalance(payment.id)).resolves.toEqual(
        accountBalance
      )
    }
    if (incomingPaymentReceived !== undefined) {
      await expect(
        accountingService.getTotalReceived(incomingPayment.id)
      ).resolves.toEqual(incomingPaymentReceived)
    }
    if (withdrawAmount !== undefined && withdrawAmount > 0) {
      await expect(
        OutgoingPaymentEvent.query(knex).where({
          withdrawalAccountId: payment.id,
          withdrawalAmount: withdrawAmount
        })
      ).resolves.toHaveLength(1)
    }
    if (client !== undefined) {
      expect(payment.client).toEqual(client)
    }
  }

  beforeAll(async (): Promise<void> => {
    deps = await initIocContainer({
      ...Config,
      enableTelemetry: true,
      localCacheDuration: 0
    })
    appContainer = await createTestApp(deps)
    outgoingPaymentService = await deps.use('outgoingPaymentService')
    accountingService = await deps.use('accountingService')
    paymentMethodHandlerService = await deps.use('paymentMethodHandlerService')
    quoteService = await deps.use('quoteService')
    walletAddressService = await deps.use('walletAddressService')
    telemetryService = (await deps.use('telemetry'))!
    config = await deps.use('config')
    knex = appContainer.knex
    receiverService = await deps.use('receiverService')
  })

  beforeEach(async (): Promise<void> => {
    tenantId = config.operatorTenantId
    const createOptions: CreateOptions = {
      tenantId,
      setting: [exchangeRatesSetting()]
    }
    const tenantSetting = createTenantSettings(deps, createOptions)
    const tenantExchangeRatesUrl = (await tenantSetting).value
    mockRatesApi(tenantExchangeRatesUrl, () => ({
      XRP: exchangeRate
    }))

    const { id: sendAssetId } = await createAsset(deps, asset)
    assetId = sendAssetId
    const walletAddress = await createWalletAddress(deps, {
      tenantId,
      assetId: sendAssetId
    })
    walletAddressId = walletAddress.id
    client = walletAddress.address
    const { id: destinationAssetId } = await createAsset(deps, destinationAsset)
    receiverWalletAddress = await createWalletAddress(deps, {
      tenantId,
      assetId: destinationAssetId,
      mockServerPort: appContainer.openPaymentsPort
    })
    await expect(
      accountingService.createDeposit({
        id: uuid(),
        account: receiverWalletAddress.asset,
        amount: BigInt(123)
      })
    ).resolves.toBeUndefined()

    incomingPayment = await createIncomingPayment(deps, {
      walletAddressId: receiverWalletAddress.id,
      tenantId: Config.operatorTenantId
    })
    receiver = incomingPayment.getUrl(config.openPaymentsUrl)

    amtDelivered = BigInt(0)

    // Make receivers non-local by default
    receiverGet = receiverService.get
    jest
      .spyOn(receiverService, 'get')
      .mockImplementation(async (url: string) => {
        // call original instead of receiverService.get to avoid infinite loop
        const receiver = await receiverGet.call(receiverService, url)
        if (receiver) {
          // "as any" to circumvent "readonly" check (compile time only) to allow overriding "isLocal" here
          // eslint-disable-next-line @typescript-eslint/no-explicit-any
          ;(receiver.isLocal as any) = false
          return receiver
        }
        return undefined
      })
  })

  afterEach(async (): Promise<void> => {
    jest.restoreAllMocks()
    receiverWalletAddress.scope?.persist(false)
    await truncateTables(deps)
  })

  afterAll(async (): Promise<void> => {
    await appContainer.shutdown()
  })

  describe('get/getWalletAddressPage', (): void => {
    getTests({
      createModel: ({ client }) =>
        createOutgoingPayment(deps, {
          tenantId,
          walletAddressId,
          client,
          receiver,
          debitAmount,
          validDestination: false,
          method: 'ilp'
        }),
      get: (options) => outgoingPaymentService.get(options),
      list: (options) => outgoingPaymentService.getWalletAddressPage(options)
    })
  })

  describe('get', (): void => {
    test('throws error if cannot find liquidity account for SENDING payment', async () => {
      const quote = await createQuote(deps, {
        tenantId,
        walletAddressId,
        receiver,
        debitAmount,
        method: 'ilp'
      })

      const payment = await outgoingPaymentService.create({
        tenantId,
        walletAddressId,
        quoteId: quote.id,
        client
      })
      assert.ok(!isOutgoingPaymentError(payment))

      await expect(
        outgoingPaymentService.get({
          id: payment.id,
          client
        })
      ).resolves.toEqual(payment)
      await expect(
        outgoingPaymentService.fund({
          tenantId,
          id: payment.id,
          amount: payment.debitAmount.value,
          transferId: uuid()
        })
      ).resolves.toBeDefined()
      jest
        .spyOn(accountingService, 'getTotalSent')
        .mockResolvedValueOnce(undefined)
      await expect(
        outgoingPaymentService.get({
          id: payment.id,
          client
        })
      ).rejects.toThrow(
        'Could not get amount sent for payment. There was a problem getting the associated liquidity account.'
      )
    })
  })

  describe('getPage', (): void => {
    getPageTests({
      createModel: () =>
        createOutgoingPayment(deps, {
          tenantId,
          walletAddressId,
          client,
          receiver,
          debitAmount: {
            assetCode: asset.code,
            assetScale: asset.scale,
            value: BigInt(10)
          },
          validDestination: true,
          method: 'ilp'
        }),
      getPage: (pagination?: Pagination, sortOrder?: SortOrder) =>
        outgoingPaymentService.getPage({ pagination, sortOrder })
    })

    describe('filters', () => {
      let otherSenderWalletAddress: WalletAddress
      let otherReceiver: string
      let outgoingPayment: OutgoingPayment
      let otherOutgoingPayment: OutgoingPayment
      beforeEach(async (): Promise<void> => {
<<<<<<< HEAD
        otherSenderWalletAddress = await createWalletAddress(deps, {
          tenantId,
          assetId
        })
        otherReceiverWalletAddress = await createWalletAddress(deps, {
          tenantId,
          assetId
        })
=======
        otherSenderWalletAddress = await createWalletAddress(deps, { assetId })
>>>>>>> 294b0f89
        const incomingPayment = await createIncomingPayment(deps, {
          walletAddressId: receiverWalletAddress.id,
          tenantId: Config.operatorTenantId
        })
        otherReceiver = incomingPayment.getUrl(config.openPaymentsUrl)

        outgoingPayment = await createOutgoingPayment(deps, {
          tenantId,
          walletAddressId,
          client,
          receiver,
          debitAmount: {
            assetCode: asset.code,
            assetScale: asset.scale,
            value: BigInt(10)
          },
          validDestination: true,
          method: 'ilp'
        })

        otherOutgoingPayment = await createOutgoingPayment(deps, {
          tenantId,
          walletAddressId: otherSenderWalletAddress.id,
          client,
          receiver: otherReceiver,
          debitAmount: {
            assetCode: asset.code,
            assetScale: asset.scale,
            value: BigInt(10)
          },
          validDestination: true,
          method: 'ilp'
        })
      })

      test('can filter by receiver', async (): Promise<void> => {
        const page = await outgoingPaymentService.getPage({
          filter: {
            receiver: { in: [receiver] }
          }
        })

        expect(page).toContainEqual(
          expect.objectContaining({ id: outgoingPayment.id })
        )
        expect(page).not.toContainEqual(
          expect.objectContaining({
            id: otherOutgoingPayment.id,
            receiver: otherReceiver
          })
        )
      })

      test('can filter by wallet address', async (): Promise<void> => {
        const page = await outgoingPaymentService.getPage({
          filter: {
            walletAddressId: { in: [walletAddressId] }
          }
        })

        expect(page).toContainEqual(
          expect.objectContaining({ id: outgoingPayment.id, walletAddressId })
        )
        expect(page).not.toContainEqual(
          expect.objectContaining({ id: otherOutgoingPayment.id })
        )
      })

      test('can filter by state', async (): Promise<void> => {
        await OutgoingPayment.query(trx).patchAndFetchById(outgoingPayment.id, {
          state: OutgoingPaymentState.Completed
        })

        const page = await outgoingPaymentService.getPage({
          filter: {
            state: { in: [OutgoingPaymentState.Completed] }
          }
        })

        expect(page).toContainEqual(
          expect.objectContaining({
            id: outgoingPayment.id,
            state: OutgoingPaymentState.Completed
          })
        )
        expect(page).not.toContainEqual(
          expect.objectContaining({ id: otherOutgoingPayment.id })
        )
      })
    })
  })

  describe('getWalletAddressPage', (): void => {
    test('throws error if cannot find liquidity account for SENDING payment', async () => {
      const quote = await createQuote(deps, {
        tenantId,
        walletAddressId,
        receiver,
        debitAmount,
        method: 'ilp'
      })

      const payment = await outgoingPaymentService.create({
        tenantId,
        walletAddressId,
        client,
        quoteId: quote.id
      })
      assert.ok(!isOutgoingPaymentError(payment))

      await expect(
        outgoingPaymentService.get({
          id: payment.id,
          client
        })
      ).resolves.toEqual(payment)
      await expect(
        outgoingPaymentService.fund({
          id: payment.id,
          tenantId,
          amount: payment.debitAmount.value,
          transferId: uuid()
        })
      ).resolves.toBeDefined()
      jest
        .spyOn(accountingService, 'getAccountsTotalSent')
        .mockResolvedValueOnce([undefined])
      await expect(
        outgoingPaymentService.getWalletAddressPage({
          walletAddressId: walletAddressId
        })
      ).rejects.toThrow(
        'Could not get amount sent for payment. There was a problem getting the associated liquidity account.'
      )
    })
  })

  describe('cancel', (): void => {
    const states: [
      string,
      OutgoingPaymentState,
      OutgoingPaymentError | null,
      string | undefined
    ][] = Object.values(OutgoingPaymentState).flatMap((state) => [
      [
        `should ${state == OutgoingPaymentState.Funding ? 'cancel' : 'not cancel'} outgoing payment in ${state} state with reason`,
        state,
        state == OutgoingPaymentState.Funding
          ? null
          : OutgoingPaymentError.WrongState,
        'Not enough balance'
      ],
      [
        `should ${state == OutgoingPaymentState.Funding ? 'cancel' : 'not cancel'} outgoing payment in ${state} state without reason`,
        state,
        state == OutgoingPaymentState.Funding
          ? null
          : OutgoingPaymentError.WrongState,
        undefined
      ]
    ])
    it.each(states)(
      '%s',
      async (_, state, outgoingPaymentError, reason): Promise<void> => {
        /**
         * 1. Create outgoing payment
         * 2. Update the state of outgoing payment
         * 3. Cancel outgoing payment
         * 4. Based on state, check the result
         */
        const outgoingPayment = await createOutgoingPayment(deps, {
          tenantId,
          walletAddressId,
          client,
          receiver,
          debitAmount: {
            assetCode: asset.code,
            assetScale: asset.scale,
            value: BigInt(10)
          },
          validDestination: true,
          method: 'ilp'
        })

        await outgoingPayment.$query(knex).patch({ state })

        const response = await outgoingPaymentService.cancel({
          id: outgoingPayment.id,
          tenantId,
          reason
        })

        if (!outgoingPaymentError) {
          assert.ok(response instanceof OutgoingPayment)
          expect(response.id).toBe(outgoingPayment.id)
          expect(response.state).toBe(OutgoingPaymentState.Cancelled)
          expect(response.metadata).toEqual({
            cancellationReason: reason
          })
        } else {
          expect(response as OutgoingPaymentError).toBe(outgoingPaymentError)
        }
      }
    )
  })

  describe('create', (): void => {
    enum GrantOption {
      Existing = 'existing',
      New = 'new',
      None = 'no'
    }

    test('create from incoming payment', async () => {
      const walletAddressId = receiverWalletAddress.id
      const incomingPaymentUrl = incomingPayment.toOpenPaymentsTypeWithMethods(
        config.openPaymentsUrl,
        receiverWalletAddress
      ).id
      const debitAmount = {
        value: BigInt(123),
        assetCode: receiverWalletAddress.asset.code,
        assetScale: receiverWalletAddress.asset.scale
      }

      const quoteSpy = jest.spyOn(quoteService, 'create')

      const payment = await outgoingPaymentService.create({
        tenantId,
        walletAddressId,
        debitAmount,
        incomingPayment: incomingPaymentUrl
      })

      expect(!isOutgoingPaymentError(payment)).toBeTruthy()
      expect(quoteSpy).toHaveBeenCalledWith({
        tenantId,
        walletAddressId,
        receiver: incomingPaymentUrl,
        debitAmount,
        method: 'ilp'
      })
    })

    test(
      'create many outgoing payments against one grant with debit amount limit',
      withConfigOverride(
        () => config,
        { slippage: 0 },
        async (): Promise<void> => {
          const debitAmount = {
            value: BigInt(10),
            assetCode: receiverWalletAddress.asset.code,
            assetScale: receiverWalletAddress.asset.scale
          }
          const grant: Grant = {
            id: uuid(),
            limits: {
              debitAmount: {
                value: BigInt(Number.MAX_SAFE_INTEGER),
                assetCode: receiverWalletAddress.asset.code,
                assetScale: receiverWalletAddress.asset.scale
              }
            }
          }
          await OutgoingPaymentGrant.query(knex).insertAndFetch({
            id: grant.id
          })

          const options: CreateOutgoingPaymentOptions = {
            tenantId,
            walletAddressId: receiverWalletAddress.id,
            debitAmount,
            incomingPayment: incomingPayment.toOpenPaymentsTypeWithMethods(
              config.openPaymentsUrl,
              receiverWalletAddress
            ).id,
            grant
          }

          for (let i = 0; i < 3; i++) {
            const payment = await outgoingPaymentService.create(options)
            assert.ok(!isOutgoingPaymentError(payment))
            expect(payment.grantSpentDebitAmount?.value ?? 0n).toBe(
              BigInt(debitAmount.value * BigInt(i))
            )
          }
        }
      )
    )

    test(
      'create many outgoing payments against one grant with receive amount limit',
      withConfigOverride(
        () => config,
        { slippage: 0 },
        async (): Promise<void> => {
          const debitAmount = {
            value: BigInt(10),
            assetCode: receiverWalletAddress.asset.code,
            assetScale: receiverWalletAddress.asset.scale
          }
          const grant: Grant = {
            id: uuid(),
            limits: {
              receiveAmount: {
                value: BigInt(Number.MAX_SAFE_INTEGER),
                assetCode: receiverWalletAddress.asset.code,
                assetScale: receiverWalletAddress.asset.scale
              }
            }
          }
          await OutgoingPaymentGrant.query(knex).insertAndFetch({
            id: grant.id
          })

          const options: CreateOutgoingPaymentOptions = {
            tenantId,
            walletAddressId: receiverWalletAddress.id,
            debitAmount,
            incomingPayment: incomingPayment.toOpenPaymentsTypeWithMethods(
              config.openPaymentsUrl,
              receiverWalletAddress
            ).id,
            grant
          }

          for (let i = 0; i < 3; i++) {
            const payment = await outgoingPaymentService.create(options)
            assert.ok(!isOutgoingPaymentError(payment))
            expect(payment.grantSpentReceiveAmount?.value ?? 0n).toBe(
              // Must account for interledger/pay off-by-one issue (even with 0 slippage/fees)
              BigInt((debitAmount.value - BigInt(1)) * BigInt(i))
            )
          }
        }
      )
    )

    test('fails to create quote from incoming payment', async () => {
      const walletAddressId = receiverWalletAddress.id
      const incomingPaymentUrl = incomingPayment.toOpenPaymentsTypeWithMethods(
        config.openPaymentsUrl,
        receiverWalletAddress
      ).id
      const debitAmount = {
        value: BigInt(123),
        assetCode: receiverWalletAddress.asset.code,
        assetScale: receiverWalletAddress.asset.scale
      }

      const quoteCreateResponse = QuoteError.InvalidAmount
      const quoteSpy = jest
        .spyOn(quoteService, 'create')
        .mockImplementationOnce(async () => quoteCreateResponse)

      const payment = await outgoingPaymentService.create({
        tenantId,
        walletAddressId,
        debitAmount,
        incomingPayment: incomingPaymentUrl
      })

      expect(isOutgoingPaymentError(payment)).toBeTruthy()
      expect(payment).toBe(quoteCreateResponse)
      expect(quoteSpy).toHaveBeenCalledWith({
        tenantId,
        walletAddressId,
        receiver: incomingPaymentUrl,
        debitAmount,
        method: 'ilp'
      })
    })

    describe.each`
      grantOption
      ${GrantOption.Existing}
      ${GrantOption.New}
      ${GrantOption.None}
    `('$grantOption grant', ({ grantOption }): void => {
      let grant: Grant | undefined
      let client: string | undefined

      beforeEach(async (): Promise<void> => {
        if (grantOption !== GrantOption.None) {
          grant = {
            id: uuid()
          }
          client = faker.internet.url({ appendSlash: false })
          if (grantOption === GrantOption.Existing) {
            await OutgoingPaymentGrant.query(knex).insertAndFetch({
              id: grant.id
            })
          }
        }
      })

      describe('incoming payment receiver', (): void => {
        it.each`
          outgoingPeer | description
          ${false}     | ${''}
          ${true}      | ${'with an outgoing peer'}
        `(
          'creates an OutgoingPayment from a quote $description',
          async ({ outgoingPeer }): Promise<void> => {
            const peerService = await deps.use('peerService')
            const peer = await createPeer(deps)
            const quote = await createQuote(deps, {
              tenantId,
              walletAddressId,
              receiver,
              debitAmount,
              method: 'ilp'
            })
            const options = {
              tenantId,
              walletAddressId,
              client,
              quoteId: quote.id,
              metadata: {
                description: 'rent',
                externalRef: '202201',
                items: [1, 2, 3]
              }
            }
            if (outgoingPeer) {
              jest
                .spyOn(peerService, 'getByDestinationAddress')
                .mockResolvedValueOnce(peer)
            }
            const payment = await outgoingPaymentService.create(options)
            assert.ok(!isOutgoingPaymentError(payment))
            expect(payment).toMatchObject({
              id: quote.id,
              walletAddressId,
              receiver: quote.receiver,
              debitAmount: quote.debitAmount,
              receiveAmount: quote.receiveAmount,
              metadata: options.metadata,
              state: OutgoingPaymentState.Funding,
              asset: quote.asset,
              peerId: outgoingPeer ? peer.id : null
            })

            await expect(
              outgoingPaymentService.get({
                id: payment.id
              })
            ).resolves.toEqual(payment)

            const expectedPaymentData: Partial<PaymentData> = {
              id: payment.id,
              client: payment.client
            }
            if (outgoingPeer) {
              expectedPaymentData.peerId = peer.id
            }
            await expect(
              OutgoingPaymentEvent.query(knex).where({
                type: OutgoingPaymentEventType.PaymentCreated
              })
            ).resolves.toMatchObject([
              {
                data: expectedPaymentData,
                outgoingPaymentId: payment.id
              }
            ])
          }
        )
      })

      it('fails to create on unknown wallet address', async () => {
        const { id: quoteId } = await createQuote(deps, {
          tenantId,
          walletAddressId,
          receiver,
          debitAmount,
          validDestination: false,
          method: 'ilp'
        })
        const unknownWalletAddressId = uuid()
        jest.spyOn(walletAddressService, 'get').mockResolvedValueOnce(undefined)
        await expect(
          outgoingPaymentService.create({
            tenantId,
            walletAddressId: unknownWalletAddressId,
            quoteId
          })
        ).resolves.toEqual(OutgoingPaymentError.UnknownWalletAddress)
        expect(walletAddressService.get).toHaveBeenCalledTimes(1)
        expect(walletAddressService.get).toHaveBeenCalledWith(
          unknownWalletAddressId,
          tenantId
        )
      })

      it('fails to create on unknown tenant id', async () => {
        const { id: quoteId } = await createQuote(deps, {
          tenantId,
          walletAddressId,
          receiver,
          debitAmount,
          validDestination: false,
          method: 'ilp'
        })

        const unknownTenandId = uuid()
        jest.spyOn(walletAddressService, 'get').mockResolvedValueOnce(undefined)
        await expect(
          outgoingPaymentService.create({
            tenantId: unknownTenandId,
            walletAddressId,
            quoteId
          })
        ).resolves.toEqual(OutgoingPaymentError.UnknownWalletAddress)
        expect(walletAddressService.get).toHaveBeenCalledTimes(1)
        expect(walletAddressService.get).toHaveBeenCalledWith(
          walletAddressId,
          unknownTenandId
        )
      })

      it('fails to create on unknown quote', async () => {
        await expect(
          outgoingPaymentService.create({
            tenantId,
            walletAddressId,
            quoteId: uuid()
          })
        ).resolves.toEqual(OutgoingPaymentError.UnknownQuote)
      })

      it('fails to create on "consumed" quote', async () => {
        const { quote } = await createOutgoingPayment(deps, {
          tenantId,
          walletAddressId,
          client,
          receiver,
          validDestination: false,
          method: 'ilp'
        })
        await expect(
          outgoingPaymentService.create({
            tenantId,
            walletAddressId,
            client,
            quoteId: quote.id
          })
        ).resolves.toEqual(OutgoingPaymentError.InvalidQuote)
      })

      it('fails to create on invalid quote wallet address', async () => {
        const quote = await createQuote(deps, {
          tenantId,
          walletAddressId,
          receiver,
          debitAmount,
          validDestination: false,
          method: 'ilp'
        })
        await expect(
          outgoingPaymentService.create({
            tenantId,
            walletAddressId: receiverWalletAddress.id,
            quoteId: quote.id
          })
        ).resolves.toEqual(OutgoingPaymentError.InvalidQuote)
      })

      it('fails to create on expired quote', async () => {
        const quote = await createQuote(deps, {
          tenantId,
          walletAddressId,
          receiver,
          debitAmount,
          validDestination: false,
          method: 'ilp'
        })
        await quote.$query(knex).patch({
          expiresAt: new Date(Date.now() - 1000)
        })
        await expect(
          outgoingPaymentService.create({
            tenantId,
            walletAddressId,
            quoteId: quote.id
          })
        ).resolves.toEqual(OutgoingPaymentError.InvalidQuote)
      })
      it.each`
        state
        ${IncomingPaymentState.Completed}
        ${IncomingPaymentState.Expired}
      `(
        `fails to create on $state quote receiver`,
        async ({ state }): Promise<void> => {
          const quote = await createQuote(deps, {
            tenantId,
            walletAddressId,
            receiver,
            debitAmount,
            method: 'ilp'
          })
          await incomingPayment.$query(knex).patch({
            state,
            expiresAt:
              state === IncomingPaymentState.Expired ? new Date() : undefined
          })
          await expect(
            outgoingPaymentService.create({
              tenantId,
              walletAddressId,
              quoteId: quote.id
            })
          ).resolves.toEqual(OutgoingPaymentError.InvalidQuote)
        }
      )

      test('fails to create on inactive wallet address', async () => {
        const { id: quoteId } = await createQuote(deps, {
          tenantId,
          walletAddressId,
          receiver,
          debitAmount,
          validDestination: false,
          method: 'ilp'
        })
        const walletAddress = await createWalletAddress(deps, {
          tenantId
        })
        const walletAddressUpdated = await WalletAddress.query(
          knex
        ).patchAndFetchById(walletAddress.id, { deactivatedAt: new Date() })
        assert.ok(!walletAddressUpdated.isActive)
        await expect(
          outgoingPaymentService.create({
            tenantId,
            walletAddressId: walletAddress.id,
            quoteId
          })
        ).resolves.toEqual(OutgoingPaymentError.InactiveWalletAddress)
      })

      if (grantOption !== GrantOption.None) {
        test('fails to create if grant is locked', async () => {
          assert.ok(grant)
          grant.limits = {
            receiver,
            debitAmount
          }
          const quotes = await Promise.all(
            [0, 1].map(async (_) => {
              return await createQuote(deps, {
                tenantId,
                walletAddressId,
                receiver,
                debitAmount,
                method: 'ilp'
              })
            })
          )
          const options = quotes.map((quote) => {
            return {
              tenantId,
              walletAddressId,
              client,
              quoteId: quote.id,
              metadata: {
                description: 'rent',
                externalRef: '202201'
              },
              grant,
              // eslint-disable-next-line @typescript-eslint/no-explicit-any
              callback: (f: any) => setTimeout(f, 20),
              grantLockTimeoutMs: 20
            }
          })

          if (grantOption === GrantOption.Existing) {
            await expect(
              Promise.all(
                options.map(async (option) => {
                  return await outgoingPaymentService.create(option)
                })
              )
            ).rejects.toThrowError(
              'Defined query timeout of 20ms exceeded when running query.'
            )
          } else {
            await Promise.all(
              options.map(async (option) => {
                return await outgoingPaymentService.create(option)
              })
            )
          }
          const payments = await OutgoingPayment.query(trx)
          expect(payments.length).toEqual(1)
          expect([quotes[0].id, quotes[1].id]).toContain(payments[0].id)
        })

        describe('validateGrant', (): void => {
          let quote: Quote
          let options: UnionOmit<CreateOutgoingPaymentOptions, 'grant'>
          let interval: string
          beforeEach(async (): Promise<void> => {
            quote = await createQuote(deps, {
              tenantId,
              walletAddressId,
              receiver,
              debitAmount,
              method: 'ilp'
            })
            options = {
              tenantId,
              walletAddressId,
              quoteId: quote.id,
              metadata: {
                description: 'rent',
                externalRef: '202201'
              },
              client
            }
            const start = new Date(Date.now() - 5 * 24 * 60 * 60 * 1000)
            interval = `R0/${start.toISOString()}/P1M`
          })
          test('fails if grant limits interval does not cover now', async (): Promise<void> => {
            const start = new Date(Date.now() + 24 * 60 * 60 * 1000)
            assert.ok(grant)
            grant.limits = {
              debitAmount: debitAmount,
              interval: `R0/${start.toISOString()}/P1M`
            }
            await expect(
              outgoingPaymentService.create({ ...options, grant })
            ).resolves.toEqual(OutgoingPaymentError.InsufficientGrant)
          })
          test('succeeds if grant limit receiver matches payment receiver', async (): Promise<void> => {
            assert.ok(grant)
            grant.limits = {
              ...grant.limits,
              receiver
            }
            const quote = await createQuote(deps, {
              tenantId,
              walletAddressId,
              receiver,
              debitAmount,
              validDestination: false,
              method: 'ilp'
            })
            await expect(
              outgoingPaymentService.create({
                ...options,
                grant,
                quoteId: quote.id
              })
            ).resolves.toBeInstanceOf(OutgoingPayment)
          })
          test('fails if grant limit receiver does not match payment receiver', async (): Promise<void> => {
            assert.ok(grant)
            grant.limits = {
              ...grant.limits,
              receiver: 'http://another.wallet/address'
            }
            await expect(
              outgoingPaymentService.create({ ...options, grant })
            ).resolves.toEqual(OutgoingPaymentError.InsufficientGrant)
          })
          test.each`
            limits                                                                         | description
            ${{ debitAmount: { assetCode: 'EUR', assetScale: asset.scale } }}              | ${'debitAmount asset code'}
            ${{ debitAmount: { assetCode: asset.code, assetScale: 2 } }}                   | ${'debitAmount asset scale'}
            ${{ receiveAmount: { assetCode: 'EUR', assetScale: destinationAsset.scale } }} | ${'receiveAmount asset code'}
            ${{ receiveAmount: { assetCode: destinationAsset.code, assetScale: 2 } }}      | ${'receiveAmount asset scale'}
          `(
            'fails if grant limits do not match payment - $description',
            async ({ limits }): Promise<void> => {
              assert.ok(grant)
              grant.limits = { ...limits, interval }
              await expect(
                outgoingPaymentService.create({ ...options, grant })
              ).resolves.toEqual(OutgoingPaymentError.InsufficientGrant)
            }
          )
          test.each`
            debitAmount | description
            ${true}     | ${'debitAmount'}
            ${false}    | ${'receiveAmount'}
          `(
            'fails if grant limit $description is not enough for payment',
            async ({ debitAmount }): Promise<void> => {
              const amount = {
                value: BigInt(12),
                assetCode: debitAmount
                  ? quote.asset.code
                  : quote.receiveAmount.assetCode,
                assetScale: debitAmount
                  ? quote.asset.scale
                  : quote.receiveAmount.assetScale
              }
              assert.ok(grant)
              grant.limits = debitAmount
                ? {
                    debitAmount: amount,
                    interval
                  }
                : {
                    receiveAmount: amount,
                    interval
                  }
              await expect(
                outgoingPaymentService.create({ ...options, grant })
              ).resolves.toEqual(OutgoingPaymentError.InsufficientGrant)
            }
          )
          test.each`
            debitAmount | failed   | description
            ${true}     | ${false} | ${'debitAmount'}
            ${false}    | ${false} | ${'receiveAmount'}
            ${true}     | ${true}  | ${'debitAmount, failed first payment'}
            ${false}    | ${true}  | ${'receiveAmount, failed first payment'}
          `(
            'fails if limit was already used up - $description',
            async ({ debitAmount, failed }): Promise<void> => {
              const grantAmount = {
                value: BigInt(200),
                assetCode: debitAmount
                  ? quote.asset.code
                  : quote.receiveAmount.assetCode,
                assetScale: debitAmount
                  ? quote.asset.scale
                  : quote.receiveAmount.assetScale
              }
              assert.ok(grant)
              grant.limits = {
                debitAmount: debitAmount ? grantAmount : undefined,
                receiveAmount: debitAmount ? undefined : grantAmount,
                interval
              }
              const paymentAmount = {
                ...grantAmount,
                value: BigInt(190)
              }
              const firstPayment = await createOutgoingPayment(deps, {
                tenantId,
                walletAddressId,
                client,
                receiver: `${
                  Config.openPaymentsUrl
                }/incoming-payments/${uuid()}`,
                debitAmount: debitAmount ? paymentAmount : undefined,
                receiveAmount: debitAmount ? undefined : paymentAmount,
                grant,
                validDestination: false,
                method: 'ilp'
              })
              assert.ok(firstPayment)
              if (failed) {
                await firstPayment
                  .$query(trx)
                  .patch({ state: OutgoingPaymentState.Failed })

                jest
                  .spyOn(accountingService, 'getTotalSent')
                  .mockResolvedValueOnce(
                    debitAmount ? BigInt(188) : BigInt(188 * 2)
                  )
              }

              await expect(
                outgoingPaymentService.create({ ...options, grant })
              ).resolves.toEqual(OutgoingPaymentError.InsufficientGrant)
            }
          )
          test.each`
            limits          | description
            ${undefined}    | ${'has no limits'}
            ${{ receiver }} | ${'limits do not specify send or receive amount'}
          `(
            'succeeds if grant access $description',
            async ({ limits }): Promise<void> => {
              assert.ok(grant)
              grant.limits = limits
              await expect(
                outgoingPaymentService.create({ ...options, grant })
              ).resolves.toBeInstanceOf(OutgoingPayment)
            }
          )

          test.each`
            debitAmount | competingPayment | failed       | half     | description
            ${true}     | ${false}         | ${undefined} | ${false} | ${'debitAmount w/o competing payment'}
            ${false}    | ${false}         | ${undefined} | ${false} | ${'receiveAmount w/o competing payment'}
            ${true}     | ${true}          | ${false}     | ${false} | ${'debitAmount w/ competing payment'}
            ${false}    | ${true}          | ${false}     | ${false} | ${'receiveAmount w/ competing payment'}
            ${true}     | ${true}          | ${true}      | ${false} | ${'debitAmount w/ failed competing payment'}
            ${false}    | ${true}          | ${true}      | ${false} | ${'receiveAmount w/ failed competing payment'}
            ${true}     | ${true}          | ${true}      | ${true}  | ${'debitAmount w/ half-way failed competing payment'}
            ${false}    | ${true}          | ${true}      | ${true}  | ${'receiveAmount half-way w/ failed competing payment'}
          `(
            'succeeds if grant limit is enough for payment - $description',
            async ({
              debitAmount,
              competingPayment,
              failed,
              half
            }): Promise<void> => {
              const grantAmount = {
                value: BigInt(1234567),
                assetCode: debitAmount
                  ? quote.asset.code
                  : quote.receiveAmount.assetCode,
                assetScale: debitAmount
                  ? quote.asset.scale
                  : quote.receiveAmount.assetScale
              }
              assert.ok(grant)
              grant.limits = debitAmount
                ? {
                    debitAmount: grantAmount,
                    interval
                  }
                : {
                    receiveAmount: grantAmount,
                    interval
                  }
              if (competingPayment) {
                const paymentAmount = {
                  ...grantAmount,
                  value: BigInt(7)
                }
                const firstPayment = await createOutgoingPayment(deps, {
                  tenantId,
                  walletAddressId,
                  client,
                  receiver: `${
                    Config.openPaymentsUrl
                  }/incoming-payments/${uuid()}`,
                  debitAmount: debitAmount ? paymentAmount : undefined,
                  receiveAmount: debitAmount ? undefined : paymentAmount,
                  grant,
                  validDestination: false,
                  method: 'ilp'
                })
                assert.ok(firstPayment)
                if (failed) {
                  await firstPayment
                    .$query(trx)
                    .patch({ state: OutgoingPaymentState.Failed })
                  if (half) {
                    jest
                      .spyOn(accountingService, 'getTotalSent')
                      .mockResolvedValueOnce(BigInt(100))
                  }
                }
              }
              await expect(
                outgoingPaymentService.create({ ...options, grant })
              ).resolves.toBeInstanceOf(OutgoingPayment)
            }
          )
        })
      }
    })
  })

  describe('processNext', (): void => {
    const receiveAmount = {
      value: BigInt(123),
      assetCode: destinationAsset.code,
      assetScale: destinationAsset.scale
    }

    async function setup(
      opts: Omit<CreateQuoteOptions, 'walletAddressId'>,
      incomingAmount?: Amount
    ): Promise<OutgoingPayment> {
      if (incomingAmount) {
        await incomingPayment.$query(knex).patch({ incomingAmount })
      }
      const payment = await createOutgoingPayment(deps, {
        walletAddressId,
        client,
        ...opts
      })

      await expect(
        outgoingPaymentService.fund({
          id: payment.id,
          tenantId,
          amount: payment.debitAmount.value,
          transferId: uuid()
        })
      ).resolves.toMatchObject({
        state: OutgoingPaymentState.Sending
      })

      return payment
    }

    test('Telemetry Transaction Counter increments for COMPLETED transactions', async (): Promise<void> => {
      const incrementTrxCounterSpy = jest
        .spyOn(telemetryService!, 'incrementCounter')
        .mockImplementation(() => Promise.resolve())

      incomingPayment = await createIncomingPayment(deps, {
        walletAddressId: receiverWalletAddress.id,
        incomingAmount: {
          value: receiveAmount.value,
          assetCode: receiverWalletAddress.asset.code,
          assetScale: receiverWalletAddress.asset.scale
        },
        tenantId: Config.operatorTenantId
      })
      assert.ok(incomingPayment.walletAddress)

      const createdPayment = await setup({
<<<<<<< HEAD
        tenantId,
        receiver: incomingPayment.getUrl(incomingPayment.walletAddress),
=======
        receiver: incomingPayment.getUrl(config.openPaymentsUrl),
>>>>>>> 294b0f89
        receiveAmount,
        method: 'ilp'
      })

      mockPaymentHandlerPay(createdPayment, incomingPayment)
      const payment = await processNext(
        createdPayment.id,
        OutgoingPaymentState.Completed
      )
      await expectOutcome(payment, {
        accountBalance: 0n,
        amountSent: payment.debitAmount.value,
        amountDelivered: payment.receiveAmount.value,
        incomingPaymentReceived: payment.receiveAmount.value,
        withdrawAmount: 0n
      })

      expect(incrementTrxCounterSpy).toHaveBeenCalledWith(
        'transactions_total',
        1,
        {
          description: 'Count of funded transactions'
        }
      )
    })

    test('Telemetry Transaction Counter does not increments for FAILED transactions', async (): Promise<void> => {
      const incrementTrxCounterSpy = jest
        .spyOn(telemetryService!, 'incrementCounter')
        .mockImplementation(() => Promise.resolve())
      const createdPayment = await setup({
        tenantId,
        receiver,
        debitAmount,
        method: 'ilp'
      })

      mockPaymentHandlerPay(
        createdPayment,
        incomingPayment,
        new PaymentMethodHandlerError('Failed payment', {
          description: '',
          retryable: false
        })
      )

      const payment = await processNext(
        createdPayment.id,
        OutgoingPaymentState.Failed,
        'Failed payment'
      )

      await expectOutcome(payment, {
        accountBalance: payment.debitAmount.value,
        amountSent: 0n,
        amountDelivered: 0n,
        incomingPaymentReceived: incomingPayment.receivedAmount.value,
        withdrawAmount: 0n
      })

      expect(incrementTrxCounterSpy).not.toHaveBeenCalled()
    })

    test('COMPLETED with Telemetry Fee Counter (receiveAmount < incomingPayment.incomingAmount)', async (): Promise<void> => {
      const spyTelFeeAmount = jest.spyOn(
        telemetryService,
        'incrementCounterWithTransactionAmountDifference'
      )
      const spyCounter = jest.spyOn(telemetryService, 'incrementCounter')

      incomingPayment = await createIncomingPayment(deps, {
        walletAddressId: receiverWalletAddress.id,
        incomingAmount: {
          value: receiveAmount.value * 2n,
          assetCode: receiverWalletAddress.asset.code,
          assetScale: receiverWalletAddress.asset.scale
        },
        tenantId: Config.operatorTenantId
      })
      assert.ok(incomingPayment.walletAddress)

      const createdPayment = await setup({
<<<<<<< HEAD
        tenantId,
        receiver: incomingPayment.getUrl(incomingPayment.walletAddress),
=======
        receiver: incomingPayment.getUrl(config.openPaymentsUrl),
>>>>>>> 294b0f89
        receiveAmount,
        method: 'ilp'
      })

      mockPaymentHandlerPay(createdPayment, incomingPayment)
      const payment = await processNext(
        createdPayment.id,
        OutgoingPaymentState.Completed
      )
      await expectOutcome(payment, {
        accountBalance: 0n,
        amountSent: payment.debitAmount.value,
        amountDelivered: payment.receiveAmount.value,
        incomingPaymentReceived: payment.receiveAmount.value,
        withdrawAmount: 0n
      })
      // [incrementCounterWithTransactionAmountDifference] called and [incrementCounter] only once due to [Count of funded transactions]
      expect(spyTelFeeAmount).toHaveBeenCalledTimes(1)
      expect(spyCounter).toHaveBeenCalledTimes(1)
      expect(spyCounter).toHaveBeenCalledTimes(1)
    })

    test.each`
      debitAmount    | receiveAmount
      ${debitAmount} | ${undefined}
      ${undefined}   | ${receiveAmount}
    `('COMPLETED', async ({ debitAmount, receiveAmount }): Promise<void> => {
      const spyTelFeeAmount = jest.spyOn(
        telemetryService,
        'incrementCounterWithTransactionAmountDifference'
      )
      const spyCounter = jest.spyOn(telemetryService, 'incrementCounter')

      const createdPayment = await setup({
        tenantId,
        receiver,
        debitAmount,
        receiveAmount,
        method: 'ilp'
      })

      mockPaymentHandlerPay(createdPayment, incomingPayment)

      const payment = await processNext(
        createdPayment.id,
        OutgoingPaymentState.Completed
      )
      await expectOutcome(payment, {
        accountBalance: 0n,
        amountSent: payment.debitAmount.value,
        amountDelivered: payment.receiveAmount.value,
        incomingPaymentReceived: payment.receiveAmount.value,
        withdrawAmount: 0n
      })
      expect(spyTelFeeAmount).toHaveBeenCalledTimes(1)
      expect(spyCounter).toHaveBeenCalledTimes(1)
    })

    test('COMPLETED (receiveAmount < incomingPayment.incomingAmount)', async (): Promise<void> => {
      incomingPayment = await createIncomingPayment(deps, {
        walletAddressId: receiverWalletAddress.id,
        incomingAmount: {
          value: receiveAmount.value * 2n,
          assetCode: receiverWalletAddress.asset.code,
          assetScale: receiverWalletAddress.asset.scale
        },
        tenantId: Config.operatorTenantId
      })
      assert.ok(incomingPayment.id)
      assert.ok(incomingPayment.createdAt)
      assert.ok(incomingPayment.updatedAt)
      assert.ok(incomingPayment.expiresAt)
      assert.ok(incomingPayment.processAt)
      assert.ok(incomingPayment.assetId)
      assert.ok(incomingPayment.asset)
      assert.ok(incomingPayment.asset.code)
      assert.ok(incomingPayment.asset.scale)
      assert.ok(incomingPayment.asset.createdAt)
      assert.ok(incomingPayment.walletAddressId)
      assert.ok(incomingPayment.walletAddress)
      expect(incomingPayment.state).toEqual('PENDING')
      expect(incomingPayment.incomingAmount?.value).toBeGreaterThan(0n)
      assert.ok(incomingPayment.incomingAmount?.assetCode)
      assert.ok(incomingPayment.incomingAmount?.assetScale)
      expect(incomingPayment.receivedAmount.value).toEqual(0n)
      assert.ok(incomingPayment.receivedAmount?.assetCode)
      assert.ok(incomingPayment.receivedAmount?.assetScale)

      const createdPayment = await setup({
<<<<<<< HEAD
        tenantId,
        receiver: incomingPayment.getUrl(incomingPayment.walletAddress),
=======
        receiver: incomingPayment.getUrl(config.openPaymentsUrl),
>>>>>>> 294b0f89
        receiveAmount,
        method: 'ilp'
      })

      mockPaymentHandlerPay(createdPayment, incomingPayment)
      const payment = await processNext(
        createdPayment.id,
        OutgoingPaymentState.Completed
      )
      await expectOutcome(payment, {
        accountBalance: 0n,
        amountSent: payment.debitAmount.value,
        amountDelivered: payment.receiveAmount.value,
        incomingPaymentReceived: payment.receiveAmount.value,
        withdrawAmount: 0n
      })
    })

    test('COMPLETED (with incoming payment initially partially paid)', async (): Promise<void> => {
      const createdPayment = await setup(
        {
          tenantId,
          receiver,
          receiveAmount,
          method: 'ilp'
        },
        receiveAmount
      )

      const amountAlreadyDelivered = BigInt(34)
      await payIncomingPayment(amountAlreadyDelivered)

      mockPaymentHandlerPay(createdPayment, incomingPayment)

      const payment = await processNext(
        createdPayment.id,
        OutgoingPaymentState.Completed
      )
      // The amountAlreadyDelivered is unknown to the sender when sending to
      // the connection (instead of the incoming payment), so the entire
      // receive amount is delivered by the outgoing payment ("overpaying"
      // the incoming payment).
      // Incoming payments allow overpayment (above the incomingAmount) for
      // one packet. In this case, the full payment amount was completed in a
      // single packet. With a different combination of amounts and
      // maxPacketAmount limits, an outgoing payment to a connection could
      // overpay the corresponding incoming payment's incomingAmount without
      // the full outgoing payment receive amount being delivered.
      await expectOutcome(payment, {
        accountBalance: 0n,
        amountSent: payment.debitAmount.value,
        amountDelivered: payment.receiveAmount.value - amountAlreadyDelivered,
        incomingPaymentReceived: payment.receiveAmount.value,
        withdrawAmount: 0n
      })
    })

    test('SENDING -> FAILED (partial payment then retryable Pay error)', async (): Promise<void> => {
      const createdPayment = await setup({
        tenantId,
        receiver,
        debitAmount,
        method: 'ilp'
      })

      await makeTransfer({
        incomingPayment,
        receiveAmount: 5n,
        outgoingPayment: createdPayment,
        debitAmount: 10n
      })

      const retryableError = new PaymentMethodHandlerError('Failed payment', {
        description: '',
        retryable: true
      })

      for (let i = 0; i < 4; i++) {
        mockPaymentHandlerPay(createdPayment, incomingPayment, retryableError)

        const payment = await processNext(
          createdPayment.id,
          OutgoingPaymentState.Sending
        )
        expect(payment.stateAttempts).toBe(i + 1)
        // Skip through the backoff timer.
        fastForwardToAttempt(payment.stateAttempts)
      }

      mockPaymentHandlerPay(createdPayment, incomingPayment, retryableError)

      // Last attempt fails, but no more retries.
      const payment = await processNext(
        createdPayment.id,
        OutgoingPaymentState.Failed,
        retryableError.message
      )

      expect(payment.stateAttempts).toBe(0)
      await expectOutcome(payment, {
        accountBalance: payment.debitAmount.value - 10n,
        amountSent: 10n,
        amountDelivered: 5n,
        incomingPaymentReceived: 5n,
        withdrawAmount: payment.debitAmount.value - 10n
      })
    })

    test('FAILED (non-retryable error)', async (): Promise<void> => {
      const createdPayment = await setup({
        tenantId,
        receiver,
        debitAmount,
        method: 'ilp'
      })

      mockPaymentHandlerPay(
        createdPayment,
        incomingPayment,
        new PaymentMethodHandlerError('Failed payment', {
          description: '',
          retryable: false
        })
      )

      const payment = await processNext(
        createdPayment.id,
        OutgoingPaymentState.Failed,
        'Failed payment'
      )

      await expectOutcome(payment, {
        accountBalance: payment.debitAmount.value,
        amountSent: 0n,
        amountDelivered: 0n,
        incomingPaymentReceived: incomingPayment.receivedAmount.value,
        withdrawAmount: 0n
      })
    })

    test('SENDING→COMPLETED (partial payment, resume, complete)', async (): Promise<void> => {
      const createdPayment = await setup({
        tenantId,
        receiver,
        receiveAmount,
        method: 'ilp'
      })

      await makeTransfer({
        incomingPayment,
        receiveAmount: 5n,
        outgoingPayment: createdPayment,
        debitAmount: 10n
      })

      mockPaymentHandlerPay(createdPayment, incomingPayment)

      const payment = await processNext(
        createdPayment.id,
        OutgoingPaymentState.Completed
      )

      await expectOutcome(payment, {
        accountBalance: 0n,
        amountSent: payment.debitAmount.value,
        amountDelivered: payment.receiveAmount.value,
        incomingPaymentReceived: payment.receiveAmount.value
      })
    })

    // Caused by retry after failed SENDING→COMPLETED transition commit.
    test('COMPLETED (already fully paid)', async (): Promise<void> => {
      const createdPayment = await setup(
        {
          tenantId,
          receiver,
          receiveAmount,
          method: 'ilp'
        },
        receiveAmount
      )

      mockPaymentHandlerPay(createdPayment, incomingPayment)

      await processNext(createdPayment.id, OutgoingPaymentState.Completed)
      // Pretend that the transaction didn't commit.
      await OutgoingPayment.query(knex)
        .findById(createdPayment.id)
        .patch({ state: OutgoingPaymentState.Sending })

      mockPaymentHandlerPay(createdPayment, incomingPayment)
      const payment = await processNext(
        createdPayment.id,
        OutgoingPaymentState.Completed
      )
      await expectOutcome(payment, {
        accountBalance: 0n,
        amountSent: payment.debitAmount.value,
        amountDelivered: payment.receiveAmount.value,
        incomingPaymentReceived: payment.receiveAmount.value
      })
    })

    test('COMPLETED (already fully paid)', async (): Promise<void> => {
      const { id: paymentId } = await setup(
        {
          tenantId,
          receiver,
          receiveAmount,
          method: 'ilp'
        },
        receiveAmount
      )
      // The quote thinks there's a full amount to pay, but actually sending will find the incoming payment has been paid (e.g. by another payment).
      await payIncomingPayment(receiveAmount.value)

      const payment = await processNext(
        paymentId,
        OutgoingPaymentState.Completed
      )
      await expectOutcome(payment, {
        accountBalance: payment.debitAmount.value,
        amountSent: BigInt(0),
        amountDelivered: BigInt(0),
        incomingPaymentReceived: receiveAmount.value,
        withdrawAmount: payment.debitAmount.value
      })
    })

    test('FAILED (source asset changed)', async (): Promise<void> => {
      const { id: paymentId } = await setup(
        {
          tenantId,
          receiver,
          receiveAmount,
          method: 'ilp'
        },
        receiveAmount
      )

      const { id: assetId } = await createAsset(deps, {
        code: asset.code,
        scale: asset.scale + 1
      })

      await OutgoingPayment.relatedQuery('walletAddress').for(paymentId).patch({
        assetId
      })

      await processNext(
        paymentId,
        OutgoingPaymentState.Failed,
        LifecycleError.SourceAssetConflict
      )
    })
    test('FAILED (destination asset changed)', async (): Promise<void> => {
      const createdPayment = await setup({
        tenantId,
        receiver,
        debitAmount,
        method: 'ilp'
      })

      // Pretend that the destination asset was initially different.
      await OutgoingPayment.relatedQuery('quote')
        .for(createdPayment.id)
        .patch({
          receiveAmount: {
            ...receiveAmount,
            assetScale: 55
          }
        })
      await processNext(
        createdPayment.id,
        OutgoingPaymentState.Failed,
        LifecycleError.DestinationAssetConflict
      )
    })

    test('QuoteExpired (current time is greater than the payment quote expiration time)', async (): Promise<void> => {
      const createdPayment = await setup({
        receiver,
        debitAmount,
        method: 'ilp'
      })

      // Test case for `expiresAt` in the past (greater than current time)
      await createdPayment.quote.$query(knex).patch({
        expiresAt: new Date(Date.now() - 60 * 60 * 1000) // 1 hour ago
      })

      await processNext(
        createdPayment.id,
        OutgoingPaymentState.Failed,
        LifecycleError.QuoteExpired
      )
    })
  })

  describe('fund', (): void => {
    let payment: OutgoingPayment
    let quoteAmount: bigint

    beforeEach(async (): Promise<void> => {
      payment = await createOutgoingPayment(deps, {
        tenantId,
        walletAddressId,
        receiver,
        debitAmount,
        validDestination: false,
        method: 'ilp',
        client
      })
      quoteAmount = payment.debitAmount.value
      await expectOutcome(payment, {
        accountBalance: BigInt(0),
        client
      })
    }, 10_000)

    it('fails when no payment exists', async (): Promise<void> => {
      await expect(
        outgoingPaymentService.fund({
          id: uuid(),
          tenantId,
          amount: quoteAmount,
          transferId: uuid()
        })
      ).resolves.toEqual(FundingError.UnknownPayment)
    })

    it('transitions a Funding payment to Sending state', async (): Promise<void> => {
      await expect(
        outgoingPaymentService.fund({
          id: payment.id,
          tenantId,
          amount: quoteAmount,
          transferId: uuid()
        })
      ).resolves.toMatchObject({
        id: payment.id,
        state: OutgoingPaymentState.Sending
      })

      const after = await outgoingPaymentService.get({
        id: payment.id
      })
      expect(after?.state).toBe(OutgoingPaymentState.Sending)
      await expectOutcome(payment, { accountBalance: quoteAmount })
    })

    it('fails for invalid funding amount', async (): Promise<void> => {
      await expect(
        outgoingPaymentService.fund({
          id: payment.id,
          tenantId,
          amount: quoteAmount - BigInt(1),
          transferId: uuid()
        })
      ).resolves.toEqual(FundingError.InvalidAmount)

      const after = await outgoingPaymentService.get({
        id: payment.id
      })
      expect(after?.state).toBe(OutgoingPaymentState.Funding)
      await expectOutcome(payment, { accountBalance: BigInt(0) })
    })

    Object.values(OutgoingPaymentState).forEach((startState) => {
      if (startState === OutgoingPaymentState.Funding) return
      it(`does not fund a ${startState} payment`, async (): Promise<void> => {
        await payment.$query().patch({ state: startState })
        await expect(
          outgoingPaymentService.fund({
            id: payment.id,
            tenantId,
            amount: quoteAmount,
            transferId: uuid()
          })
        ).resolves.toEqual(FundingError.WrongState)

        const after = await outgoingPaymentService.get({
          id: payment.id
        })
        expect(after?.state).toBe(startState)
      })
    })
  })
})<|MERGE_RESOLUTION|>--- conflicted
+++ resolved
@@ -428,18 +428,10 @@
       let outgoingPayment: OutgoingPayment
       let otherOutgoingPayment: OutgoingPayment
       beforeEach(async (): Promise<void> => {
-<<<<<<< HEAD
         otherSenderWalletAddress = await createWalletAddress(deps, {
           tenantId,
           assetId
         })
-        otherReceiverWalletAddress = await createWalletAddress(deps, {
-          tenantId,
-          assetId
-        })
-=======
-        otherSenderWalletAddress = await createWalletAddress(deps, { assetId })
->>>>>>> 294b0f89
         const incomingPayment = await createIncomingPayment(deps, {
           walletAddressId: receiverWalletAddress.id,
           tenantId: Config.operatorTenantId
@@ -1457,12 +1449,8 @@
       assert.ok(incomingPayment.walletAddress)
 
       const createdPayment = await setup({
-<<<<<<< HEAD
         tenantId,
-        receiver: incomingPayment.getUrl(incomingPayment.walletAddress),
-=======
         receiver: incomingPayment.getUrl(config.openPaymentsUrl),
->>>>>>> 294b0f89
         receiveAmount,
         method: 'ilp'
       })
@@ -1545,12 +1533,8 @@
       assert.ok(incomingPayment.walletAddress)
 
       const createdPayment = await setup({
-<<<<<<< HEAD
         tenantId,
-        receiver: incomingPayment.getUrl(incomingPayment.walletAddress),
-=======
         receiver: incomingPayment.getUrl(config.openPaymentsUrl),
->>>>>>> 294b0f89
         receiveAmount,
         method: 'ilp'
       })
@@ -1640,12 +1624,8 @@
       assert.ok(incomingPayment.receivedAmount?.assetScale)
 
       const createdPayment = await setup({
-<<<<<<< HEAD
         tenantId,
-        receiver: incomingPayment.getUrl(incomingPayment.walletAddress),
-=======
         receiver: incomingPayment.getUrl(config.openPaymentsUrl),
->>>>>>> 294b0f89
         receiveAmount,
         method: 'ilp'
       })
@@ -1927,6 +1907,7 @@
 
     test('QuoteExpired (current time is greater than the payment quote expiration time)', async (): Promise<void> => {
       const createdPayment = await setup({
+        tenantId,
         receiver,
         debitAmount,
         method: 'ilp'
