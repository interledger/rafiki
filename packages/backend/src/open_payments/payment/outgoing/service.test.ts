import assert from 'assert'
import { faker } from '@faker-js/faker'
import { Knex } from 'knex'
import { v4 as uuid } from 'uuid'

import {
  FundingError,
  LifecycleError,
  OutgoingPaymentError,
  isOutgoingPaymentError
} from './errors'
import {
  CreateFromCardPayment,
  CreateOutgoingPaymentOptions,
  OutgoingPaymentService
} from './service'
import { createTestApp, TestContainer } from '../../../tests/app'
import { Config, IAppConfig } from '../../../config/app'
import { Grant } from '../../auth/middleware'
import { CreateQuoteOptions, QuoteService } from '../../quote/service'
import { createAsset } from '../../../tests/asset'
import { createIncomingPayment } from '../../../tests/incomingPayment'
import { createOutgoingPayment } from '../../../tests/outgoingPayment'
import {
  createWalletAddress,
  MockWalletAddress
} from '../../../tests/walletAddress'
import { createPeer } from '../../../tests/peer'
import { createQuote } from '../../../tests/quote'
import { IocContract } from '@adonisjs/fold'
import { initIocContainer } from '../../../'
import { AppServices } from '../../../app'
import { truncateTables } from '../../../tests/tableManager'
import {
  OutgoingPayment,
  OutgoingPaymentGrant,
  OutgoingPaymentState,
  PaymentData,
  OutgoingPaymentEvent,
  OutgoingPaymentEventType,
  OutgoingPaymentGrantSpentAmounts
} from './model'
import { RETRY_BACKOFF_SECONDS } from './worker'
import { IncomingPayment, IncomingPaymentState } from '../incoming/model'
import { IncomingPaymentInitiationReason } from '../incoming/types'
import { isTransferError } from '../../../accounting/errors'
import { AccountingService } from '../../../accounting/service'
import { AssetOptions } from '../../../asset/service'
import { Amount } from '../../amount'
import { getTests } from '../../wallet_address/model.test'
import { Quote } from '../../quote/model'
import { WalletAddress } from '../../wallet_address/model'
import { PaymentMethodHandlerService } from '../../../payment-method/handler/service'
import { PaymentMethodHandlerError } from '../../../payment-method/handler/errors'
import { mockRatesApi } from '../../../tests/rates'
import { UnionOmit } from '../../../shared/utils'
import { QuoteError, QuoteErrorCode } from '../../quote/errors'
import { withConfigOverride } from '../../../tests/helpers'
import { TelemetryService } from '../../../telemetry/service'
import { getPageTests } from '../../../shared/baseModel.test'
import { Pagination, SortOrder } from '../../../shared/baseModel'
import { ReceiverService } from '../../receiver/service'
import { WalletAddressService } from '../../wallet_address/service'
import { CreateOptions } from '../../../tenants/settings/service'
import {
  createTenantSettings,
  exchangeRatesSetting
} from '../../../tests/tenantSettings'
import { OpenPaymentsPaymentMethod } from '../../../payment-method/provider/service'
import { IlpAddress } from 'ilp-packet'
import { OutgoingPaymentCardDetails } from './card/model'

describe('OutgoingPaymentService', (): void => {
  let deps: IocContract<AppServices>
  let appContainer: TestContainer
  let outgoingPaymentService: OutgoingPaymentService
  let accountingService: AccountingService
  let paymentMethodHandlerService: PaymentMethodHandlerService
  let quoteService: QuoteService
  let walletAddressService: WalletAddressService
  let telemetryService: TelemetryService
  let knex: Knex
  let assetId: string
  let tenantId: string
  let walletAddressId: string
  let incomingPayment: IncomingPayment
  let receiverWalletAddress: MockWalletAddress
  let receiver: string
  let client: string
  let amtDelivered: bigint
  let config: IAppConfig
  let receiverService: ReceiverService
  let receiverGet: typeof receiverService.get

  const asset: AssetOptions = {
    scale: 9,
    code: 'USD'
  }

  const debitAmount: Amount = {
    value: BigInt(123),
    assetCode: asset.code,
    assetScale: asset.scale
  }

  const destinationAsset = {
    scale: 9,
    code: 'XRP'
  }

  const exchangeRate = 0.5

  const webhookTypes: {
    [key in OutgoingPaymentState]: OutgoingPaymentEventType | undefined
  } = {
    [OutgoingPaymentState.Funding]: OutgoingPaymentEventType.PaymentCreated,
    [OutgoingPaymentState.Sending]: OutgoingPaymentEventType.PaymentFunded,
    [OutgoingPaymentState.Failed]: OutgoingPaymentEventType.PaymentFailed,
    [OutgoingPaymentState.Completed]: OutgoingPaymentEventType.PaymentCompleted,
    [OutgoingPaymentState.Cancelled]: OutgoingPaymentEventType.PaymentCancelled
  }

  async function processNext(
    paymentId: string,
    expectState: OutgoingPaymentState,
    expectedError?: string
  ): Promise<OutgoingPayment> {
    await expect(outgoingPaymentService.processNext()).resolves.toBe(paymentId)
    const payment = await outgoingPaymentService.get({
      id: paymentId
    })
    if (!payment) throw 'no payment'
    if (expectState) expect(payment.state).toBe(expectState)
    expect(payment.error).toEqual(expectedError || null)
    const type = webhookTypes[payment.state]
    if (type && type !== OutgoingPaymentEventType.PaymentFunded) {
      await expect(
        OutgoingPaymentEvent.query(knex).where({
          type
        })
      ).resolves.not.toHaveLength(0)
    }
    return payment
  }

  async function makeTransfer(args: {
    incomingPayment: IncomingPayment
    receiveAmount: bigint
    outgoingPayment: OutgoingPayment
    debitAmount: bigint
  }): Promise<void> {
    const transfer = await accountingService.createTransfer({
      sourceAccount: args.outgoingPayment,
      destinationAccount: incomingPayment,
      sourceAmount: args.debitAmount,
      destinationAmount: args.receiveAmount,
      timeout: 0
    })

    assert.ok(!isTransferError(transfer))

    await transfer.post()

    amtDelivered += args.receiveAmount
  }

  function mockPaymentHandlerPay(
    outgoingPayment: OutgoingPayment,
    incomingPayment: IncomingPayment,
    error?: PaymentMethodHandlerError
  ) {
    return jest
      .spyOn(paymentMethodHandlerService, 'pay')
      .mockImplementationOnce(async (_, args) => {
        if (error) throw error

        await makeTransfer({
          outgoingPayment,
          incomingPayment,
          debitAmount: args.finalDebitAmount,
          receiveAmount: args.finalReceiveAmount
        })

        return args.finalReceiveAmount
      })
  }

  // Mock the time to fast-forward to the time that the specified (absolute, not relative) attempt is scheduled.
  function fastForwardToAttempt(stateAttempts: number): void {
    jest
      .spyOn(Date, 'now')
      .mockReturnValue(
        Date.now() + stateAttempts * RETRY_BACKOFF_SECONDS * 1000
      )
  }

  async function payIncomingPayment(amount: bigint): Promise<void> {
    await expect(
      accountingService.createDeposit({
        id: uuid(),
        account: incomingPayment,
        amount
      })
    ).resolves.toBeUndefined()
    const totalReceived = await accountingService.getTotalReceived(
      incomingPayment.id
    )
    assert.ok(totalReceived)
    await incomingPayment.onCredit({
      totalReceived
    })
  }

  async function expectOutcome(
    payment: OutgoingPayment,
    {
      amountSent,
      amountDelivered,
      accountBalance,
      incomingPaymentReceived,
      withdrawAmount,
      client
    }: {
      amountSent?: bigint
      amountDelivered?: bigint
      accountBalance?: bigint
      incomingPaymentReceived?: bigint
      withdrawAmount?: bigint
      client?: string
    }
  ) {
    if (amountSent !== undefined) {
      expect(payment.sentAmount.value).toEqual(amountSent)
      await expect(accountingService.getTotalSent(payment.id)).resolves.toBe(
        payment.sentAmount.value
      )
    }

    if (amountDelivered !== undefined) {
      expect(amtDelivered).toEqual(amountDelivered)
    }
    if (accountBalance !== undefined) {
      await expect(accountingService.getBalance(payment.id)).resolves.toEqual(
        accountBalance
      )
    }
    if (incomingPaymentReceived !== undefined) {
      await expect(
        accountingService.getTotalReceived(incomingPayment.id)
      ).resolves.toEqual(incomingPaymentReceived)
    }
    if (withdrawAmount !== undefined && withdrawAmount > 0) {
      const events = await OutgoingPaymentEvent.query(knex)
        .where({
          withdrawalAccountId: payment.id,
          withdrawalAmount: withdrawAmount
        })
        .withGraphFetched('webhooks')
      expect(events).toHaveLength(1)

      expect(events[0].webhooks).toHaveLength(1)
      expect(events[0].webhooks).toEqual(
        expect.arrayContaining([
          expect.objectContaining({
            id: expect.any(String),
            recipientTenantId: payment.tenantId,
            eventId: events[0].id,
            processAt: expect.any(Date)
          })
        ])
      )
    }
    if (client !== undefined) {
      expect(payment.client).toEqual(client)
    }
  }

  beforeAll(async (): Promise<void> => {
    deps = await initIocContainer({
      ...Config,
      enableTelemetry: true,
      localCacheDuration: 0
    })
    appContainer = await createTestApp(deps)
    outgoingPaymentService = await deps.use('outgoingPaymentService')
    accountingService = await deps.use('accountingService')
    paymentMethodHandlerService = await deps.use('paymentMethodHandlerService')
    quoteService = await deps.use('quoteService')
    walletAddressService = await deps.use('walletAddressService')
    telemetryService = (await deps.use('telemetry'))!
    config = await deps.use('config')
    knex = appContainer.knex
    receiverService = await deps.use('receiverService')
  })

  beforeEach(async (): Promise<void> => {
    tenantId = config.operatorTenantId
    const createOptions: CreateOptions = {
      tenantId,
      setting: [exchangeRatesSetting()]
    }
    const tenantSetting = createTenantSettings(deps, createOptions)
    const tenantExchangeRatesUrl = (await tenantSetting).value
    mockRatesApi(tenantExchangeRatesUrl, () => ({
      XRP: exchangeRate
    }))

    const { id: sendAssetId } = await createAsset(deps, { assetOptions: asset })
    assetId = sendAssetId
    const walletAddress = await createWalletAddress(deps, {
      tenantId,
      assetId: sendAssetId
    })
    walletAddressId = walletAddress.id
    client = walletAddress.address
    const { id: destinationAssetId } = await createAsset(deps, {
      assetOptions: destinationAsset
    })
    receiverWalletAddress = await createWalletAddress(deps, {
      tenantId,
      assetId: destinationAssetId,
      mockServerPort: appContainer.openPaymentsPort
    })
    await expect(
      accountingService.createDeposit({
        id: uuid(),
        account: receiverWalletAddress.asset,
        amount: BigInt(123)
      })
    ).resolves.toBeUndefined()

    incomingPayment = await createIncomingPayment(deps, {
      walletAddressId: receiverWalletAddress.id,
      tenantId: Config.operatorTenantId,
      initiationReason: IncomingPaymentInitiationReason.Admin
    })
    receiver = incomingPayment.getUrl(config.openPaymentsUrl)

    amtDelivered = BigInt(0)

    // Make receivers non-local by default
    receiverGet = receiverService.get
    jest
      .spyOn(receiverService, 'get')
      .mockImplementation(async (url: string) => {
        // call original instead of receiverService.get to avoid infinite loop
        const receiver = await receiverGet.call(receiverService, url)
        if (receiver) {
          // "as any" to circumvent "readonly" check (compile time only) to allow overriding "isLocal" here
          // eslint-disable-next-line @typescript-eslint/no-explicit-any
          ;(receiver.isLocal as any) = false
          return receiver
        }
        return undefined
      })
  })

  afterEach(async (): Promise<void> => {
    jest.restoreAllMocks()
    receiverWalletAddress.scope?.persist(false)
    await truncateTables(deps)
  })

  afterAll(async (): Promise<void> => {
    await appContainer.shutdown()
  })

  describe('get/getWalletAddressPage', (): void => {
    getTests({
      createModel: ({ client }) =>
        createOutgoingPayment(deps, {
          tenantId,
          walletAddressId,
          client,
          receiver,
          debitAmount,
          validDestination: false,
          method: 'ilp'
        }),
      get: (options) => outgoingPaymentService.get(options),
      list: (options) => outgoingPaymentService.getWalletAddressPage(options)
    })
  })

  describe('get', (): void => {
    test('throws error if cannot find liquidity account for SENDING payment', async () => {
      const quote = await createQuote(deps, {
        tenantId,
        walletAddressId,
        receiver,
        debitAmount,
        method: 'ilp'
      })

      const payment = await outgoingPaymentService.create({
        tenantId,
        walletAddressId,
        quoteId: quote.id,
        client
      })
      assert.ok(!isOutgoingPaymentError(payment))

      await expect(
        outgoingPaymentService.get({
          id: payment.id,
          client
        })
      ).resolves.toEqual(payment)
      await expect(
        outgoingPaymentService.fund({
          tenantId,
          id: payment.id,
          amount: payment.debitAmount.value,
          transferId: uuid()
        })
      ).resolves.toBeDefined()
      jest
        .spyOn(accountingService, 'getTotalSent')
        .mockResolvedValueOnce(undefined)
      await expect(
        outgoingPaymentService.get({
          id: payment.id,
          client
        })
      ).rejects.toThrow(
        'Could not get amount sent for payment. There was a problem getting the associated liquidity account.'
      )
    })
  })

  describe('getPage', (): void => {
    getPageTests({
      createModel: () =>
        createOutgoingPayment(deps, {
          tenantId,
          walletAddressId,
          client,
          receiver,
          debitAmount: {
            assetCode: asset.code,
            assetScale: asset.scale,
            value: BigInt(10)
          },
          validDestination: true,
          method: 'ilp'
        }),
      getPage: (pagination?: Pagination, sortOrder?: SortOrder) =>
        outgoingPaymentService.getPage({ pagination, sortOrder })
    })

    describe('filters', () => {
      let otherSenderWalletAddress: WalletAddress
      let otherReceiver: string
      let outgoingPayment: OutgoingPayment
      let otherOutgoingPayment: OutgoingPayment
      beforeEach(async (): Promise<void> => {
        otherSenderWalletAddress = await createWalletAddress(deps, {
          tenantId,
          assetId
        })
        const incomingPayment = await createIncomingPayment(deps, {
          walletAddressId: receiverWalletAddress.id,
          tenantId: Config.operatorTenantId,
          initiationReason: IncomingPaymentInitiationReason.Admin
        })
        otherReceiver = incomingPayment.getUrl(config.openPaymentsUrl)

        outgoingPayment = await createOutgoingPayment(deps, {
          tenantId,
          walletAddressId,
          client,
          receiver,
          debitAmount: {
            assetCode: asset.code,
            assetScale: asset.scale,
            value: BigInt(10)
          },
          validDestination: true,
          method: 'ilp'
        })

        otherOutgoingPayment = await createOutgoingPayment(deps, {
          tenantId,
          walletAddressId: otherSenderWalletAddress.id,
          client,
          receiver: otherReceiver,
          debitAmount: {
            assetCode: asset.code,
            assetScale: asset.scale,
            value: BigInt(10)
          },
          validDestination: true,
          method: 'ilp'
        })
      })

      test('can filter by receiver', async (): Promise<void> => {
        const page = await outgoingPaymentService.getPage({
          filter: {
            receiver: { in: [receiver] }
          }
        })

        expect(page).toContainEqual(
          expect.objectContaining({ id: outgoingPayment.id })
        )
        expect(page).not.toContainEqual(
          expect.objectContaining({
            id: otherOutgoingPayment.id,
            receiver: otherReceiver
          })
        )
      })

      test('can filter by wallet address', async (): Promise<void> => {
        const page = await outgoingPaymentService.getPage({
          filter: {
            walletAddressId: { in: [walletAddressId] }
          }
        })

        expect(page).toContainEqual(
          expect.objectContaining({ id: outgoingPayment.id, walletAddressId })
        )
        expect(page).not.toContainEqual(
          expect.objectContaining({ id: otherOutgoingPayment.id })
        )
      })

      test('can filter by state', async (): Promise<void> => {
        await OutgoingPayment.query(knex).patchAndFetchById(
          outgoingPayment.id,
          {
            state: OutgoingPaymentState.Completed
          }
        )

        const page = await outgoingPaymentService.getPage({
          filter: {
            state: { in: [OutgoingPaymentState.Completed] }
          }
        })

        expect(page).toContainEqual(
          expect.objectContaining({
            id: outgoingPayment.id,
            state: OutgoingPaymentState.Completed
          })
        )
        expect(page).not.toContainEqual(
          expect.objectContaining({ id: otherOutgoingPayment.id })
        )
      })

      test('can filter by tenantId', async (): Promise<void> => {
        await expect(
          outgoingPaymentService.getPage({
            tenantId: crypto.randomUUID()
          })
        ).resolves.toHaveLength(0)

        await expect(
          outgoingPaymentService.getPage({
            tenantId: Config.operatorTenantId
          })
        ).resolves.toHaveLength(2)
      })
    })
  })

  describe('getWalletAddressPage', (): void => {
    test('throws error if cannot find liquidity account for SENDING payment', async () => {
      const quote = await createQuote(deps, {
        tenantId,
        walletAddressId,
        receiver,
        debitAmount,
        method: 'ilp'
      })

      const payment = await outgoingPaymentService.create({
        tenantId,
        walletAddressId,
        client,
        quoteId: quote.id
      })
      assert.ok(!isOutgoingPaymentError(payment))

      await expect(
        outgoingPaymentService.get({
          id: payment.id,
          client
        })
      ).resolves.toEqual(payment)
      await expect(
        outgoingPaymentService.fund({
          id: payment.id,
          tenantId,
          amount: payment.debitAmount.value,
          transferId: uuid()
        })
      ).resolves.toBeDefined()
      jest
        .spyOn(accountingService, 'getAccountsTotalSent')
        .mockResolvedValueOnce([undefined])
      await expect(
        outgoingPaymentService.getWalletAddressPage({
          walletAddressId: walletAddressId
        })
      ).rejects.toThrow(
        'Could not get amount sent for payment. There was a problem getting the associated liquidity account.'
      )
    })
  })

  describe('cancel', (): void => {
    const states: [
      string,
      OutgoingPaymentState,
      OutgoingPaymentError | null,
      string | undefined
    ][] = Object.values(OutgoingPaymentState).flatMap((state) => [
      [
        `should ${state == OutgoingPaymentState.Funding ? 'cancel' : 'not cancel'} outgoing payment in ${state} state with reason`,
        state,
        state == OutgoingPaymentState.Funding
          ? null
          : OutgoingPaymentError.WrongState,
        'Not enough balance'
      ],
      [
        `should ${state == OutgoingPaymentState.Funding ? 'cancel' : 'not cancel'} outgoing payment in ${state} state without reason`,
        state,
        state == OutgoingPaymentState.Funding
          ? null
          : OutgoingPaymentError.WrongState,
        undefined
      ]
    ])
    it.each(states)(
      '%s',
      async (_, state, outgoingPaymentError, reason): Promise<void> => {
        /**
         * 1. Create outgoing payment
         * 2. Update the state of outgoing payment
         * 3. Cancel outgoing payment
         * 4. Based on state, check the result
         */
        const outgoingPayment = await createOutgoingPayment(deps, {
          tenantId,
          walletAddressId,
          client,
          receiver,
          debitAmount: {
            assetCode: asset.code,
            assetScale: asset.scale,
            value: BigInt(10)
          },
          validDestination: true,
          method: 'ilp'
        })

        await outgoingPayment.$query(knex).patch({ state })

        const response = await outgoingPaymentService.cancel({
          id: outgoingPayment.id,
          tenantId,
          reason
        })

        if (!outgoingPaymentError) {
          assert.ok(response instanceof OutgoingPayment)
          expect(response.id).toBe(outgoingPayment.id)
          expect(response.state).toBe(OutgoingPaymentState.Cancelled)
          expect(response.metadata).toEqual({
            cancellationReason: reason
          })
        } else {
          expect(response as OutgoingPaymentError).toBe(outgoingPaymentError)
        }
      }
    )

    describe('Grant Spent Amounts', () => {
      beforeEach(async (): Promise<void> => {
        jest.useFakeTimers()
      })
      afterEach(async (): Promise<void> => {
        jest.useRealTimers()
      })

      test('should not create spent amounts record when cancelling payment without grant', async (): Promise<void> => {
        const payment = await createOutgoingPayment(deps, {
          walletAddressId,
          client,
          receiver,
          debitAmount: {
            value: BigInt(100),
            assetCode: asset.code,
            assetScale: asset.scale
          },
          validDestination: false,
          method: 'ilp'
        })

        const cancelResult = await outgoingPaymentService.cancel({
          id: payment.id
        })

        assert.ok(cancelResult instanceof OutgoingPayment)
        expect(cancelResult.state).toBe(OutgoingPaymentState.Cancelled)

        // Verify no spent amounts records exist
        const spentAmounts = await OutgoingPaymentGrantSpentAmounts.query(
          knex
        ).where({ outgoingPaymentId: payment.id })

        expect(spentAmounts).toHaveLength(0)
      })

      test('should revert grant spent amounts with interval when cancelling payment', async (): Promise<void> => {
        jest.setSystemTime(new Date('2025-01-02T00:00:00Z'))

        const grant: Grant = {
          id: uuid(),
          limits: {
            debitAmount: {
              value: BigInt(1000),
              assetCode: asset.code,
              assetScale: asset.scale
            },
            interval: 'R/2025-01-01T00:00:00Z/P1M'
          }
        }
        await OutgoingPaymentGrant.query(knex).insertAndFetch({
          id: grant.id
        })

        const paymentAmount = BigInt(100)

        // Create first payment
        const firstPayment = await createOutgoingPayment(deps, {
          walletAddressId,
          client,
          receiver,
          debitAmount: {
            value: paymentAmount,
            assetCode: asset.code,
            assetScale: asset.scale
          },
          grant,
          validDestination: false,
          method: 'ilp'
        })

        jest.advanceTimersByTime(500)

        // Create second payment
        const secondPaymentAmount = BigInt(200)
        const secondPayment = await createOutgoingPayment(deps, {
          walletAddressId,
          client,
          receiver: `${Config.openPaymentsUrl}/incoming-payments/${uuid()}`,
          debitAmount: {
            value: secondPaymentAmount,
            assetCode: asset.code,
            assetScale: asset.scale
          },
          grant,
          validDestination: false,
          method: 'ilp'
        })

        jest.advanceTimersByTime(500)

        // Verify spent amounts before cancellation
        const beforeCancelSpentAmounts =
          await OutgoingPaymentGrantSpentAmounts.query(knex)
            .where({ grantId: grant.id })
            .orderBy('createdAt', 'desc')
            .first()

        assert(beforeCancelSpentAmounts)
        expect(beforeCancelSpentAmounts).toMatchObject({
          grantId: grant.id,
          outgoingPaymentId: secondPayment.id,
          paymentDebitAmountValue: secondPaymentAmount,
          intervalDebitAmountValue: paymentAmount + secondPaymentAmount,
          grantTotalDebitAmountValue: paymentAmount + secondPaymentAmount,
          paymentState: OutgoingPaymentState.Funding
        })

        // Cancel the second payment
        const cancelResult = await outgoingPaymentService.cancel({
          id: secondPayment.id,
          reason: 'Testing interval cancellation'
        })

        assert.ok(cancelResult instanceof OutgoingPayment)
        expect(cancelResult.state).toBe(OutgoingPaymentState.Cancelled)

        // Verify spent amounts were reverted correctly
        const afterCancelSpentAmounts =
          await OutgoingPaymentGrantSpentAmounts.query(knex)
            .where({ grantId: grant.id })
            .orderBy('createdAt', 'desc')
            .first()

        assert(afterCancelSpentAmounts)
        expect(afterCancelSpentAmounts.id).not.toBe(beforeCancelSpentAmounts.id)
        expect(afterCancelSpentAmounts).toMatchObject({
          grantId: grant.id,
          outgoingPaymentId: secondPayment.id,
          paymentDebitAmountValue: 0n,
          paymentReceiveAmountValue: 0n,
          intervalDebitAmountValue: firstPayment.debitAmount.value,
          intervalReceiveAmountValue: firstPayment.receiveAmount.value,
          grantTotalDebitAmountValue: firstPayment.debitAmount.value,
          grantTotalReceiveAmountValue: firstPayment.receiveAmount.value,
          paymentState: OutgoingPaymentState.Cancelled,
          intervalStart: expect.any(Date),
          intervalEnd: expect.any(Date)
        })
      })
    })
  })

  describe('create', (): void => {
    enum GrantOption {
      Existing = 'existing',
      New = 'new',
      None = 'no'
    }

    test('create from incoming payment', async () => {
      const walletAddressId = receiverWalletAddress.id
      const incomingPaymentUrl = incomingPayment.toOpenPaymentsTypeWithMethods(
        config.openPaymentsUrl,
        receiverWalletAddress,
        []
      ).id
      const debitAmount = {
        value: BigInt(123),
        assetCode: receiverWalletAddress.asset.code,
        assetScale: receiverWalletAddress.asset.scale
      }

      const quoteSpy = jest.spyOn(quoteService, 'create')

      const payment = await outgoingPaymentService.create({
        tenantId,
        walletAddressId,
        debitAmount,
        incomingPayment: incomingPaymentUrl
      })

      expect(!isOutgoingPaymentError(payment)).toBeTruthy()
      expect(quoteSpy).toHaveBeenCalledWith({
        tenantId,
        walletAddressId,
        receiver: incomingPaymentUrl,
        debitAmount,
        method: 'ilp'
      })
      await expect(
        OutgoingPaymentGrantSpentAmounts.query(knex)
      ).resolves.toEqual([])
    })

    test(
      'create many outgoing payments against one grant with debit amount limit',
      withConfigOverride(
        () => config,
        { slippage: 0 },
        async (): Promise<void> => {
          const debitAmount = {
            value: BigInt(10),
            assetCode: receiverWalletAddress.asset.code,
            assetScale: receiverWalletAddress.asset.scale
          }
          const grant: Grant = {
            id: uuid(),
            limits: {
              debitAmount: {
                value: BigInt(Number.MAX_SAFE_INTEGER),
                assetCode: receiverWalletAddress.asset.code,
                assetScale: receiverWalletAddress.asset.scale
              }
            }
          }
          await OutgoingPaymentGrant.query(knex).insertAndFetch({
            id: grant.id
          })

          const options: CreateOutgoingPaymentOptions = {
            tenantId,
            walletAddressId: receiverWalletAddress.id,
            debitAmount,
            incomingPayment: incomingPayment.toOpenPaymentsTypeWithMethods(
              config.openPaymentsUrl,
              receiverWalletAddress,
              []
            ).id,
            grant
          }

          for (let i = 0; i < 3; i++) {
            const payment = await outgoingPaymentService.create(options)
            assert.ok(!isOutgoingPaymentError(payment))
            expect(payment.grantSpentDebitAmount?.value ?? 0n).toBe(
              BigInt(debitAmount.value * BigInt(i))
            )
          }
        }
      )
    )

    test(
      'create many outgoing payments against one grant with receive amount limit',
      withConfigOverride(
        () => config,
        { slippage: 0 },
        async (): Promise<void> => {
          const debitAmount = {
            value: BigInt(10),
            assetCode: receiverWalletAddress.asset.code,
            assetScale: receiverWalletAddress.asset.scale
          }
          const grant: Grant = {
            id: uuid(),
            limits: {
              receiveAmount: {
                value: BigInt(Number.MAX_SAFE_INTEGER),
                assetCode: receiverWalletAddress.asset.code,
                assetScale: receiverWalletAddress.asset.scale
              }
            }
          }
          await OutgoingPaymentGrant.query(knex).insertAndFetch({
            id: grant.id
          })

          const options: CreateOutgoingPaymentOptions = {
            tenantId,
            walletAddressId: receiverWalletAddress.id,
            debitAmount,
            incomingPayment: incomingPayment.toOpenPaymentsTypeWithMethods(
              config.openPaymentsUrl,
              receiverWalletAddress,
              []
            ).id,
            grant
          }

          // Must account for interledger/pay off-by-one issue (even with 0 slippage/fees)
          const adjustedReceiveAmountValue = debitAmount.value - 1n

          for (let i = 0; i < 3; i++) {
            const payment = await outgoingPaymentService.create(options)
            assert.ok(!isOutgoingPaymentError(payment))

            expect(payment.grantSpentReceiveAmount?.value ?? 0n).toBe(
              adjustedReceiveAmountValue * BigInt(i)
            )

            const spentAmounts = await OutgoingPaymentGrantSpentAmounts.query(
              knex
            )
              .where({ outgoingPaymentId: payment.id })
              .first()
            assert(spentAmounts)

            expect(spentAmounts).toEqual(
              expect.objectContaining({
                grantId: grant.id,
                outgoingPaymentId: payment.id,
                debitAmountCode: debitAmount.assetCode,
                debitAmountScale: debitAmount.assetScale,
                paymentDebitAmountValue: debitAmount.value,
                grantTotalDebitAmountValue: debitAmount.value * BigInt(i + 1),
                receiveAmountCode: debitAmount.assetCode,
                receiveAmountScale: debitAmount.assetScale,
                paymentReceiveAmountValue: adjustedReceiveAmountValue,
                grantTotalReceiveAmountValue:
                  adjustedReceiveAmountValue * BigInt(i + 1),
                intervalDebitAmountValue: null,
                intervalReceiveAmountValue: null,
                intervalStart: null,
                intervalEnd: null,
                paymentState: 'FUNDING'
              })
            )
          }
        }
      )
    )

    test('fails to create quote from incoming payment', async () => {
      const walletAddressId = receiverWalletAddress.id
      const incomingPaymentUrl = incomingPayment.toOpenPaymentsTypeWithMethods(
        config.openPaymentsUrl,
        receiverWalletAddress,
        []
      ).id
      const debitAmount = {
        value: BigInt(123),
        assetCode: receiverWalletAddress.asset.code,
        assetScale: receiverWalletAddress.asset.scale
      }

      const quoteSpy = jest
        .spyOn(quoteService, 'create')
        .mockImplementationOnce(
          async () => new QuoteError(QuoteErrorCode.InvalidAmount)
        )

      const payment = await outgoingPaymentService.create({
        tenantId,
        walletAddressId,
        debitAmount,
        incomingPayment: incomingPaymentUrl
      })

      expect(isOutgoingPaymentError(payment)).toBeTruthy()
      expect(payment).toBe(OutgoingPaymentError.InvalidAmount)
      expect(quoteSpy).toHaveBeenCalledWith({
        tenantId,
        walletAddressId,
        receiver: incomingPaymentUrl,
        debitAmount,
        method: 'ilp'
      })
    })

    describe.each`
      grantOption
      ${GrantOption.Existing}
      ${GrantOption.New}
      ${GrantOption.None}
    `('$grantOption grant', ({ grantOption }): void => {
      let grant: Grant | undefined
      let client: string | undefined

      beforeEach(async (): Promise<void> => {
        if (grantOption !== GrantOption.None) {
          grant = {
            id: uuid()
          }
          client = faker.internet.url({ appendSlash: false })
          if (grantOption === GrantOption.Existing) {
            await OutgoingPaymentGrant.query(knex).insertAndFetch({
              id: grant.id
            })
          }
        }
      })

      describe('incoming payment receiver', (): void => {
        it.each`
          outgoingPeer | description
          ${false}     | ${''}
          ${true}      | ${'with an outgoing peer'}
        `(
          'creates an OutgoingPayment from a quote $description',
          async ({ outgoingPeer }): Promise<void> => {
            const peerService = await deps.use('peerService')
            const peer = await createPeer(deps)
            const quote = await createQuote(deps, {
              tenantId,
              walletAddressId,
              receiver,
              debitAmount,
              method: 'ilp'
            })
            const options = {
              tenantId,
              walletAddressId,
              client,
              quoteId: quote.id,
              metadata: {
                description: 'rent',
                externalRef: '202201',
                items: [1, 2, 3]
              }
            }
            if (outgoingPeer) {
              jest
                .spyOn(peerService, 'getByDestinationAddress')
                .mockResolvedValueOnce(peer)
            }
            const payment = await outgoingPaymentService.create(options)
            assert.ok(!isOutgoingPaymentError(payment))
            expect(payment).toMatchObject({
              id: quote.id,
              walletAddressId,
              receiver: quote.receiver,
              debitAmount: quote.debitAmount,
              receiveAmount: quote.receiveAmount,
              metadata: options.metadata,
              state: OutgoingPaymentState.Funding,
              asset: quote.asset
            })

            await expect(
              outgoingPaymentService.get({
                id: payment.id
              })
            ).resolves.toEqual(payment)

            const expectedPaymentData: Partial<PaymentData> = {
              id: payment.id,
              client: payment.client
            }
            await expect(
              OutgoingPaymentEvent.query(knex).where({
                type: OutgoingPaymentEventType.PaymentCreated
              })
            ).resolves.toMatchObject([
              {
                data: expectedPaymentData,
                outgoingPaymentId: payment.id
              }
            ])
          }
        )
      })

      it('fails to create on unknown wallet address', async () => {
        const { id: quoteId } = await createQuote(deps, {
          tenantId,
          walletAddressId,
          receiver,
          debitAmount,
          validDestination: false,
          method: 'ilp'
        })
        const unknownWalletAddressId = uuid()
        jest.spyOn(walletAddressService, 'get').mockResolvedValueOnce(undefined)
        await expect(
          outgoingPaymentService.create({
            tenantId,
            walletAddressId: unknownWalletAddressId,
            quoteId
          })
        ).resolves.toEqual(OutgoingPaymentError.UnknownWalletAddress)
        expect(walletAddressService.get).toHaveBeenCalledTimes(1)
        expect(walletAddressService.get).toHaveBeenCalledWith(
          unknownWalletAddressId,
          tenantId
        )
      })

      it('fails to create on unknown tenant id', async () => {
        const { id: quoteId } = await createQuote(deps, {
          tenantId,
          walletAddressId,
          receiver,
          debitAmount,
          validDestination: false,
          method: 'ilp'
        })

        const unknownTenandId = uuid()
        jest.spyOn(walletAddressService, 'get').mockResolvedValueOnce(undefined)
        await expect(
          outgoingPaymentService.create({
            tenantId: unknownTenandId,
            walletAddressId,
            quoteId
          })
        ).resolves.toEqual(OutgoingPaymentError.UnknownWalletAddress)
        expect(walletAddressService.get).toHaveBeenCalledTimes(1)
        expect(walletAddressService.get).toHaveBeenCalledWith(
          walletAddressId,
          unknownTenandId
        )
      })

      it('fails to create on unknown quote', async () => {
        await expect(
          outgoingPaymentService.create({
            tenantId,
            walletAddressId,
            quoteId: uuid()
          })
        ).resolves.toEqual(OutgoingPaymentError.UnknownQuote)
      })

      it('fails to create on "consumed" quote', async () => {
        const { quote } = await createOutgoingPayment(deps, {
          tenantId,
          walletAddressId,
          client,
          receiver,
          validDestination: false,
          method: 'ilp'
        })
        await expect(
          outgoingPaymentService.create({
            tenantId,
            walletAddressId,
            client,
            quoteId: quote.id
          })
        ).resolves.toEqual(OutgoingPaymentError.InvalidQuote)
      })

      it('fails to create on invalid quote wallet address', async () => {
        const quote = await createQuote(deps, {
          tenantId,
          walletAddressId,
          receiver,
          debitAmount,
          validDestination: false,
          method: 'ilp'
        })
        await expect(
          outgoingPaymentService.create({
            tenantId,
            walletAddressId: receiverWalletAddress.id,
            quoteId: quote.id
          })
        ).resolves.toEqual(OutgoingPaymentError.InvalidQuote)
      })

      it('fails to create on expired quote', async () => {
        const quote = await createQuote(deps, {
          tenantId,
          walletAddressId,
          receiver,
          debitAmount,
          validDestination: false,
          method: 'ilp'
        })
        await quote.$query(knex).patch({
          expiresAt: new Date(Date.now() - 1000)
        })
        await expect(
          outgoingPaymentService.create({
            tenantId,
            walletAddressId,
            quoteId: quote.id
          })
        ).resolves.toEqual(OutgoingPaymentError.InvalidQuote)
      })
      it.each`
        state
        ${IncomingPaymentState.Completed}
        ${IncomingPaymentState.Expired}
      `(
        `fails to create on $state quote receiver`,
        async ({ state }): Promise<void> => {
          const quote = await createQuote(deps, {
            tenantId,
            walletAddressId,
            receiver,
            debitAmount,
            method: 'ilp'
          })
          await incomingPayment.$query(knex).patch({
            state,
            expiresAt:
              state === IncomingPaymentState.Expired ? new Date() : undefined
          })
          await expect(
            outgoingPaymentService.create({
              tenantId,
              walletAddressId,
              quoteId: quote.id
            })
          ).resolves.toEqual(OutgoingPaymentError.InvalidQuote)
        }
      )

      test('fails to create on inactive wallet address', async () => {
        const { id: quoteId } = await createQuote(deps, {
          tenantId,
          walletAddressId,
          receiver,
          debitAmount,
          validDestination: false,
          method: 'ilp'
        })
        const walletAddress = await createWalletAddress(deps, {
          tenantId
        })
        const walletAddressUpdated = await WalletAddress.query(
          knex
        ).patchAndFetchById(walletAddress.id, { deactivatedAt: new Date() })
        assert.ok(!walletAddressUpdated.isActive)
        await expect(
          outgoingPaymentService.create({
            tenantId,
            walletAddressId: walletAddress.id,
            quoteId
          })
        ).resolves.toEqual(OutgoingPaymentError.InactiveWalletAddress)
      })

      if (grantOption !== GrantOption.None) {
        test('fails to create if grant is locked', async () => {
          assert.ok(grant)
          grant.limits = {
            receiver,
            debitAmount
          }
          const quotes = await Promise.all(
            [0, 1].map(async (_) => {
              return await createQuote(deps, {
                tenantId,
                walletAddressId,
                receiver,
                debitAmount,
                method: 'ilp'
              })
            })
          )
          const options = quotes.map((quote) => {
            return {
              tenantId,
              walletAddressId,
              client,
              quoteId: quote.id,
              metadata: {
                description: 'rent',
                externalRef: '202201'
              },
              grant,
              // eslint-disable-next-line @typescript-eslint/no-explicit-any
              callback: (f: any) => setTimeout(f, 20),
              grantLockTimeoutMs: 20
            }
          })

          if (grantOption === GrantOption.Existing) {
            await expect(
              Promise.all(
                options.map(async (option) => {
                  return await outgoingPaymentService.create(option)
                })
              )
            ).rejects.toThrowError(
              'Defined query timeout of 20ms exceeded when running query.'
            )
          } else {
            await Promise.all(
              options.map(async (option) => {
                return await outgoingPaymentService.create(option)
              })
            )
          }
          const payments = await OutgoingPayment.query(knex)
          expect(payments.length).toEqual(1)
          expect([quotes[0].id, quotes[1].id]).toContain(payments[0].id)
        })

        describe('validateGrant', (): void => {
          let quote: Quote
          let options: UnionOmit<CreateOutgoingPaymentOptions, 'grant'>
          let interval: string
          beforeEach(async (): Promise<void> => {
            quote = await createQuote(deps, {
              tenantId,
              walletAddressId,
              receiver,
              debitAmount,
              method: 'ilp'
            })
            options = {
              tenantId,
              walletAddressId,
              quoteId: quote.id,
              metadata: {
                description: 'rent',
                externalRef: '202201'
              },
              client
            }
            const start = new Date(Date.now() - 5 * 24 * 60 * 60 * 1000)
            interval = `R0/${start.toISOString()}/P1M`
          })
          test('fails if grant limits interval does not cover now', async (): Promise<void> => {
            const start = new Date(Date.now() + 24 * 60 * 60 * 1000)
            assert.ok(grant)
            grant.limits = {
              debitAmount: debitAmount,
              interval: `R0/${start.toISOString()}/P1M`
            }
            await expect(
              outgoingPaymentService.create({ ...options, grant })
            ).resolves.toEqual(OutgoingPaymentError.InsufficientGrant)
          })
          test('succeeds if grant limit receiver matches payment receiver', async (): Promise<void> => {
            assert.ok(grant)
            grant.limits = {
              ...grant.limits,
              receiver
            }
            const quote = await createQuote(deps, {
              tenantId,
              walletAddressId,
              receiver,
              debitAmount,
              validDestination: false,
              method: 'ilp'
            })
            await expect(
              outgoingPaymentService.create({
                ...options,
                grant,
                quoteId: quote.id
              })
            ).resolves.toBeInstanceOf(OutgoingPayment)
          })
          test('fails if grant limit receiver does not match payment receiver', async (): Promise<void> => {
            assert.ok(grant)
            grant.limits = {
              ...grant.limits,
              receiver: 'http://another.wallet/address'
            }
            await expect(
              outgoingPaymentService.create({ ...options, grant })
            ).resolves.toEqual(OutgoingPaymentError.InsufficientGrant)
          })
          test.each`
            limits                                                                         | withInterval | description
            ${{ debitAmount: { assetCode: 'EUR', assetScale: asset.scale } }}              | ${true}      | ${'debitAmount asset code with interval'}
            ${{ debitAmount: { assetCode: asset.code, assetScale: 2 } }}                   | ${true}      | ${'debitAmount asset scale with interval'}
            ${{ receiveAmount: { assetCode: 'EUR', assetScale: destinationAsset.scale } }} | ${true}      | ${'receiveAmount asset code with interval'}
            ${{ receiveAmount: { assetCode: destinationAsset.code, assetScale: 2 } }}      | ${true}      | ${'receiveAmount asset scale with interval'}
            ${{ debitAmount: { assetCode: 'EUR', assetScale: asset.scale } }}              | ${false}     | ${'debitAmount asset code without interval'}
            ${{ debitAmount: { assetCode: asset.code, assetScale: 2 } }}                   | ${false}     | ${'debitAmount asset scale without interval'}
            ${{ receiveAmount: { assetCode: 'EUR', assetScale: destinationAsset.scale } }} | ${false}     | ${'receiveAmount asset code without interval'}
            ${{ receiveAmount: { assetCode: destinationAsset.code, assetScale: 2 } }}      | ${false}     | ${'receiveAmount asset scale without interval'}
          `(
            'fails if grant limits do not match payment - $description',
            async ({ limits, withInterval }): Promise<void> => {
              assert.ok(grant)
              const grantLimits = { ...limits }
              if (withInterval) {
                grantLimits.interval = interval
              }
              grant.limits = grantLimits

              await expect(
                outgoingPaymentService.create({ ...options, grant })
              ).resolves.toEqual(OutgoingPaymentError.InsufficientGrant)
            }
          )
          test.each`
            debitAmount | withInterval | description
            ${true}     | ${true}      | ${'debitAmount with interval'}
            ${false}    | ${true}      | ${'receiveAmount with interval'}
            ${true}     | ${false}     | ${'debitAmount without interval'}
            ${false}    | ${false}     | ${'receiveAmount without interval'}
          `(
            'fails if grant limit $description is not enough for payment',
            async ({ debitAmount, withInterval }): Promise<void> => {
              const amount = {
                value: BigInt(12),
                assetCode: debitAmount
                  ? quote.asset.code
                  : quote.receiveAmount.assetCode,
                assetScale: debitAmount
                  ? quote.asset.scale
                  : quote.receiveAmount.assetScale
              }
              assert.ok(grant)
              const limits: Grant['limits'] = debitAmount
                ? { debitAmount: amount }
                : { receiveAmount: amount }

              if (withInterval) {
                limits.interval = interval
              }

              grant.limits = limits
              await expect(
                outgoingPaymentService.create({ ...options, grant })
              ).resolves.toEqual(OutgoingPaymentError.InsufficientGrant)
            }
          )
          test.each`
            debitAmount | failed   | withInterval | description
            ${true}     | ${false} | ${true}      | ${'debitAmount with interval'}
            ${false}    | ${false} | ${true}      | ${'receiveAmount with interval'}
            ${true}     | ${true}  | ${true}      | ${'debitAmount, failed first payment with interval'}
            ${false}    | ${true}  | ${true}      | ${'receiveAmount, failed first payment with interval'}
            ${true}     | ${false} | ${false}     | ${'debitAmount without interval'}
            ${false}    | ${false} | ${false}     | ${'receiveAmount without interval'}
            ${true}     | ${true}  | ${false}     | ${'debitAmount, failed first payment without interval'}
            ${false}    | ${true}  | ${false}     | ${'receiveAmount, failed first payment without interval'}
          `(
            'fails if limit was already used up - $description',
            async ({ debitAmount, failed, withInterval }): Promise<void> => {
              const grantAmount = {
                value: BigInt(200),
                assetCode: debitAmount
                  ? quote.asset.code
                  : quote.receiveAmount.assetCode,
                assetScale: debitAmount
                  ? quote.asset.scale
                  : quote.receiveAmount.assetScale
              }

              assert.ok(grant)

              const grantLimits: Grant['limits'] = debitAmount
                ? { debitAmount: grantAmount }
                : { receiveAmount: grantAmount }

              if (withInterval) {
                grantLimits.interval = interval
              }

              grant.limits = grantLimits

              const paymentAmount = {
                ...grantAmount,
                value: BigInt(190)
              }

              const firstPayment = await createOutgoingPayment(deps, {
                tenantId,
                walletAddressId,
                client,
                receiver: `${Config.openPaymentsUrl}/incoming-payments/${uuid()}`,
                debitAmount: debitAmount ? paymentAmount : undefined,
                receiveAmount: debitAmount ? undefined : paymentAmount,
                grant,
                validDestination: false,
                method: 'ilp'
              })

              assert.ok(firstPayment)

              if (failed) {
                await firstPayment
                  .$query(knex)
                  .patch({ state: OutgoingPaymentState.Failed })

                jest
                  .spyOn(accountingService, 'getTotalSent')
                  .mockResolvedValueOnce(
                    debitAmount ? BigInt(188) : BigInt(188 * 2)
                  )
              }

              await expect(
                outgoingPaymentService.create({ ...options, grant })
              ).resolves.toEqual(OutgoingPaymentError.InsufficientGrant)
            }
          )
          test.each`
            limits          | description
            ${undefined}    | ${'has no limits'}
            ${{ receiver }} | ${'limits do not specify send or receive amount'}
          `(
            'succeeds if grant access $description',
            async ({ limits }): Promise<void> => {
              assert.ok(grant)
              grant.limits = limits
              await expect(
                outgoingPaymentService.create({ ...options, grant })
              ).resolves.toBeInstanceOf(OutgoingPayment)
            }
          )

          test.each`
            debitAmount | competingPayment | failed       | half     | withInterval | description
            ${true}     | ${false}         | ${undefined} | ${false} | ${true}      | ${'debitAmount w/o competing payment with interval'}
            ${false}    | ${false}         | ${undefined} | ${false} | ${true}      | ${'receiveAmount w/o competing payment with interval'}
            ${true}     | ${true}          | ${false}     | ${false} | ${true}      | ${'debitAmount w/ competing payment with interval'}
            ${false}    | ${true}          | ${false}     | ${false} | ${true}      | ${'receiveAmount w/ competing payment with interval'}
            ${true}     | ${true}          | ${true}      | ${false} | ${true}      | ${'debitAmount w/ failed competing payment with interval'}
            ${false}    | ${true}          | ${true}      | ${false} | ${true}      | ${'receiveAmount w/ failed competing payment with interval'}
            ${true}     | ${true}          | ${true}      | ${true}  | ${true}      | ${'debitAmount w/ half-way failed competing payment with interval'}
            ${false}    | ${true}          | ${true}      | ${true}  | ${true}      | ${'receiveAmount half-way w/ failed competing payment with interval'}
            ${true}     | ${false}         | ${undefined} | ${false} | ${false}     | ${'debitAmount w/o competing payment without interval'}
            ${false}    | ${false}         | ${undefined} | ${false} | ${false}     | ${'receiveAmount w/o competing payment without interval'}
            ${true}     | ${true}          | ${false}     | ${false} | ${false}     | ${'debitAmount w/ competing payment without interval'}
            ${false}    | ${true}          | ${false}     | ${false} | ${false}     | ${'receiveAmount w/ competing payment without interval'}
            ${true}     | ${true}          | ${true}      | ${false} | ${false}     | ${'debitAmount w/ failed competing payment without interval'}
            ${false}    | ${true}          | ${true}      | ${false} | ${false}     | ${'receiveAmount w/ failed competing payment without interval'}
            ${true}     | ${true}          | ${true}      | ${true}  | ${false}     | ${'debitAmount w/ half-way failed competing payment without interval'}
            ${false}    | ${true}          | ${true}      | ${true}  | ${false}     | ${'receiveAmount half-way w/ failed competing payment without interval'}
          `(
            'succeeds if grant limit is enough for payment - $description',
            async ({
              debitAmount,
              competingPayment,
              failed,
              half,
              withInterval
            }): Promise<void> => {
              const grantAmount = {
                value: BigInt(1234567),
                assetCode: debitAmount
                  ? quote.asset.code
                  : quote.receiveAmount.assetCode,
                assetScale: debitAmount
                  ? quote.asset.scale
                  : quote.receiveAmount.assetScale
              }

              assert.ok(grant)

              const limits: Grant['limits'] = debitAmount
                ? { debitAmount: grantAmount }
                : { receiveAmount: grantAmount }

              if (withInterval) {
                limits.interval = interval
              }

              grant.limits = limits

              if (competingPayment) {
                const paymentAmount = {
                  ...grantAmount,
                  value: BigInt(7)
                }

                const firstPayment = await createOutgoingPayment(deps, {
                  tenantId,
                  walletAddressId,
                  client,
                  receiver: `${Config.openPaymentsUrl}/incoming-payments/${uuid()}`,
                  debitAmount: debitAmount ? paymentAmount : undefined,
                  receiveAmount: debitAmount ? undefined : paymentAmount,
                  grant,
                  validDestination: false,
                  method: 'ilp'
                })

                assert.ok(firstPayment)

                if (failed) {
                  await firstPayment
                    .$query(knex)
                    .patch({ state: OutgoingPaymentState.Failed })

                  if (half) {
                    jest
                      .spyOn(accountingService, 'getTotalSent')
                      .mockResolvedValueOnce(BigInt(100))
                  }
                }
              }

              await expect(
                outgoingPaymentService.create({ ...options, grant })
              ).resolves.toBeInstanceOf(OutgoingPayment)
            }
          )
        })
      }
    })

<<<<<<< HEAD
    describe('legacy grant spent amounts calculated from history of payments', (): void => {
      let grant: Grant
      let client: string

      beforeEach(async (): Promise<void> => {
        // setup existing grant
        grant = {
          id: uuid()
        }
        client = faker.internet.url({ appendSlash: false })
        await OutgoingPaymentGrant.query(knex).insertAndFetch({
          id: grant.id
        })
      })

      test('without interval', async (): Promise<void> => {
        // amount limit only, no interval
        grant.limits = {
          debitAmount: {
            value: BigInt(1000),
            assetCode: 'USD',
            assetScale: 9
          }
        }

        const legacyPayment1Amount = BigInt(100)
        const legacyPayment2Amount = BigInt(150)
        const newPaymentAmount = BigInt(200)

        await createOutgoingPayment(deps, {
          walletAddressId,
          client,
          receiver: `${Config.openPaymentsUrl}/incoming-payments/${uuid()}`,
          debitAmount: {
            value: legacyPayment1Amount,
            assetCode: 'USD',
            assetScale: 9
          },
          grant,
          validDestination: false,
          method: 'ilp'
        })
        await createOutgoingPayment(deps, {
          walletAddressId,
          client,
          receiver: `${Config.openPaymentsUrl}/incoming-payments/${uuid()}`,
          debitAmount: {
            value: legacyPayment2Amount,
            assetCode: 'USD',
            assetScale: 9
          },
          grant,
          validDestination: false,
          method: 'ilp'
        })

        // remove spent amounts records to simulate a grant that existed before
        // tracking spent amounts via OutgoingPaymentGrantSpentAmounts
        await OutgoingPaymentGrantSpentAmounts.query(knex)
          .where('grantId', grant.id)
          .delete()

        const quote = await createQuote(deps, {
          walletAddressId,
          receiver,
          debitAmount: {
            value: newPaymentAmount,
            assetCode: 'USD',
            assetScale: 9
          },
          method: 'ilp'
        })
        const payment = await outgoingPaymentService.create({
          walletAddressId,
          client,
          quoteId: quote.id,
          grant
        })
        assert.ok(!isOutgoingPaymentError(payment))

        expect(payment.grantSpentDebitAmount?.value).toBe(
          legacyPayment1Amount + legacyPayment2Amount
        )
        const spentAmounts = await OutgoingPaymentGrantSpentAmounts.query(knex)
          .where({ outgoingPaymentId: payment.id })
          .first()
        assert(spentAmounts)
        expect(spentAmounts).toEqual(
          expect.objectContaining({
            grantId: grant.id,
            outgoingPaymentId: payment.id,
            grantTotalDebitAmountValue:
              legacyPayment1Amount + legacyPayment2Amount + newPaymentAmount,
            intervalDebitAmountValue: null,
            intervalReceiveAmountValue: null,
            intervalStart: null,
            intervalEnd: null,
            paymentState: 'FUNDING'
          })
        )
      })

      test('with interval', async (): Promise<void> => {
        const start = new Date(Date.now() - 5 * 24 * 60 * 60 * 1000) // 5 days ago
        const interval = `R0/${start.toISOString()}/P1M`

        // with amount and interval limits
        grant.limits = {
          debitAmount: {
            value: BigInt(1000),
            assetCode: 'USD',
            assetScale: 9
          },
          interval
        }

        const legacyPaymentInIntervalAmount = BigInt(100)
        const legacyPaymentBeforeIntervalAmount = BigInt(75)
        const newPaymentAmount = BigInt(200)

        // legacy payment in interval
        await createOutgoingPayment(deps, {
          walletAddressId,
          client,
          receiver: `${Config.openPaymentsUrl}/incoming-payments/${uuid()}`,
          debitAmount: {
            value: legacyPaymentInIntervalAmount,
            assetCode: 'USD',
            assetScale: 9
          },
          grant,
          validDestination: false,
          method: 'ilp'
        })
        const legacyPaymentBeforeInterval = await createOutgoingPayment(deps, {
          walletAddressId,
          client,
          receiver: `${Config.openPaymentsUrl}/incoming-payments/${uuid()}`,
          debitAmount: {
            value: legacyPaymentBeforeIntervalAmount,
            assetCode: 'USD',
            assetScale: 9
          },
          grant,
          validDestination: false,
          method: 'ilp'
        })

        // manually set to be outside interval
        const oldDate = new Date(start.getTime() - 50 * 24 * 60 * 60 * 1000) // 50 days before interval start
        await legacyPaymentBeforeInterval
          .$query(knex)
          .patch({ createdAt: oldDate })

        // remove spent amounts records to simulate a grant that existed before
        // tracking spent amounts via OutgoingPaymentGrantSpentAmounts
        await OutgoingPaymentGrantSpentAmounts.query(knex)
          .where('grantId', grant.id)
          .delete()

        const quote = await createQuote(deps, {
          walletAddressId,
          receiver,
          debitAmount: {
            value: newPaymentAmount,
            assetCode: 'USD',
            assetScale: 9
          },
          method: 'ilp'
        })
        const payment = await outgoingPaymentService.create({
          walletAddressId,
          client,
          quoteId: quote.id,
          grant
        })

        assert.ok(!isOutgoingPaymentError(payment))

        // should not include out of interval payment
        expect(payment.grantSpentDebitAmount?.value).toBe(
          legacyPaymentInIntervalAmount
        )

        const spentAmounts = await OutgoingPaymentGrantSpentAmounts.query(knex)
          .where({ outgoingPaymentId: payment.id })
          .first()
        assert(spentAmounts)
        expect(spentAmounts).toEqual(
          expect.objectContaining({
            grantId: grant.id,
            outgoingPaymentId: payment.id,
            // all legacy payments and new payment
            grantTotalDebitAmountValue:
              legacyPaymentInIntervalAmount +
              legacyPaymentBeforeIntervalAmount +
              newPaymentAmount,
            // all legacy payments and new payments in current interval
            intervalDebitAmountValue:
              legacyPaymentInIntervalAmount + newPaymentAmount,
            intervalStart: expect.any(Date),
            intervalEnd: expect.any(Date),
            paymentState: 'FUNDING'
          })
        )
      })

      test('with failed payments - correctly handles partially sent amounts', async (): Promise<void> => {
        grant.limits = {
          debitAmount: {
            value: BigInt(1000),
            assetCode: 'USD',
            assetScale: 9
          }
        }

        const successfulPaymentAmount = BigInt(100)
        const failedPaymentRequestedAmount = BigInt(200)
        const failedPaymentActualSentAmount = BigInt(150)
        const newPaymentAmount = BigInt(50)

        // successful payment
        await createOutgoingPayment(deps, {
          walletAddressId,
          client,
          receiver: `${Config.openPaymentsUrl}/incoming-payments/${uuid()}`,
          debitAmount: {
            value: successfulPaymentAmount,
            assetCode: 'USD',
            assetScale: 9
          },
          grant,
          validDestination: false,
          method: 'ilp'
        })

        const failedPayment = await createOutgoingPayment(deps, {
          walletAddressId,
          client,
          receiver: `${Config.openPaymentsUrl}/incoming-payments/${uuid()}`,
          debitAmount: {
            value: failedPaymentRequestedAmount,
            assetCode: 'USD',
            assetScale: 9
          },
          grant,
          validDestination: false,
          method: 'ilp'
        })
        await failedPayment.$query(knex).patch({
          state: OutgoingPaymentState.Failed
        })

        // return partial amount for failed payment
        const mockGetTotalSent = jest.spyOn(accountingService, 'getTotalSent')
        mockGetTotalSent.mockResolvedValueOnce(failedPaymentActualSentAmount)

        // remove spent amounts records to simulate a grant that existed before
        // tracking spent amounts via OutgoingPaymentGrantSpentAmounts
        await OutgoingPaymentGrantSpentAmounts.query(knex)
          .where('grantId', grant.id)
          .delete()

        const quote = await createQuote(deps, {
          walletAddressId,
          receiver,
          debitAmount: {
            value: newPaymentAmount,
            assetCode: 'USD',
            assetScale: 9
          },
          method: 'ilp'
        })

        const payment = await outgoingPaymentService.create({
          walletAddressId,
          client,
          quoteId: quote.id,
          grant
        })

        assert.ok(!isOutgoingPaymentError(payment))

        const expectedTotalSpent =
          successfulPaymentAmount + failedPaymentActualSentAmount
        const expectedGrantTotal = expectedTotalSpent + newPaymentAmount

        expect(payment.grantSpentDebitAmount?.value).toBe(expectedTotalSpent)

        const spentAmounts = await OutgoingPaymentGrantSpentAmounts.query(knex)
          .where({ outgoingPaymentId: payment.id })
          .first()

        assert(spentAmounts)
        expect(spentAmounts.grantTotalDebitAmountValue).toBe(expectedGrantTotal)
        expect(mockGetTotalSent).toHaveBeenCalledWith(failedPayment.id)
      })

      test('with failed payment that sent nothing - excludes from spent amounts', async (): Promise<void> => {
        grant.limits = {
          debitAmount: {
            value: BigInt(1000),
            assetCode: 'USD',
            assetScale: 9
          }
        }

        const failedPayment = await createOutgoingPayment(deps, {
          walletAddressId,
          client,
          receiver: `${Config.openPaymentsUrl}/incoming-payments/${uuid()}`,
          debitAmount: {
            value: BigInt(200),
            assetCode: 'USD',
            assetScale: 9
          },
          grant,
          validDestination: false,
          method: 'ilp'
        })

        await failedPayment.$query(knex).patch({
          state: OutgoingPaymentState.Failed
        })

        const mockGetTotalSent = jest.spyOn(accountingService, 'getTotalSent')
        mockGetTotalSent.mockResolvedValueOnce(BigInt(0))

        // remove spent amounts records to simulate a grant that existed before
        // tracking spent amounts via OutgoingPaymentGrantSpentAmounts
        await OutgoingPaymentGrantSpentAmounts.query(knex)
          .where('grantId', grant.id)
          .delete()

        const quote = await createQuote(deps, {
          walletAddressId,
          receiver,
          debitAmount: {
            value: BigInt(50),
            assetCode: 'USD',
            assetScale: 9
          },
          method: 'ilp'
        })

        const payment = await outgoingPaymentService.create({
          walletAddressId,
          client,
          quoteId: quote.id,
          grant
        })

        assert.ok(!isOutgoingPaymentError(payment))

        // failed payment should have sent nothing
        expect(payment.grantSpentDebitAmount?.value).toBe(BigInt(0))
        expect(mockGetTotalSent).toHaveBeenCalledWith(failedPayment.id)
      })
=======
    test('fails to create when both debitAmount and receiveAmount are set to grant limits', async () => {
      withConfigOverride(
        () => config,
        { slippage: 0 },
        async (): Promise<void> => {
          const debitAmount = {
            value: BigInt(10),
            assetCode: receiverWalletAddress.asset.code,
            assetScale: receiverWalletAddress.asset.scale
          }
          const grant: Grant = {
            id: uuid(),
            limits: {
              debitAmount: {
                value: BigInt(Number.MAX_SAFE_INTEGER),
                assetCode: receiverWalletAddress.asset.code,
                assetScale: receiverWalletAddress.asset.scale
              },
              receiveAmount: {
                value: BigInt(Number.MAX_SAFE_INTEGER),
                assetCode: receiverWalletAddress.asset.code,
                assetScale: receiverWalletAddress.asset.scale
              }
            }
          }
          await OutgoingPaymentGrant.query(knex).insertAndFetch({
            id: grant.id
          })

          const paymentMethods: OpenPaymentsPaymentMethod[] = [
            {
              type: 'ilp',
              ilpAddress: 'test.ilp' as IlpAddress,
              sharedSecret: ''
            }
          ]

          const options: CreateOutgoingPaymentOptions = {
            walletAddressId: receiverWalletAddress.id,
            debitAmount,
            incomingPayment: incomingPayment.toOpenPaymentsTypeWithMethods(
              config.openPaymentsUrl,
              receiverWalletAddress,
              paymentMethods
            ).id,
            tenantId,
            grant
          }

          const payment = await outgoingPaymentService.create(options)
          expect(isOutgoingPaymentError(payment)).toBeTruthy()
          expect(payment).toBe(OutgoingPaymentError.OnlyOneGrantAmountAllowed)
        }
      )
    })

    test('stores card details when card payment', async () => {
      const paymentMethods: OpenPaymentsPaymentMethod[] = [
        {
          type: 'ilp',
          ilpAddress: 'test.ilp' as IlpAddress,
          sharedSecret: ''
        }
      ]
      const debitAmount = {
        value: BigInt(123),
        assetCode: receiverWalletAddress.asset.code,
        assetScale: receiverWalletAddress.asset.scale
      }
      const options: CreateFromCardPayment = {
        walletAddressId: receiverWalletAddress.id,
        debitAmount,
        incomingPayment: incomingPayment.toOpenPaymentsTypeWithMethods(
          config.openPaymentsUrl,
          receiverWalletAddress,
          paymentMethods
        ).id,
        tenantId,
        cardDetails: {
          requestId: crypto.randomUUID(),
          initiatedAt: new Date(),
          data: {
            signature: 'signature',
            payload: 'payload'
          }
        }
      }

      const outgoingPayment = await outgoingPaymentService.create(options)

      assert(outgoingPayment instanceof OutgoingPayment)

      const cardDetails = await OutgoingPaymentCardDetails.query(knex).where({
        outgoingPaymentId: outgoingPayment.id
      })

      expect(cardDetails).toHaveLength(1)
      expect(cardDetails[0].requestId).toBe(options.cardDetails.requestId)
>>>>>>> 3a555d50
    })
  })

  describe('processNext', (): void => {
    const receiveAmount = {
      value: BigInt(123),
      assetCode: destinationAsset.code,
      assetScale: destinationAsset.scale
    }

    async function setup(
      opts: Omit<CreateQuoteOptions, 'walletAddressId'>,
      incomingAmount?: Amount
    ): Promise<OutgoingPayment> {
      if (incomingAmount) {
        await incomingPayment.$query(knex).patch({ incomingAmount })
      }
      const payment = await createOutgoingPayment(deps, {
        walletAddressId,
        client,
        ...opts
      })

      await expect(
        outgoingPaymentService.fund({
          id: payment.id,
          tenantId,
          amount: payment.debitAmount.value,
          transferId: uuid()
        })
      ).resolves.toMatchObject({
        state: OutgoingPaymentState.Sending
      })

      return payment
    }

    test('Telemetry Transaction Counter increments for COMPLETED transactions', async (): Promise<void> => {
      const incrementTrxCounterSpy = jest
        .spyOn(telemetryService!, 'incrementCounter')
        .mockImplementation(() => Promise.resolve())

      incomingPayment = await createIncomingPayment(deps, {
        walletAddressId: receiverWalletAddress.id,
        incomingAmount: {
          value: receiveAmount.value,
          assetCode: receiverWalletAddress.asset.code,
          assetScale: receiverWalletAddress.asset.scale
        },
        tenantId: Config.operatorTenantId,
        initiationReason: IncomingPaymentInitiationReason.Admin
      })
      assert.ok(incomingPayment.walletAddress)

      const createdPayment = await setup({
        tenantId,
        receiver: incomingPayment.getUrl(config.openPaymentsUrl),
        receiveAmount,
        method: 'ilp'
      })

      mockPaymentHandlerPay(createdPayment, incomingPayment)
      const payment = await processNext(
        createdPayment.id,
        OutgoingPaymentState.Completed
      )
      await expectOutcome(payment, {
        accountBalance: 0n,
        amountSent: payment.debitAmount.value,
        amountDelivered: payment.receiveAmount.value,
        incomingPaymentReceived: payment.receiveAmount.value,
        withdrawAmount: 0n
      })

      expect(incrementTrxCounterSpy).toHaveBeenCalledWith(
        'transactions_total',
        1,
        {
          description: 'Count of funded transactions'
        }
      )
    })

    test('Telemetry Transaction Counter does not increments for FAILED transactions', async (): Promise<void> => {
      const incrementTrxCounterSpy = jest
        .spyOn(telemetryService!, 'incrementCounter')
        .mockImplementation(() => Promise.resolve())
      const createdPayment = await setup({
        tenantId,
        receiver,
        debitAmount,
        method: 'ilp'
      })

      mockPaymentHandlerPay(
        createdPayment,
        incomingPayment,
        new PaymentMethodHandlerError('Failed payment', {
          description: '',
          retryable: false
        })
      )

      const payment = await processNext(
        createdPayment.id,
        OutgoingPaymentState.Failed,
        'Failed payment'
      )

      await expectOutcome(payment, {
        accountBalance: payment.debitAmount.value,
        amountSent: 0n,
        amountDelivered: 0n,
        incomingPaymentReceived: incomingPayment.receivedAmount.value,
        withdrawAmount: 0n
      })

      expect(incrementTrxCounterSpy).not.toHaveBeenCalled()
    })

    test('COMPLETED with Telemetry Fee Counter (receiveAmount < incomingPayment.incomingAmount)', async (): Promise<void> => {
      const spyTelFeeAmount = jest.spyOn(
        telemetryService,
        'incrementCounterWithTransactionAmountDifference'
      )
      const spyCounter = jest.spyOn(telemetryService, 'incrementCounter')

      incomingPayment = await createIncomingPayment(deps, {
        walletAddressId: receiverWalletAddress.id,
        incomingAmount: {
          value: receiveAmount.value * 2n,
          assetCode: receiverWalletAddress.asset.code,
          assetScale: receiverWalletAddress.asset.scale
        },
        tenantId: Config.operatorTenantId,
        initiationReason: IncomingPaymentInitiationReason.Admin
      })
      assert.ok(incomingPayment.walletAddress)

      const createdPayment = await setup({
        tenantId,
        receiver: incomingPayment.getUrl(config.openPaymentsUrl),
        receiveAmount,
        method: 'ilp'
      })

      mockPaymentHandlerPay(createdPayment, incomingPayment)
      const payment = await processNext(
        createdPayment.id,
        OutgoingPaymentState.Completed
      )
      await expectOutcome(payment, {
        accountBalance: 0n,
        amountSent: payment.debitAmount.value,
        amountDelivered: payment.receiveAmount.value,
        incomingPaymentReceived: payment.receiveAmount.value,
        withdrawAmount: 0n
      })
      // [incrementCounterWithTransactionAmountDifference] called and [incrementCounter] only once due to [Count of funded transactions]
      expect(spyTelFeeAmount).toHaveBeenCalledTimes(1)
      expect(spyCounter).toHaveBeenCalledTimes(1)
      expect(spyCounter).toHaveBeenCalledTimes(1)
    })

    test.each`
      debitAmount    | receiveAmount
      ${debitAmount} | ${undefined}
      ${undefined}   | ${receiveAmount}
    `('COMPLETED', async ({ debitAmount, receiveAmount }): Promise<void> => {
      const spyTelFeeAmount = jest.spyOn(
        telemetryService,
        'incrementCounterWithTransactionAmountDifference'
      )
      const spyCounter = jest.spyOn(telemetryService, 'incrementCounter')

      const createdPayment = await setup({
        tenantId,
        receiver,
        debitAmount,
        receiveAmount,
        method: 'ilp'
      })

      mockPaymentHandlerPay(createdPayment, incomingPayment)

      const payment = await processNext(
        createdPayment.id,
        OutgoingPaymentState.Completed
      )
      await expectOutcome(payment, {
        accountBalance: 0n,
        amountSent: payment.debitAmount.value,
        amountDelivered: payment.receiveAmount.value,
        incomingPaymentReceived: payment.receiveAmount.value,
        withdrawAmount: 0n
      })
      expect(spyTelFeeAmount).toHaveBeenCalledTimes(1)
      expect(spyCounter).toHaveBeenCalledTimes(1)
    })

    test('COMPLETED (receiveAmount < incomingPayment.incomingAmount)', async (): Promise<void> => {
      incomingPayment = await createIncomingPayment(deps, {
        walletAddressId: receiverWalletAddress.id,
        incomingAmount: {
          value: receiveAmount.value * 2n,
          assetCode: receiverWalletAddress.asset.code,
          assetScale: receiverWalletAddress.asset.scale
        },
        tenantId: Config.operatorTenantId,
        initiationReason: IncomingPaymentInitiationReason.Admin
      })
      assert.ok(incomingPayment.id)
      assert.ok(incomingPayment.createdAt)
      assert.ok(incomingPayment.updatedAt)
      assert.ok(incomingPayment.expiresAt)
      assert.ok(incomingPayment.processAt)
      assert.ok(incomingPayment.assetId)
      assert.ok(incomingPayment.asset)
      assert.ok(incomingPayment.asset.code)
      assert.ok(incomingPayment.asset.scale)
      assert.ok(incomingPayment.asset.createdAt)
      assert.ok(incomingPayment.walletAddressId)
      assert.ok(incomingPayment.walletAddress)
      expect(incomingPayment.state).toEqual('PENDING')
      expect(incomingPayment.incomingAmount?.value).toBeGreaterThan(0n)
      assert.ok(incomingPayment.incomingAmount?.assetCode)
      assert.ok(incomingPayment.incomingAmount?.assetScale)
      expect(incomingPayment.receivedAmount.value).toEqual(0n)
      assert.ok(incomingPayment.receivedAmount?.assetCode)
      assert.ok(incomingPayment.receivedAmount?.assetScale)

      const createdPayment = await setup({
        tenantId,
        receiver: incomingPayment.getUrl(config.openPaymentsUrl),
        receiveAmount,
        method: 'ilp'
      })

      mockPaymentHandlerPay(createdPayment, incomingPayment)
      const payment = await processNext(
        createdPayment.id,
        OutgoingPaymentState.Completed
      )
      await expectOutcome(payment, {
        accountBalance: 0n,
        amountSent: payment.debitAmount.value,
        amountDelivered: payment.receiveAmount.value,
        incomingPaymentReceived: payment.receiveAmount.value,
        withdrawAmount: 0n
      })
    })

    test('COMPLETED (with incoming payment initially partially paid)', async (): Promise<void> => {
      const createdPayment = await setup(
        {
          tenantId,
          receiver,
          receiveAmount,
          method: 'ilp'
        },
        receiveAmount
      )

      const amountAlreadyDelivered = BigInt(34)
      await payIncomingPayment(amountAlreadyDelivered)

      mockPaymentHandlerPay(createdPayment, incomingPayment)

      const payment = await processNext(
        createdPayment.id,
        OutgoingPaymentState.Completed
      )
      // The amountAlreadyDelivered is unknown to the sender when sending to
      // the connection (instead of the incoming payment), so the entire
      // receive amount is delivered by the outgoing payment ("overpaying"
      // the incoming payment).
      // Incoming payments allow overpayment (above the incomingAmount) for
      // one packet. In this case, the full payment amount was completed in a
      // single packet. With a different combination of amounts and
      // maxPacketAmount limits, an outgoing payment to a connection could
      // overpay the corresponding incoming payment's incomingAmount without
      // the full outgoing payment receive amount being delivered.
      await expectOutcome(payment, {
        accountBalance: 0n,
        amountSent: payment.debitAmount.value,
        amountDelivered: payment.receiveAmount.value - amountAlreadyDelivered,
        incomingPaymentReceived: payment.receiveAmount.value,
        withdrawAmount: 0n
      })
    })

    test('SENDING -> FAILED (partial payment then retryable Pay error)', async (): Promise<void> => {
      const createdPayment = await setup({
        tenantId,
        receiver,
        debitAmount,
        method: 'ilp'
      })

      await makeTransfer({
        incomingPayment,
        receiveAmount: 5n,
        outgoingPayment: createdPayment,
        debitAmount: 10n
      })

      const retryableError = new PaymentMethodHandlerError('Failed payment', {
        description: '',
        retryable: true
      })

      for (let i = 0; i < 4; i++) {
        mockPaymentHandlerPay(createdPayment, incomingPayment, retryableError)

        const payment = await processNext(
          createdPayment.id,
          OutgoingPaymentState.Sending
        )
        expect(payment.stateAttempts).toBe(i + 1)
        // Skip through the backoff timer.
        fastForwardToAttempt(payment.stateAttempts)
      }

      mockPaymentHandlerPay(createdPayment, incomingPayment, retryableError)

      // Last attempt fails, but no more retries.
      const payment = await processNext(
        createdPayment.id,
        OutgoingPaymentState.Failed,
        retryableError.message
      )

      expect(payment.stateAttempts).toBe(0)
      await expectOutcome(payment, {
        accountBalance: payment.debitAmount.value - 10n,
        amountSent: 10n,
        amountDelivered: 5n,
        incomingPaymentReceived: 5n,
        withdrawAmount: payment.debitAmount.value - 10n
      })
    })

    test('FAILED (non-retryable error)', async (): Promise<void> => {
      const createdPayment = await setup({
        tenantId,
        receiver,
        debitAmount,
        method: 'ilp'
      })

      mockPaymentHandlerPay(
        createdPayment,
        incomingPayment,
        new PaymentMethodHandlerError('Failed payment', {
          description: '',
          retryable: false
        })
      )

      const payment = await processNext(
        createdPayment.id,
        OutgoingPaymentState.Failed,
        'Failed payment'
      )

      await expectOutcome(payment, {
        accountBalance: payment.debitAmount.value,
        amountSent: 0n,
        amountDelivered: 0n,
        incomingPaymentReceived: incomingPayment.receivedAmount.value,
        withdrawAmount: 0n
      })
    })

    test('SENDING→COMPLETED (partial payment, resume, complete)', async (): Promise<void> => {
      const createdPayment = await setup({
        tenantId,
        receiver,
        receiveAmount,
        method: 'ilp'
      })

      await makeTransfer({
        incomingPayment,
        receiveAmount: 5n,
        outgoingPayment: createdPayment,
        debitAmount: 10n
      })

      mockPaymentHandlerPay(createdPayment, incomingPayment)

      const payment = await processNext(
        createdPayment.id,
        OutgoingPaymentState.Completed
      )

      await expectOutcome(payment, {
        accountBalance: 0n,
        amountSent: payment.debitAmount.value,
        amountDelivered: payment.receiveAmount.value,
        incomingPaymentReceived: payment.receiveAmount.value
      })
    })

    // Caused by retry after failed SENDING→COMPLETED transition commit.
    test('COMPLETED (already fully paid)', async (): Promise<void> => {
      const createdPayment = await setup(
        {
          tenantId,
          receiver,
          receiveAmount,
          method: 'ilp'
        },
        receiveAmount
      )

      mockPaymentHandlerPay(createdPayment, incomingPayment)

      await processNext(createdPayment.id, OutgoingPaymentState.Completed)
      // Pretend that the transaction didn't commit.
      await OutgoingPayment.query(knex)
        .findById(createdPayment.id)
        .patch({ state: OutgoingPaymentState.Sending })

      mockPaymentHandlerPay(createdPayment, incomingPayment)
      const payment = await processNext(
        createdPayment.id,
        OutgoingPaymentState.Completed
      )
      await expectOutcome(payment, {
        accountBalance: 0n,
        amountSent: payment.debitAmount.value,
        amountDelivered: payment.receiveAmount.value,
        incomingPaymentReceived: payment.receiveAmount.value
      })
    })

    test('COMPLETED (already fully paid)', async (): Promise<void> => {
      const { id: paymentId } = await setup(
        {
          tenantId,
          receiver,
          receiveAmount,
          method: 'ilp'
        },
        receiveAmount
      )
      // The quote thinks there's a full amount to pay, but actually sending will find the incoming payment has been paid (e.g. by another payment).
      await payIncomingPayment(receiveAmount.value)

      const payment = await processNext(
        paymentId,
        OutgoingPaymentState.Completed
      )
      await expectOutcome(payment, {
        accountBalance: payment.debitAmount.value,
        amountSent: BigInt(0),
        amountDelivered: BigInt(0),
        incomingPaymentReceived: receiveAmount.value,
        withdrawAmount: payment.debitAmount.value
      })
    })

    test('FAILED (source asset changed)', async (): Promise<void> => {
      const { id: paymentId } = await setup(
        {
          tenantId,
          receiver,
          receiveAmount,
          method: 'ilp'
        },
        receiveAmount
      )

      const { id: assetId } = await createAsset(deps, {
        assetOptions: {
          code: asset.code,
          scale: asset.scale + 1
        }
      })

      await OutgoingPayment.relatedQuery('walletAddress').for(paymentId).patch({
        assetId
      })

      await processNext(
        paymentId,
        OutgoingPaymentState.Failed,
        LifecycleError.SourceAssetConflict
      )
    })
    test('FAILED (destination asset changed)', async (): Promise<void> => {
      const createdPayment = await setup({
        tenantId,
        receiver,
        debitAmount,
        method: 'ilp'
      })

      // Pretend that the destination asset was initially different.
      await OutgoingPayment.relatedQuery('quote')
        .for(createdPayment.id)
        .patch({
          receiveAmount: {
            ...receiveAmount,
            assetScale: 55
          }
        })
      await processNext(
        createdPayment.id,
        OutgoingPaymentState.Failed,
        LifecycleError.DestinationAssetConflict
      )
    })

    test('QuoteExpired (current time is greater than the payment quote expiration time)', async (): Promise<void> => {
      const createdPayment = await setup({
        tenantId,
        receiver,
        debitAmount,
        method: 'ilp'
      })

      // Test case for `expiresAt` in the past (greater than current time)
      await createdPayment.quote.$query(knex).patch({
        expiresAt: new Date(Date.now() - 60 * 60 * 1000) // 1 hour ago
      })

      await processNext(
        createdPayment.id,
        OutgoingPaymentState.Failed,
        LifecycleError.QuoteExpired
      )
    })
  })

  describe('webhook events for funded/cancelled (card vs non-card)', (): void => {
    test('emits funded only for card flows', async (): Promise<void> => {
      // Create card flow outgoing payment
      const cardIncomingPayment = await createIncomingPayment(deps, {
        walletAddressId: receiverWalletAddress.id,
        tenantId: Config.operatorTenantId,
        initiationReason: IncomingPaymentInitiationReason.Card
      })
      const cardOptions: CreateFromCardPayment = {
        walletAddressId,
        debitAmount,
        incomingPayment: cardIncomingPayment.getUrl(config.openPaymentsUrl),
        tenantId,
        cardDetails: {
          requestId: crypto.randomUUID(),
          data: {
            signature: 'sig',
            payload: 'payload'
          },
          initiatedAt: new Date()
        }
      }

      const cardOutgoingPayment =
        await outgoingPaymentService.create(cardOptions)
      assert.ok(!isOutgoingPaymentError(cardOutgoingPayment))
      await outgoingPaymentService.fund({
        id: cardOutgoingPayment.id,
        tenantId,
        amount: debitAmount.value,
        transferId: uuid()
      })
      await expect(
        OutgoingPaymentEvent.query(knex).where({
          outgoingPaymentId: cardOutgoingPayment.id,
          type: OutgoingPaymentEventType.PaymentFunded
        })
      ).resolves.not.toHaveLength(0)

      // Create non-card outgoing payment
      const nonCard = await createOutgoingPayment(deps, {
        tenantId,
        walletAddressId,
        client,
        receiver,
        debitAmount,
        validDestination: true,
        method: 'ilp'
      })
      await outgoingPaymentService.fund({
        id: nonCard.id,
        tenantId,
        amount: debitAmount.value,
        transferId: uuid()
      })
      await expect(
        OutgoingPaymentEvent.query(knex).where({
          outgoingPaymentId: nonCard.id,
          type: OutgoingPaymentEventType.PaymentFunded
        })
      ).resolves.toHaveLength(0)
    })

    test('emits cancelled only for card flows', async (): Promise<void> => {
      // Create card flow outgoing payment and cancel
      const cardIncomingPayment = await createIncomingPayment(deps, {
        walletAddressId: receiverWalletAddress.id,
        tenantId: Config.operatorTenantId,
        initiationReason: IncomingPaymentInitiationReason.Card
      })
      const cardOptions: CreateFromCardPayment = {
        walletAddressId,
        debitAmount,
        incomingPayment: cardIncomingPayment.getUrl(config.openPaymentsUrl),
        tenantId,
        cardDetails: {
          requestId: crypto.randomUUID(),
          data: {
            signature: 'sig',
            payload: 'payload'
          },
          initiatedAt: new Date()
        }
      }
      const cardOutgoingPayment =
        await outgoingPaymentService.create(cardOptions)
      assert.ok(!isOutgoingPaymentError(cardOutgoingPayment))

      await outgoingPaymentService.cancel({
        id: cardOutgoingPayment.id,
        tenantId
      })
      await expect(
        OutgoingPaymentEvent.query(knex).where({
          outgoingPaymentId: cardOutgoingPayment.id,
          type: OutgoingPaymentEventType.PaymentCancelled
        })
      ).resolves.not.toHaveLength(0)

      // Create non-card outgoing payment and cancel
      const nonCard = await createOutgoingPayment(deps, {
        tenantId,
        walletAddressId,
        client,
        receiver,
        debitAmount,
        validDestination: true,
        method: 'ilp'
      })
      await outgoingPaymentService.cancel({ id: nonCard.id, tenantId })
      await expect(
        OutgoingPaymentEvent.query(knex).where({
          outgoingPaymentId: nonCard.id,
          type: OutgoingPaymentEventType.PaymentCancelled
        })
      ).resolves.toHaveLength(0)
    })
  })

  describe('fund', (): void => {
    let payment: OutgoingPayment
    let quoteAmount: bigint

    beforeEach(async (): Promise<void> => {
      payment = await createOutgoingPayment(deps, {
        tenantId,
        walletAddressId,
        receiver,
        debitAmount,
        validDestination: false,
        method: 'ilp',
        client
      })
      quoteAmount = payment.debitAmount.value
      await expectOutcome(payment, {
        accountBalance: BigInt(0),
        client
      })
    }, 10_000)

    it('fails when no payment exists', async (): Promise<void> => {
      await expect(
        outgoingPaymentService.fund({
          id: uuid(),
          tenantId,
          amount: quoteAmount,
          transferId: uuid()
        })
      ).resolves.toEqual(FundingError.UnknownPayment)
    })

    it('transitions a Funding payment to Sending state', async (): Promise<void> => {
      await expect(
        outgoingPaymentService.fund({
          id: payment.id,
          tenantId,
          amount: quoteAmount,
          transferId: uuid()
        })
      ).resolves.toMatchObject({
        id: payment.id,
        state: OutgoingPaymentState.Sending
      })

      const after = await outgoingPaymentService.get({
        id: payment.id
      })
      expect(after?.state).toBe(OutgoingPaymentState.Sending)
      await expectOutcome(payment, { accountBalance: quoteAmount })
    })

    it('fails for invalid funding amount', async (): Promise<void> => {
      await expect(
        outgoingPaymentService.fund({
          id: payment.id,
          tenantId,
          amount: quoteAmount - BigInt(1),
          transferId: uuid()
        })
      ).resolves.toEqual(FundingError.InvalidAmount)

      const after = await outgoingPaymentService.get({
        id: payment.id
      })
      expect(after?.state).toBe(OutgoingPaymentState.Funding)
      await expectOutcome(payment, { accountBalance: BigInt(0) })
    })

    Object.values(OutgoingPaymentState).forEach((startState) => {
      if (startState === OutgoingPaymentState.Funding) return
      it(`does not fund a ${startState} payment`, async (): Promise<void> => {
        await payment.$query().patch({ state: startState })
        await expect(
          outgoingPaymentService.fund({
            id: payment.id,
            tenantId,
            amount: quoteAmount,
            transferId: uuid()
          })
        ).resolves.toEqual(FundingError.WrongState)

        const after = await outgoingPaymentService.get({
          id: payment.id
        })
        expect(after?.state).toBe(startState)
      })
    })
  })
})<|MERGE_RESOLUTION|>--- conflicted
+++ resolved
@@ -1657,7 +1657,6 @@
       }
     })
 
-<<<<<<< HEAD
     describe('legacy grant spent amounts calculated from history of payments', (): void => {
       let grant: Grant
       let client: string
@@ -2016,7 +2015,8 @@
         expect(payment.grantSpentDebitAmount?.value).toBe(BigInt(0))
         expect(mockGetTotalSent).toHaveBeenCalledWith(failedPayment.id)
       })
-=======
+    })
+
     test('fails to create when both debitAmount and receiveAmount are set to grant limits', async () => {
       withConfigOverride(
         () => config,
@@ -2115,7 +2115,6 @@
 
       expect(cardDetails).toHaveLength(1)
       expect(cardDetails[0].requestId).toBe(options.cardDetails.requestId)
->>>>>>> 3a555d50
     })
   })
 
