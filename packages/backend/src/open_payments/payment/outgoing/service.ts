import {
  ForeignKeyViolationError,
  TransactionOrKnex,
  UniqueViolationError
} from 'objection'

import { BaseService } from '../../../shared/baseService'
import {
  FundingError,
  isOutgoingPaymentError,
  OutgoingPaymentError,
  quoteErrorToOutgoingPaymentError
} from './errors'
import { Limits, getInterval } from './limits'
import {
  OutgoingPayment,
  OutgoingPaymentGrant,
  OutgoingPaymentState,
  OutgoingPaymentEventType
} from './model'
import { Grant } from '../../auth/middleware'
import {
  AccountingService,
  LiquidityAccountType
} from '../../../accounting/service'
import { PeerService } from '../../../payment-method/ilp/peer/service'
import { ReceiverService } from '../../receiver/service'
import { GetOptions, ListOptions } from '../../wallet_address/model'
import {
  WalletAddressService,
  WalletAddressSubresourceService
} from '../../wallet_address/service'
import { sendWebhookEvent } from './lifecycle'
import * as worker from './worker'
import { Interval } from 'luxon'
import { knex } from 'knex'
import { AccountAlreadyExistsError } from '../../../accounting/errors'
import { PaymentMethodHandlerService } from '../../../payment-method/handler/service'
import { TelemetryService } from '../../../telemetry/service'
import { Amount } from '../../amount'
import { QuoteService } from '../../quote/service'
import { isQuoteError } from '../../quote/errors'
import { Pagination, SortOrder } from '../../../shared/baseModel'
import { FilterString } from '../../../shared/filters'
import { IAppConfig } from '../../../config/app'
import { AssetService } from '../../../asset/service'
import { Span, trace } from '@opentelemetry/api'
import { FeeService } from '../../../fee/service'

export interface OutgoingPaymentService
  extends WalletAddressSubresourceService<OutgoingPayment> {
  getPage(options?: GetPageOptions): Promise<OutgoingPayment[]>
  create(
    options: CreateOutgoingPaymentOptions
  ): Promise<OutgoingPayment | OutgoingPaymentError>
  cancel(
    options: CancelOutgoingPaymentOptions
  ): Promise<OutgoingPayment | OutgoingPaymentError>
  fund(
    options: FundOutgoingPaymentOptions
  ): Promise<OutgoingPayment | FundingError>
  processNext(): Promise<string | undefined>
}

export interface ServiceDependencies extends BaseService {
  config: IAppConfig
  knex: TransactionOrKnex
  accountingService: AccountingService
  receiverService: ReceiverService
  peerService: PeerService
  paymentMethodHandlerService: PaymentMethodHandlerService
  walletAddressService: WalletAddressService
  quoteService: QuoteService
  assetService: AssetService
  telemetry: TelemetryService
  feeService: FeeService
}

export async function createOutgoingPaymentService(
  deps_: ServiceDependencies
): Promise<OutgoingPaymentService> {
  const deps = {
    ...deps_,
    logger: deps_.logger.child({ service: 'OutgoingPaymentService' })
  }
  return {
    get: (options) => getOutgoingPayment(deps, options),
    getPage: (options) => getOutgoingPaymentsPage(deps, options),
    create: (options) => createOutgoingPayment(deps, options),
    cancel: (options) => cancelOutgoingPayment(deps, options),
    fund: (options) => fundPayment(deps, options),
    processNext: () => worker.processPendingPayment(deps),
    getWalletAddressPage: (options) => getWalletAddressPage(deps, options)
  }
}

interface OutgoingPaymentFilter {
  receiver?: FilterString
  walletAddressId?: FilterString
  state?: FilterString
}

interface GetPageOptions {
  pagination?: Pagination
  filter?: OutgoingPaymentFilter
  sortOrder?: SortOrder
  tenantId?: string
}

async function getOutgoingPaymentsPage(
  deps: ServiceDependencies,
  options?: GetPageOptions
): Promise<OutgoingPayment[]> {
  const { filter, pagination, sortOrder } = options ?? {}

  const query = OutgoingPayment.query(deps.knex).withGraphFetched('quote')

  if (filter?.receiver?.in && filter.receiver.in.length) {
    query
      .innerJoin('quotes', 'quotes.id', 'outgoingPayments.id')
      .whereIn('quotes.receiver', filter.receiver.in)
  }

  if (filter?.walletAddressId?.in && filter.walletAddressId.in.length) {
    query.whereIn('walletAddressId', filter.walletAddressId.in)
  }

  if (filter?.state?.in && filter.state.in.length) {
    query.whereIn('state', filter.state.in)
  }

  const page = await query.getPage(pagination, sortOrder)
  for (const payment of page) {
    payment.walletAddress = await deps.walletAddressService.get(
      payment.walletAddressId
    )
    const asset = await deps.assetService.get(payment.quote.assetId)
    if (asset) payment.quote.asset = asset
  }

  const amounts = await deps.accountingService.getAccountsTotalSent(
    page.map((payment: OutgoingPayment) => payment.id)
  )
  // eslint-disable-next-line @typescript-eslint/no-explicit-any, @typescript-eslint/explicit-module-boundary-types
  return page.map((payment: OutgoingPayment, i: number) => {
    payment.sentAmount = {
      value: validateSentAmount(deps, payment, amounts[i]),
      assetCode: payment.asset.code,
      assetScale: payment.asset.scale
    }
    return payment
  })
}

async function getOutgoingPayment(
  deps: ServiceDependencies,
  options: GetOptions
): Promise<OutgoingPayment | undefined> {
  const outgoingPayment = await OutgoingPayment.query(deps.knex)
    .modify((query) => {
      if (options.tenantId) {
        query.where({ tenantId: options.tenantId })
      }
    })
    .get(options)
    .withGraphFetched('quote')
  if (outgoingPayment) {
    outgoingPayment.walletAddress = await deps.walletAddressService.get(
      outgoingPayment.walletAddressId,
      outgoingPayment.tenantId
    )
    outgoingPayment.quote.walletAddress = await deps.walletAddressService.get(
      outgoingPayment.quote.walletAddressId
    )

    const asset = await deps.assetService.get(outgoingPayment.quote.assetId)
    if (asset) outgoingPayment.quote.asset = asset

    return addSentAmount(deps, outgoingPayment)
  }
}

export interface BaseOptions {
  tenantId: string
  walletAddressId: string
  client?: string
  grant?: Grant
  metadata?: Record<string, unknown>
  callback?: (f: unknown) => NodeJS.Timeout
  grantLockTimeoutMs?: number
}
export interface CreateFromQuote extends BaseOptions {
  quoteId: string
}
export interface CreateFromIncomingPayment extends BaseOptions {
  incomingPayment: string
  debitAmount: Amount
}

export type CancelOutgoingPaymentOptions = {
  id: string
  tenantId: string
  reason?: string
}

export type CreateOutgoingPaymentOptions =
  | CreateFromQuote
  | CreateFromIncomingPayment

export function isCreateFromIncomingPayment(
  options: CreateOutgoingPaymentOptions
): options is CreateFromIncomingPayment {
  return 'incomingPayment' in options && 'debitAmount' in options
}

async function cancelOutgoingPayment(
  deps: ServiceDependencies,
  options: CancelOutgoingPaymentOptions
): Promise<OutgoingPayment | OutgoingPaymentError> {
  const { id, tenantId } = options

  return deps.knex.transaction(async (trx) => {
    let payment = await OutgoingPayment.query(trx)
      .findOne({
        id,
        tenantId
      })
      .forUpdate()

    if (!payment) return OutgoingPaymentError.UnknownPayment
    if (payment.state !== OutgoingPaymentState.Funding) {
      return OutgoingPaymentError.WrongState
    }

    payment = await payment
      .$query(trx)
      .patchAndFetch({
        state: OutgoingPaymentState.Cancelled,
        metadata: {
          ...payment.metadata,
          ...(options.reason ? { cancellationReason: options.reason } : {})
        }
      })
      .withGraphFetched('quote')
    const asset = await deps.assetService.get(payment.quote.assetId)
    if (asset) payment.quote.asset = asset

    payment.walletAddress = await deps.walletAddressService.get(
      payment.walletAddressId
    )

    return addSentAmount(deps, payment)
  })
}

async function createOutgoingPayment(
  deps: ServiceDependencies,
  options: CreateOutgoingPaymentOptions
): Promise<OutgoingPayment | OutgoingPaymentError> {
<<<<<<< HEAD
  const stopTimerOP = deps.telemetry.startTimer(
    'outgoing_payment_service_create_time_ms',
    {
      callName: 'OutgoingPaymentService:create',
      description: 'Time to create an outgoing payment'
    }
  )
  const { walletAddressId, tenantId } = options
  let quoteId: string

  if (isCreateFromIncomingPayment(options)) {
    const stopTimerQuote = deps.telemetry.startTimer(
      'outgoing_payment_service_create_quote_time_ms',
      {
        callName: 'QuoteService:create',
        description: 'Time to create a quote in outgoing payment'
      }
    )
    const { debitAmount, incomingPayment } = options
    const quoteOrError = await deps.quoteService.create({
      tenantId,
      receiver: incomingPayment,
      debitAmount,
      method: 'ilp',
      walletAddressId
    })
    stopTimerQuote()

    if (isQuoteError(quoteOrError)) {
      return quoteErrorToOutgoingPaymentError[quoteOrError]
    }
    quoteId = quoteOrError.id
  } else {
    quoteId = options.quoteId
  }
=======
  const tracer = trace.getTracer('outgoing_payment_service_create')
>>>>>>> 294b0f89

  return tracer.startActiveSpan(
    'outgoingPaymentService.createOutgoingPayment',
    async (span: Span) => {
      const stopTimerOP = deps.telemetry.startTimer(
        'outgoing_payment_service_create_time_ms',
        {
          callName: 'OutgoingPaymentService:create',
          description: 'Time to create an outgoing payment'
        }
      )
<<<<<<< HEAD
      const walletAddress = await deps.walletAddressService.get(
        walletAddressId,
        tenantId
      )
      stopTimerWA()
      if (!walletAddress) {
        throw OutgoingPaymentError.UnknownWalletAddress
      }
      if (!walletAddress.isActive) {
        throw OutgoingPaymentError.InactiveWalletAddress
      }
=======
      const { walletAddressId } = options
      let quoteId: string
>>>>>>> 294b0f89

      if (isCreateFromIncomingPayment(options)) {
        const stopTimerQuote = deps.telemetry.startTimer(
          'outgoing_payment_service_create_quote_time_ms',
          {
            callName: 'QuoteService:create',
            description: 'Time to create a quote in outgoing payment'
          }
        )
<<<<<<< HEAD
        await OutgoingPaymentGrant.query(trx)
          .insert({
            id: grantId
          })
          .onConflict('id')
          .ignore()
        stopTimerGrant()
      }
      const stopTimerInsertPayment = deps.telemetry.startTimer(
        'outgoing_payment_service_insertpayment_time_ms',
        {
          callName: 'OutgoingPayment.insert',
          description: 'Time to insert payment in outgoing payment'
        }
      )
      const payment = await OutgoingPayment.query(trx)
        .insertAndFetch({
          id: quoteId,
          tenantId,
          walletAddressId: walletAddressId,
          client: options.client,
          metadata: options.metadata,
          state: OutgoingPaymentState.Funding,
          grantId
=======
        const { debitAmount, incomingPayment } = options
        const quoteOrError = await deps.quoteService.create({
          receiver: incomingPayment,
          debitAmount,
          method: 'ilp',
          walletAddressId
>>>>>>> 294b0f89
        })
        stopTimerQuote()

        if (isQuoteError(quoteOrError)) {
          return quoteErrorToOutgoingPaymentError[quoteOrError]
        }
        quoteId = quoteOrError.id
      } else {
        quoteId = options.quoteId
      }

      const grantId = options.grant?.id
      try {
        const stopTimerWA = deps.telemetry.startTimer(
          'outgoing_payment_service_getwalletaddress_time_ms',
          {
            callName: 'WalletAddressService:get',
            description: 'Time to get wallet address in outgoing payment'
          }
        )
        const walletAddress =
          await deps.walletAddressService.get(walletAddressId)
        stopTimerWA()
        if (!walletAddress) {
          throw OutgoingPaymentError.UnknownWalletAddress
        }
        if (!walletAddress.isActive) {
          throw OutgoingPaymentError.InactiveWalletAddress
        }

        const quote = await deps.quoteService.get({ id: quoteId })
        if (!quote) {
          return OutgoingPaymentError.UnknownQuote
        }
        if (quote.feeId) {
          quote.fee = await deps.feeService.get(quote.feeId)
        }

        const asset = await deps.assetService.get(quote.assetId)

        const stopTimerReceiver = deps.telemetry.startTimer(
          'outgoing_payment_service_getreceiver_time_ms',
          {
            callName: 'ReceiverService:get',
            description: 'Time to retrieve receiver in outgoing payment'
          }
        )

        const receiver = await deps.receiverService.get(quote.receiver)
        stopTimerReceiver()
        if (!receiver || !receiver.isActive()) {
          throw OutgoingPaymentError.InvalidQuote
        }
        const stopTimerPeer = deps.telemetry.startTimer(
          'outgoing_payment_service_getpeer_time_ms',
          {
            callName: 'PeerService:getByDestinationAddress',
            description: 'Time to retrieve peer in outgoing payment'
          }
        )
        const peer = await deps.peerService.getByDestinationAddress(
          receiver.ilpAddress
        )
        stopTimerPeer()

        const payment = await OutgoingPayment.transaction(async (trx) => {
          if (grantId) {
            const stopTimerGrant = deps.telemetry.startTimer(
              'outgoing_payment_service_insertgrant_time_ms',
              {
                callName: 'OutgoingPaymentGrantModel:insert',
                description: 'Time to insert grant in outgoing payment'
              }
            )
            await OutgoingPaymentGrant.query(trx)
              .insert({
                id: grantId
              })
              .onConflict('id')
              .ignore()
            stopTimerGrant()
          }
          const stopTimerInsertPayment = deps.telemetry.startTimer(
            'outgoing_payment_service_insertpayment_time_ms',
            {
              callName: 'OutgoingPayment.insert',
              description: 'Time to insert payment in outgoing payment'
            }
          )

          const payment = await OutgoingPayment.query(trx).insertAndFetch({
            id: quoteId,
            walletAddressId: walletAddressId,
            client: options.client,
            metadata: options.metadata,
            state: OutgoingPaymentState.Funding,
            grantId
          })
          payment.walletAddress = walletAddress
          payment.quote = quote
          if (asset) payment.quote.asset = asset

          stopTimerInsertPayment()

          if (
            payment.walletAddressId !== payment.quote.walletAddressId ||
            payment.quote.expiresAt.getTime() <= payment.createdAt.getTime()
          ) {
            throw OutgoingPaymentError.InvalidQuote
          }

          if (options.grant) {
            const stopTimerValidateGrant = deps.telemetry.startTimer(
              'outgoing_payment_service_validate_grant_time_ms',
              {
                callName:
                  'OutgoingPaymentService:validateGrantAndAddSpentAmountsToPayment',
                description: 'Time to validate a grant'
              }
            )
            const isValid = await validateGrantAndAddSpentAmountsToPayment(
              deps,
              payment,
              options.grant,
              trx,
              options.callback,
              options.grantLockTimeoutMs
            )
            stopTimerValidateGrant()
            if (!isValid) {
              throw OutgoingPaymentError.InsufficientGrant
            }
          }

          const stopTimerPeerUpdate = deps.telemetry.startTimer(
            'outgoing_payment_service_patchpeer_time_ms',
            {
              callName: 'OutgoingPaymentModel:patch',
              description: 'Time to patch peer in outgoing payment'
            }
          )
          if (peer) await payment.$query(trx).patch({ peerId: peer.id })
          stopTimerPeerUpdate()

          const stopTimerWebhook = deps.telemetry.startTimer(
            'outgoing_payment_service_webhook_event_time_ms',
            {
              callName: 'OutgoingPaymentService:sendWebhookEvent',
              description: 'Time to add outgoing payment webhook event'
            }
          )
          await sendWebhookEvent(
            deps,
            payment,
            OutgoingPaymentEventType.PaymentCreated,
            trx
          )
          stopTimerWebhook()

          return payment
        })

        const stopTimerAddAmount = deps.telemetry.startTimer(
          'outgoing_payment_service_add_sent_time_ms',
          {
            callName: 'OutgoingPaymentService:addSentAmount',
            description: 'Time to add sent amount to outgoing payment'
          }
        )

        const paymentWithSentAmount = await addSentAmount(
          deps,
          payment,
          BigInt(0)
        )

        stopTimerAddAmount()

        return paymentWithSentAmount
      } catch (err) {
        if (err instanceof UniqueViolationError) {
          if (err.constraint === 'outgoingPayments_pkey') {
            return OutgoingPaymentError.InvalidQuote
          }
        } else if (err instanceof ForeignKeyViolationError) {
          if (err.constraint === 'outgoingpayments_id_foreign') {
            return OutgoingPaymentError.UnknownQuote
          } else if (
            err.constraint === 'outgoingpayments_walletaddressid_foreign'
          ) {
            return OutgoingPaymentError.UnknownWalletAddress
          }
        } else if (isOutgoingPaymentError(err)) {
          return err
        } else if (err instanceof knex.KnexTimeoutError) {
          deps.logger.error(
            { grant: grantId },
            'Could not create outgoing payment: grant locked'
          )
        }
        throw err
      } finally {
        stopTimerOP()
        span.end()
      }
    }
  )
}

function validateAccessLimits(
  payment: OutgoingPayment,
  limits: Limits
): PaymentLimits | undefined {
  if (
    (!limits.receiver || payment.receiver === limits?.receiver) &&
    validateAmountAssets(payment, limits)
  ) {
    let paymentInterval: Interval | undefined
    if (limits.interval)
      paymentInterval = getInterval(limits.interval, payment.createdAt)
    if (!limits.interval || !!paymentInterval) {
      return { ...limits, paymentInterval }
    }
  }
}

function validatePaymentInterval({
  limits,
  payment
}: {
  limits: PaymentLimits
  payment: OutgoingPayment
}): boolean {
  return (
    !limits.paymentInterval ||
    (limits.paymentInterval.start !== null &&
      limits.paymentInterval.start.toMillis() <= payment.createdAt.getTime() &&
      limits.paymentInterval.end !== null &&
      payment.createdAt.getTime() < limits.paymentInterval.end.toMillis())
  )
}

function validateAmountAssets(
  payment: OutgoingPayment,
  limits: Limits
): boolean {
  if (
    limits.debitAmount &&
    (limits.debitAmount.assetCode !== payment.asset.code ||
      limits.debitAmount.assetScale !== payment.asset.scale)
  ) {
    return false
  }
  return (
    !limits.receiveAmount ||
    (limits.receiveAmount.assetCode === payment.receiveAmount.assetCode &&
      limits.receiveAmount.assetScale === payment.receiveAmount.assetScale)
  )
}

interface PaymentLimits extends Limits {
  paymentInterval?: Interval
}

// "payment" is locked by the "deps.knex" transaction.
async function validateGrantAndAddSpentAmountsToPayment(
  deps: ServiceDependencies,
  payment: OutgoingPayment,
  grant: Grant,
  trx: TransactionOrKnex,
  callback?: (f: unknown) => NodeJS.Timeout,
  grantLockTimeoutMs: number = 5000
): Promise<boolean> {
  if (!grant.limits) {
    return true
  }
  const paymentLimits = validateAccessLimits(payment, grant.limits)
  if (!paymentLimits) {
    return false
  }
  if (!paymentLimits.debitAmount && !paymentLimits.receiveAmount) {
    return true
  }

  if (
    (paymentLimits.debitAmount &&
      paymentLimits.debitAmount.value < payment.debitAmount.value) ||
    (paymentLimits.receiveAmount &&
      paymentLimits.receiveAmount.value < payment.receiveAmount.value)
  ) {
    // Payment amount single-handedly exceeds amount limit
    return false
  }

  await OutgoingPaymentGrant.query(trx || deps.knex)
    .where('id', grant.id)
    .forNoKeyUpdate()
    .timeout(grantLockTimeoutMs)

  if (callback) await new Promise(callback)

  const grantPayments = await OutgoingPayment.query(trx || deps.knex)
    .where({
      grantId: grant.id
    })
    .andWhereNot({
      id: payment.id
    })
    .withGraphFetched('quote')

  if (grantPayments.length === 0) {
    return true
  }

  const amounts = {
    sent: {
      assetCode: payment.asset.code,
      assetScale: payment.asset.scale,
      value: BigInt(0)
    },
    received: {
      assetCode: payment.receiveAmount.assetCode,
      assetScale: payment.receiveAmount.assetScale,
      value: BigInt(0)
    }
  }
  for (const grantPayment of grantPayments) {
    const asset = await deps.assetService.get(grantPayment.quote.assetId)
    if (asset) grantPayment.quote.asset = asset

    if (
      validatePaymentInterval({
        limits: paymentLimits,
        payment: grantPayment
      })
    ) {
      if (grantPayment.failed) {
        const totalSent = validateSentAmount(
          deps,
          payment,
          await deps.accountingService.getTotalSent(grantPayment.id)
        )

        if (totalSent === BigInt(0)) {
          continue
        }
        amounts.sent.value += totalSent
        // Estimate delivered amount of failed payment
        amounts.received.value +=
          (grantPayment.receiveAmount.value * totalSent) /
          grantPayment.debitAmount.value
      } else {
        amounts.sent.value += grantPayment.debitAmount.value
        amounts.received.value += grantPayment.receiveAmount.value
      }
    }
  }
  if (
    (paymentLimits.debitAmount &&
      paymentLimits.debitAmount.value - amounts.sent.value <
        payment.debitAmount.value) ||
    (paymentLimits.receiveAmount &&
      paymentLimits.receiveAmount.value - amounts.received.value <
        payment.receiveAmount.value)
  ) {
    payment.grantSpentDebitAmount = amounts.sent
    payment.grantSpentReceiveAmount = amounts.received
    return false
  }
  payment.grantSpentDebitAmount = amounts.sent
  payment.grantSpentReceiveAmount = amounts.received
  return true
}

export interface FundOutgoingPaymentOptions {
  id: string
  tenantId: string
  amount: bigint
  transferId: string
}

async function fundPayment(
  deps: ServiceDependencies,
  { id, tenantId, amount, transferId }: FundOutgoingPaymentOptions
): Promise<OutgoingPayment | FundingError> {
  return await deps.knex.transaction(async (trx) => {
    const payment = await OutgoingPayment.query(trx)
      .findOne({
        id,
        tenantId
      })
      .forUpdate()
      .withGraphFetched('quote')
    if (!payment) return FundingError.UnknownPayment

    const asset = await deps.assetService.get(payment.quote.assetId)
    if (asset) payment.quote.asset = asset

    if (payment.state !== OutgoingPaymentState.Funding) {
      return FundingError.WrongState
    }
    if (amount !== payment.debitAmount.value) return FundingError.InvalidAmount

    // Create the outgoing payment liquidity account before trying to transfer funds to it.
    try {
      await deps.accountingService.createLiquidityAccount(
        {
          id: id,
          asset: payment.asset
        },
        LiquidityAccountType.OUTGOING
      )
    } catch (err) {
      // Don't complain if liquidity account already exists.
      if (err instanceof AccountAlreadyExistsError) {
        // Do nothing.
      } else {
        throw err
      }
    }

    const error = await deps.accountingService.createDeposit({
      id: transferId,
      account: payment,
      amount
    })
    if (error) {
      return error
    }
    await payment.$query(trx).patch({ state: OutgoingPaymentState.Sending })
    return await addSentAmount(deps, payment)
  })
}

async function getWalletAddressPage(
  deps: ServiceDependencies,
  options: ListOptions
): Promise<OutgoingPayment[]> {
  const page = await OutgoingPayment.query(deps.knex)
    .modify((query) => {
      if (options.tenantId) {
        query.where({ tenantId: options.tenantId })
      }
    })
    .list(options)
    .withGraphFetched('quote')
  for (const payment of page) {
    payment.walletAddress = await deps.walletAddressService.get(
      payment.walletAddressId,
      payment.tenantId
    )
    payment.quote.walletAddress = await deps.walletAddressService.get(
      payment.quote.walletAddressId
    )
    const asset = await deps.assetService.get(payment.quote.assetId)
    if (asset) payment.quote.asset = asset
  }

  const amounts = await deps.accountingService.getAccountsTotalSent(
    page.map((payment: OutgoingPayment) => payment.id)
  )
  // eslint-disable-next-line @typescript-eslint/no-explicit-any, @typescript-eslint/explicit-module-boundary-types
  return page.map((payment: OutgoingPayment, i: number) => {
    payment.sentAmount = {
      value: validateSentAmount(deps, payment, amounts[i]),
      assetCode: payment.asset.code,
      assetScale: payment.asset.scale
    }
    return payment
  })
}

async function addSentAmount(
  deps: ServiceDependencies,
  payment: OutgoingPayment,
  value?: bigint
): Promise<OutgoingPayment> {
  const sentAmount =
    value ?? (await deps.accountingService.getTotalSent(payment.id))

  payment.sentAmount = {
    value: validateSentAmount(deps, payment, sentAmount),
    assetCode: payment.asset.code,
    assetScale: payment.asset.scale
  }

  return payment
}

function validateSentAmount(
  deps: ServiceDependencies,
  payment: OutgoingPayment,
  sentAmount: bigint | undefined
): bigint {
  if (sentAmount !== undefined) {
    return sentAmount
  }

  if (
    [OutgoingPaymentState.Funding, OutgoingPaymentState.Cancelled].includes(
      payment.state
    )
  ) {
    return BigInt(0)
  }

  const errorMessage =
    'Could not get amount sent for payment. There was a problem getting the associated liquidity account.'

  deps.logger.error(
    { outgoingPayment: payment.id, state: payment.state },
    errorMessage
  )
  throw new Error(errorMessage)
}<|MERGE_RESOLUTION|>--- conflicted
+++ resolved
@@ -257,45 +257,7 @@
   deps: ServiceDependencies,
   options: CreateOutgoingPaymentOptions
 ): Promise<OutgoingPayment | OutgoingPaymentError> {
-<<<<<<< HEAD
-  const stopTimerOP = deps.telemetry.startTimer(
-    'outgoing_payment_service_create_time_ms',
-    {
-      callName: 'OutgoingPaymentService:create',
-      description: 'Time to create an outgoing payment'
-    }
-  )
-  const { walletAddressId, tenantId } = options
-  let quoteId: string
-
-  if (isCreateFromIncomingPayment(options)) {
-    const stopTimerQuote = deps.telemetry.startTimer(
-      'outgoing_payment_service_create_quote_time_ms',
-      {
-        callName: 'QuoteService:create',
-        description: 'Time to create a quote in outgoing payment'
-      }
-    )
-    const { debitAmount, incomingPayment } = options
-    const quoteOrError = await deps.quoteService.create({
-      tenantId,
-      receiver: incomingPayment,
-      debitAmount,
-      method: 'ilp',
-      walletAddressId
-    })
-    stopTimerQuote()
-
-    if (isQuoteError(quoteOrError)) {
-      return quoteErrorToOutgoingPaymentError[quoteOrError]
-    }
-    quoteId = quoteOrError.id
-  } else {
-    quoteId = options.quoteId
-  }
-=======
   const tracer = trace.getTracer('outgoing_payment_service_create')
->>>>>>> 294b0f89
 
   return tracer.startActiveSpan(
     'outgoingPaymentService.createOutgoingPayment',
@@ -307,22 +269,8 @@
           description: 'Time to create an outgoing payment'
         }
       )
-<<<<<<< HEAD
-      const walletAddress = await deps.walletAddressService.get(
-        walletAddressId,
-        tenantId
-      )
-      stopTimerWA()
-      if (!walletAddress) {
-        throw OutgoingPaymentError.UnknownWalletAddress
-      }
-      if (!walletAddress.isActive) {
-        throw OutgoingPaymentError.InactiveWalletAddress
-      }
-=======
-      const { walletAddressId } = options
+      const { walletAddressId, tenantId } = options
       let quoteId: string
->>>>>>> 294b0f89
 
       if (isCreateFromIncomingPayment(options)) {
         const stopTimerQuote = deps.telemetry.startTimer(
@@ -332,39 +280,13 @@
             description: 'Time to create a quote in outgoing payment'
           }
         )
-<<<<<<< HEAD
-        await OutgoingPaymentGrant.query(trx)
-          .insert({
-            id: grantId
-          })
-          .onConflict('id')
-          .ignore()
-        stopTimerGrant()
-      }
-      const stopTimerInsertPayment = deps.telemetry.startTimer(
-        'outgoing_payment_service_insertpayment_time_ms',
-        {
-          callName: 'OutgoingPayment.insert',
-          description: 'Time to insert payment in outgoing payment'
-        }
-      )
-      const payment = await OutgoingPayment.query(trx)
-        .insertAndFetch({
-          id: quoteId,
-          tenantId,
-          walletAddressId: walletAddressId,
-          client: options.client,
-          metadata: options.metadata,
-          state: OutgoingPaymentState.Funding,
-          grantId
-=======
         const { debitAmount, incomingPayment } = options
         const quoteOrError = await deps.quoteService.create({
+          tenantId,
           receiver: incomingPayment,
           debitAmount,
           method: 'ilp',
           walletAddressId
->>>>>>> 294b0f89
         })
         stopTimerQuote()
 
@@ -385,8 +307,10 @@
             description: 'Time to get wallet address in outgoing payment'
           }
         )
-        const walletAddress =
-          await deps.walletAddressService.get(walletAddressId)
+        const walletAddress = await deps.walletAddressService.get(
+          walletAddressId,
+          tenantId
+        )
         stopTimerWA()
         if (!walletAddress) {
           throw OutgoingPaymentError.UnknownWalletAddress
