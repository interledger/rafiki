import {
  ForeignKeyViolationError,
  TransactionOrKnex,
  UniqueViolationError
} from 'objection'

import { BaseService } from '../../../shared/baseService'
import {
  FundingError,
  isOutgoingPaymentError,
  OutgoingPaymentError,
  quoteErrorToOutgoingPaymentError
} from './errors'
import { Limits, getInterval } from './limits'
import {
  OutgoingPayment,
  OutgoingPaymentGrant,
  OutgoingPaymentState,
  OutgoingPaymentEventType
} from './model'
import { Grant } from '../../auth/middleware'
import {
  AccountingService,
  LiquidityAccountType
} from '../../../accounting/service'
import { PeerService } from '../../../payment-method/ilp/peer/service'
import { ReceiverService } from '../../receiver/service'
import { GetOptions, ListOptions } from '../../wallet_address/model'
import {
  WalletAddressService,
  WalletAddressSubresourceService
} from '../../wallet_address/service'
import { sendWebhookEvent } from './lifecycle'
import * as worker from './worker'
import { DateTime, Interval } from 'luxon'
import { knex } from 'knex'
import { AccountAlreadyExistsError } from '../../../accounting/errors'
import { PaymentMethodHandlerService } from '../../../payment-method/handler/service'
import { TelemetryService } from '../../../telemetry/service'
import { Amount } from '../../amount'
import { QuoteService } from '../../quote/service'
import { isQuoteError } from '../../quote/errors'
import { Pagination, SortOrder } from '../../../shared/baseModel'
import { FilterString } from '../../../shared/filters'
import { IAppConfig } from '../../../config/app'
import { AssetService } from '../../../asset/service'
import { Span, trace } from '@opentelemetry/api'
import { FeeService } from '../../../fee/service'
import { OutgoingPaymentGrantSpentAmounts } from './model'
import { v4 as uuid } from 'uuid'

const DEFAULT_GRANT_LOCK_TIMEOUT_MS = 5000

export interface OutgoingPaymentService
  extends WalletAddressSubresourceService<OutgoingPayment> {
  getPage(options?: GetPageOptions): Promise<OutgoingPayment[]>
  create(
    options: CreateOutgoingPaymentOptions
  ): Promise<OutgoingPayment | OutgoingPaymentError>
  cancel(
    options: CancelOutgoingPaymentOptions
  ): Promise<OutgoingPayment | OutgoingPaymentError>
  fund(
    options: FundOutgoingPaymentOptions
  ): Promise<OutgoingPayment | FundingError>
  processNext(): Promise<string | undefined>
}

export interface ServiceDependencies extends BaseService {
  config: IAppConfig
  knex: TransactionOrKnex
  accountingService: AccountingService
  receiverService: ReceiverService
  peerService: PeerService
  paymentMethodHandlerService: PaymentMethodHandlerService
  walletAddressService: WalletAddressService
  quoteService: QuoteService
  assetService: AssetService
  telemetry: TelemetryService
  feeService: FeeService
}

export async function createOutgoingPaymentService(
  deps_: ServiceDependencies
): Promise<OutgoingPaymentService> {
  const deps = {
    ...deps_,
    logger: deps_.logger.child({ service: 'OutgoingPaymentService' })
  }
  return {
    get: (options) => getOutgoingPayment(deps, options),
    getPage: (options) => getOutgoingPaymentsPage(deps, options),
    create: (options) => createOutgoingPayment(deps, options),
    cancel: (options) => cancelOutgoingPayment(deps, options),
    fund: (options) => fundPayment(deps, options),
    processNext: () => worker.processPendingPayment(deps),
    getWalletAddressPage: (options) => getWalletAddressPage(deps, options)
  }
}

interface OutgoingPaymentFilter {
  receiver?: FilterString
  walletAddressId?: FilterString
  state?: FilterString
}

interface GetPageOptions {
  pagination?: Pagination
  filter?: OutgoingPaymentFilter
  sortOrder?: SortOrder
}

async function getOutgoingPaymentsPage(
  deps: ServiceDependencies,
  options?: GetPageOptions
): Promise<OutgoingPayment[]> {
  const { filter, pagination, sortOrder } = options ?? {}

  const query = OutgoingPayment.query(deps.knex).withGraphFetched('quote')

  if (filter?.receiver?.in && filter.receiver.in.length) {
    query
      .innerJoin('quotes', 'quotes.id', 'outgoingPayments.id')
      .whereIn('quotes.receiver', filter.receiver.in)
  }

  if (filter?.walletAddressId?.in && filter.walletAddressId.in.length) {
    query.whereIn('walletAddressId', filter.walletAddressId.in)
  }

  if (filter?.state?.in && filter.state.in.length) {
    query.whereIn('state', filter.state.in)
  }

  const page = await query.getPage(pagination, sortOrder)
  for (const payment of page) {
    payment.walletAddress = await deps.walletAddressService.get(
      payment.walletAddressId
    )
    const asset = await deps.assetService.get(payment.quote.assetId)
    if (asset) payment.quote.asset = asset
  }

  const amounts = await deps.accountingService.getAccountsTotalSent(
    page.map((payment: OutgoingPayment) => payment.id)
  )
  // eslint-disable-next-line @typescript-eslint/no-explicit-any, @typescript-eslint/explicit-module-boundary-types
  return page.map((payment: OutgoingPayment, i: number) => {
    payment.sentAmount = {
      value: validateSentAmount(deps, payment, amounts[i]),
      assetCode: payment.asset.code,
      assetScale: payment.asset.scale
    }
    return payment
  })
}

async function getOutgoingPayment(
  deps: ServiceDependencies,
  options: GetOptions
): Promise<OutgoingPayment | undefined> {
  const outgoingPayment = await OutgoingPayment.query(deps.knex)
    .get(options)
    .withGraphFetched('quote')
  if (outgoingPayment) {
    outgoingPayment.walletAddress = await deps.walletAddressService.get(
      outgoingPayment.walletAddressId
    )
    outgoingPayment.quote.walletAddress = await deps.walletAddressService.get(
      outgoingPayment.quote.walletAddressId
    )

    const asset = await deps.assetService.get(outgoingPayment.quote.assetId)
    if (asset) outgoingPayment.quote.asset = asset

    return addSentAmount(deps, outgoingPayment)
  }
}

export interface BaseOptions {
  walletAddressId: string
  client?: string
  grant?: Grant
  metadata?: Record<string, unknown>
  callback?: (f: unknown) => NodeJS.Timeout
  grantLockTimeoutMs?: number
}
export interface CreateFromQuote extends BaseOptions {
  quoteId: string
}
export interface CreateFromIncomingPayment extends BaseOptions {
  incomingPayment: string
  debitAmount: Amount
}

export type CancelOutgoingPaymentOptions = {
  id: string
  reason?: string
}

export type CreateOutgoingPaymentOptions =
  | CreateFromQuote
  | CreateFromIncomingPayment

export function isCreateFromIncomingPayment(
  options: CreateOutgoingPaymentOptions
): options is CreateFromIncomingPayment {
  return 'incomingPayment' in options && 'debitAmount' in options
}

async function cancelOutgoingPayment(
  deps: ServiceDependencies,
  options: CancelOutgoingPaymentOptions
): Promise<OutgoingPayment | OutgoingPaymentError> {
  const { id } = options

  return deps.knex.transaction(async (trx) => {
    let payment = await OutgoingPayment.query(trx).findById(id).forUpdate()

    if (!payment) return OutgoingPaymentError.UnknownPayment
    if (payment.state !== OutgoingPaymentState.Funding) {
      return OutgoingPaymentError.WrongState
    }

    payment = await payment
      .$query(trx)
      .patchAndFetch({
        state: OutgoingPaymentState.Cancelled,
        metadata: {
          ...payment.metadata,
          ...(options.reason ? { cancellationReason: options.reason } : {})
        }
      })
      .withGraphFetched('quote')
    const asset = await deps.assetService.get(payment.quote.assetId)
    if (asset) payment.quote.asset = asset

    payment.walletAddress = await deps.walletAddressService.get(
      payment.walletAddressId
    )

    return addSentAmount(deps, payment)
  })
}

async function createOutgoingPayment(
  deps: ServiceDependencies,
  options: CreateOutgoingPaymentOptions
): Promise<OutgoingPayment | OutgoingPaymentError> {
  const tracer = trace.getTracer('outgoing_payment_service_create')

  return tracer.startActiveSpan(
    'outgoingPaymentService.createOutgoingPayment',
    async (span: Span) => {
      const stopTimerOP = deps.telemetry.startTimer(
        'outgoing_payment_service_create_time_ms',
        {
          callName: 'OutgoingPaymentService:create',
          description: 'Time to create an outgoing payment'
        }
      )
      const { walletAddressId } = options
      let quoteId: string

      if (isCreateFromIncomingPayment(options)) {
        const stopTimerQuote = deps.telemetry.startTimer(
          'outgoing_payment_service_create_quote_time_ms',
          {
            callName: 'QuoteService:create',
            description: 'Time to create a quote in outgoing payment'
          }
        )
        const { debitAmount, incomingPayment } = options
        const quoteOrError = await deps.quoteService.create({
          receiver: incomingPayment,
          debitAmount,
          method: 'ilp',
          walletAddressId
        })
        stopTimerQuote()

        if (isQuoteError(quoteOrError)) {
          return quoteErrorToOutgoingPaymentError[quoteOrError]
        }
        quoteId = quoteOrError.id
      } else {
        quoteId = options.quoteId
      }

      const grantId = options.grant?.id
      try {
        const stopTimerWA = deps.telemetry.startTimer(
          'outgoing_payment_service_getwalletaddress_time_ms',
          {
            callName: 'WalletAddressService:get',
            description: 'Time to get wallet address in outgoing payment'
          }
        )
        const walletAddress =
          await deps.walletAddressService.get(walletAddressId)
        stopTimerWA()
        if (!walletAddress) {
          throw OutgoingPaymentError.UnknownWalletAddress
        }
        if (!walletAddress.isActive) {
          throw OutgoingPaymentError.InactiveWalletAddress
        }

        const quote = await deps.quoteService.get({ id: quoteId })
        if (!quote) {
          return OutgoingPaymentError.UnknownQuote
        }
        if (quote.feeId) {
          quote.fee = await deps.feeService.get(quote.feeId)
        }

        const asset = await deps.assetService.get(quote.assetId)

        const stopTimerReceiver = deps.telemetry.startTimer(
          'outgoing_payment_service_getreceiver_time_ms',
          {
            callName: 'ReceiverService:get',
            description: 'Time to retrieve receiver in outgoing payment'
          }
        )

        const receiver = await deps.receiverService.get(quote.receiver)
        stopTimerReceiver()
        if (!receiver || !receiver.isActive()) {
          throw OutgoingPaymentError.InvalidQuote
        }
        const stopTimerPeer = deps.telemetry.startTimer(
          'outgoing_payment_service_getpeer_time_ms',
          {
            callName: 'PeerService:getByDestinationAddress',
            description: 'Time to retrieve peer in outgoing payment'
          }
        )
        const peer = await deps.peerService.getByDestinationAddress(
          receiver.ilpAddress
        )
        stopTimerPeer()

        const payment = await OutgoingPayment.transaction(async (trx) => {
          let existingGrant: OutgoingPaymentGrant | undefined

          if (grantId) {
            existingGrant =
              await OutgoingPaymentGrant.query(trx).findById(grantId)

            if (!existingGrant) {
              await OutgoingPaymentGrant.query(trx)
                .insert({ id: grantId })
                .onConflict('id')
                .ignore()
            }
          }
          const stopTimerInsertPayment = deps.telemetry.startTimer(
            'outgoing_payment_service_insertpayment_time_ms',
            {
              callName: 'OutgoingPayment.insert',
              description: 'Time to insert payment in outgoing payment'
            }
          )

          const payment = await OutgoingPayment.query(trx).insertAndFetch({
            id: quoteId,
            walletAddressId: walletAddressId,
            client: options.client,
            metadata: options.metadata,
            state: OutgoingPaymentState.Funding,
            grantId
          })
          payment.walletAddress = walletAddress
          payment.quote = quote
          if (asset) payment.quote.asset = asset

          stopTimerInsertPayment()

          if (
            payment.walletAddressId !== payment.quote.walletAddressId ||
            payment.quote.expiresAt.getTime() <= payment.createdAt.getTime()
          ) {
            throw OutgoingPaymentError.InvalidQuote
          }

          if (options.grant) {
            const stopTimerValidateGrant = deps.telemetry.startTimer(
              'outgoing_payment_service_validate_grant_time_ms',
              {
                callName:
                  'OutgoingPaymentService:validateGrantAndAddSpentAmountsToPayment',
                description: 'Time to validate a grant'
              }
            )

            const isValid = await validateGrantAndAddSpentAmountsToPayment(
              deps,
              {
                payment,
                grant: options.grant,
                trx,
                callback: options.callback,
                isExistingGrant: Boolean(existingGrant),
                grantLockTimeoutMs: options.grantLockTimeoutMs
              }
            )

            stopTimerValidateGrant()
            if (!isValid) {
              throw OutgoingPaymentError.InsufficientGrant
            }
          }

          const stopTimerPeerUpdate = deps.telemetry.startTimer(
            'outgoing_payment_service_patchpeer_time_ms',
            {
              callName: 'OutgoingPaymentModel:patch',
              description: 'Time to patch peer in outgoing payment'
            }
          )
          if (peer) await payment.$query(trx).patch({ peerId: peer.id })
          stopTimerPeerUpdate()

          const stopTimerWebhook = deps.telemetry.startTimer(
            'outgoing_payment_service_webhook_event_time_ms',
            {
              callName: 'OutgoingPaymentService:sendWebhookEvent',
              description: 'Time to add outgoing payment webhook event'
            }
          )
          await sendWebhookEvent(
            deps,
            payment,
            OutgoingPaymentEventType.PaymentCreated,
            trx
          )
          stopTimerWebhook()

          return payment
        })

        const stopTimerAddAmount = deps.telemetry.startTimer(
          'outgoing_payment_service_add_sent_time_ms',
          {
            callName: 'OutgoingPaymentService:addSentAmount',
            description: 'Time to add sent amount to outgoing payment'
          }
        )

        const paymentWithSentAmount = await addSentAmount(
          deps,
          payment,
          BigInt(0)
        )

        stopTimerAddAmount()

        return paymentWithSentAmount
      } catch (err) {
        if (err instanceof UniqueViolationError) {
          if (err.constraint === 'outgoingPayments_pkey') {
            return OutgoingPaymentError.InvalidQuote
          }
        } else if (err instanceof ForeignKeyViolationError) {
          if (err.constraint === 'outgoingpayments_id_foreign') {
            return OutgoingPaymentError.UnknownQuote
          } else if (
            err.constraint === 'outgoingpayments_walletaddressid_foreign'
          ) {
            return OutgoingPaymentError.UnknownWalletAddress
          }
        } else if (isOutgoingPaymentError(err)) {
          return err
        } else if (err instanceof knex.KnexTimeoutError) {
          deps.logger.error(
            { grant: grantId },
            'Could not create outgoing payment: grant locked'
          )
        }
        throw err
      } finally {
        stopTimerOP()
        span.end()
      }
    }
  )
}

function validateAccessLimits(
  payment: OutgoingPayment,
  limits: Limits
): PaymentLimits | undefined {
  if (
    (!limits.receiver || payment.receiver === limits?.receiver) &&
    validateAmountAssets(payment, limits)
  ) {
    let paymentInterval: Interval | undefined
    if (limits.interval)
      paymentInterval = getInterval(limits.interval, payment.createdAt)
    if (!limits.interval || !!paymentInterval) {
      return { ...limits, paymentInterval }
    }
  }
}

export enum IntervalStatus {
  Previous = 'previous',
  Current = 'current',
  Next = 'next'
<<<<<<< HEAD
}

export function getPaymentIntervalStatus({
  limits,
  payment
}: {
  limits: PaymentLimits
  payment: OutgoingPayment
}): IntervalStatus | null {
  const interval = limits.paymentInterval

  if (!interval) {
    return null
  }

  const createdTime = payment.createdAt.getTime()
  const start = interval.start?.toMillis() ?? -Infinity
  const end = interval.end?.toMillis() ?? Infinity

  if (createdTime < start) {
    return IntervalStatus.Previous
  } else if (createdTime >= end) {
    return IntervalStatus.Next
  } else {
    return IntervalStatus.Current
  }
=======
>>>>>>> 7a522db2
}

function validateAmountAssets(
  payment: OutgoingPayment,
  limits: Limits
): boolean {
  if (
    limits.debitAmount &&
    (limits.debitAmount.assetCode !== payment.asset.code ||
      limits.debitAmount.assetScale !== payment.asset.scale)
  ) {
    return false
  }
  return (
    !limits.receiveAmount ||
    (limits.receiveAmount.assetCode === payment.receiveAmount.assetCode &&
      limits.receiveAmount.assetScale === payment.receiveAmount.assetScale)
  )
}

export interface PaymentLimits extends Limits {
  paymentInterval?: Interval
}

<<<<<<< HEAD
type SpentAmountsWithoutInterval = {
  sent: Amount
  received: Amount
  intervalSent: null
  intervalReceived: null
}

type SpentAmountsWithInterval = {
  sent: Amount
  received: Amount
  intervalSent: Amount
  intervalReceived: Amount
}

type SpentAmounts = SpentAmountsWithoutInterval | SpentAmountsWithInterval

=======
>>>>>>> 7a522db2
async function validateGrantAndAddSpentAmountsToPayment(
  deps: ServiceDependencies,
  args: {
    payment: OutgoingPayment
    grant: Grant
    trx: TransactionOrKnex
    callback?: (f: unknown) => NodeJS.Timeout
    isExistingGrant: boolean
    grantLockTimeoutMs?: number
  }
): Promise<boolean> {
  const {
    payment,
    grant,
    trx,
    callback,
    isExistingGrant,
    grantLockTimeoutMs = DEFAULT_GRANT_LOCK_TIMEOUT_MS
  } = args

  if (!grant.limits) {
    return true
  }
  const paymentLimits = validateAccessLimits(payment, grant.limits)
  if (!paymentLimits) {
    return false
  }
  if (!paymentLimits.debitAmount && !paymentLimits.receiveAmount) {
    return true
  }

  if (
    (paymentLimits.debitAmount &&
      paymentLimits.debitAmount.value < payment.debitAmount.value) ||
    (paymentLimits.receiveAmount &&
      paymentLimits.receiveAmount.value < payment.receiveAmount.value)
  ) {
    // Payment amount single-handedly exceeds amount limit
    return false
  }

  // Lock the grant record
  await OutgoingPaymentGrant.query(trx)
    .where('id', grant.id)
    .forNoKeyUpdate()
    .timeout(grantLockTimeoutMs)

  if (callback) await new Promise(callback)

  // Get the most recent spent amounts record
  const latestSpentAmounts = await OutgoingPaymentGrantSpentAmounts.query(trx)
    .where('grantId', grant.id)
    .orderBy('createdAt', 'desc')
    .limit(1)
    .first()
<<<<<<< HEAD

  const hasInterval = !!paymentLimits.paymentInterval
  let newSpentAmounts: SpentAmounts

  if (isExistingGrant && !latestSpentAmounts) {
    // Legacy path: calculate spent amounts from historical payments
    const grantPayments = await OutgoingPayment.query(trx)
      .where({
        grantId: grant.id
      })
      .andWhereNot({
        id: payment.id
      })
      .withGraphFetched('quote')

    newSpentAmounts = initSpentAmounts(payment, hasInterval)

    for (const grantPayment of grantPayments) {
      const asset = await deps.assetService.get(grantPayment.quote.assetId)
      if (asset) grantPayment.quote.asset = asset

      const intervalStatus = getPaymentIntervalStatus({
        limits: paymentLimits,
        payment: grantPayment
      })
=======

  if (
    paymentLimits.paymentInterval &&
    (!paymentLimits.paymentInterval.start || !paymentLimits.paymentInterval.end)
  ) {
    deps.logger.error(
      {
        grantId: grant.id,
        paymentId: payment.id,
        intervalStart: paymentLimits.paymentInterval.start?.toJSDate(),
        intervalEnd: paymentLimits.paymentInterval.end?.toJSDate()
      },
      'Payment interval missing start or end'
    )
    throw OutgoingPaymentError.InvalidInterval
  }

  // check if payment interval is before latest spent amounts interval
  if (
    paymentLimits.paymentInterval &&
    latestSpentAmounts?.intervalStart &&
    latestSpentAmounts?.intervalEnd &&
    paymentLimits.paymentInterval.end &&
    paymentLimits.paymentInterval.end.toJSDate() <=
      latestSpentAmounts.intervalStart
  ) {
    deps.logger.error(
      {
        grantId: grant.id,
        paymentId: payment.id,
        paymentIntervalStart: paymentLimits.paymentInterval.start?.toJSDate(),
        paymentIntervalEnd: paymentLimits.paymentInterval.end.toJSDate(),
        latestIntervalStart: latestSpentAmounts.intervalStart,
        latestIntervalEnd: latestSpentAmounts.intervalEnd
      },
      'Payment interval is before latest spent amounts interval'
    )
    throw OutgoingPaymentError.InvalidInterval
  }

  const outgoingPaymentGrantSpentAmounts =
    OutgoingPaymentGrantSpentAmounts.create({
      id: uuid(),
      grantId: grant.id,
      outgoingPaymentId: payment.id,
      receiveAmountScale: payment.receiveAmount.assetScale,
      receiveAmountCode: payment.receiveAmount.assetCode,
      paymentReceiveAmountValue: payment.receiveAmount.value,
      intervalReceiveAmountValue: null,
      grantTotalReceiveAmountValue: 0n,
      debitAmountScale: payment.debitAmount.assetScale,
      debitAmountCode: payment.debitAmount.assetCode,
      paymentDebitAmountValue: payment.debitAmount.value,
      intervalDebitAmountValue: null,
      grantTotalDebitAmountValue: 0n,
      paymentState: payment.state,
      intervalStart: paymentLimits.paymentInterval?.start?.toJSDate() || null,
      intervalEnd: paymentLimits.paymentInterval?.end?.toJSDate() || null,
      createdAt: new Date()
    })

  const hasInterval = !!paymentLimits.paymentInterval

  if (isExistingGrant && !latestSpentAmounts) {
    // Legacy path: calculate spent amounts from historical payments
    if (hasInterval) {
      outgoingPaymentGrantSpentAmounts.intervalDebitAmountValue = 0n
      outgoingPaymentGrantSpentAmounts.intervalReceiveAmountValue = 0n
    }

    const grantPayments = await OutgoingPayment.query(trx)
      .where({
        grantId: grant.id
      })
      .andWhereNot({
        id: payment.id
      })
      .withGraphFetched('quote')

    for (const grantPayment of grantPayments) {
      const asset = await deps.assetService.get(grantPayment.quote.assetId)
      if (asset) grantPayment.quote.asset = asset

      const addToInterval =
        paymentLimits.paymentInterval &&
        paymentLimits.paymentInterval.contains(
          DateTime.fromJSDate(grantPayment.createdAt)
        )
>>>>>>> 7a522db2

      if (grantPayment.failed) {
        const totalSent = validateSentAmount(
          deps,
          payment,
          await deps.accountingService.getTotalSent(grantPayment.id)
        )

        if (totalSent === BigInt(0)) {
          continue
        }

<<<<<<< HEAD
        // Sum grant totals
        newSpentAmounts.sent.value += totalSent
=======
        outgoingPaymentGrantSpentAmounts.grantTotalDebitAmountValue += totalSent
>>>>>>> 7a522db2
        // Estimate delivered amount of failed payment
        const estimatedReceived =
          (grantPayment.receiveAmount.value * totalSent) /
          grantPayment.debitAmount.value
<<<<<<< HEAD
        newSpentAmounts.received.value += estimatedReceived

        if (intervalStatus === IntervalStatus.Current) {
          updateIntervalAmounts(newSpentAmounts, totalSent, estimatedReceived)
        }
      } else {
        // Sum grant totals for successful payments
        newSpentAmounts.sent.value += grantPayment.debitAmount.value
        newSpentAmounts.received.value += grantPayment.receiveAmount.value

        if (intervalStatus === 'current') {
          updateIntervalAmounts(
            newSpentAmounts,
            grantPayment.debitAmount.value,
            grantPayment.receiveAmount.value
          )
        }
      }
    }
  } else {
    const intervalStatus = getPaymentIntervalStatus({
      limits: paymentLimits,
      payment
    })

    const startingSpendAmounts = latestSpentAmounts ?? {
      debitAmountCode: payment.asset.code,
      debitAmountScale: payment.asset.scale,
      intervalDebitAmountValue: 0n,
      receiveAmountCode: payment.receiveAmount.assetCode,
      receiveAmountScale: payment.receiveAmount.assetScale,
      intervalReceiveAmountValue: 0n,
      grantTotalReceiveAmountValue: 0n,
      grantTotalDebitAmountValue: 0n
    }

    const baseSpentAmounts = {
      sent: {
        assetCode: startingSpendAmounts.debitAmountCode,
        assetScale: startingSpendAmounts.debitAmountScale,
        value: startingSpendAmounts.grantTotalDebitAmountValue
      },
      received: {
        assetCode: startingSpendAmounts.receiveAmountCode,
        assetScale: startingSpendAmounts.receiveAmountScale,
        value: startingSpendAmounts.grantTotalReceiveAmountValue
      }
    }

    if (hasInterval) {
      const intervalDebitValue =
        startingSpendAmounts.intervalDebitAmountValue ?? 0n
      const intervalReceiveValue =
        startingSpendAmounts.intervalReceiveAmountValue ?? 0n

      newSpentAmounts = {
        ...baseSpentAmounts,
        intervalSent: {
          assetCode: startingSpendAmounts.debitAmountCode,
          assetScale: startingSpendAmounts.debitAmountScale,
          value: intervalStatus === IntervalStatus.Previous ? 0n : intervalDebitValue
        },
        intervalReceived: {
          assetCode: startingSpendAmounts.receiveAmountCode,
          assetScale: startingSpendAmounts.receiveAmountScale,
          value: intervalStatus === 'previous' ? 0n : intervalReceiveValue
        }
      } as SpentAmountsWithInterval
    } else {
      newSpentAmounts = {
        ...baseSpentAmounts,
        intervalSent: null,
        intervalReceived: null
      } as SpentAmountsWithoutInterval
    }
  }

  // determine which spent amounts (total or interval) to use for checking if
  // payment exceeds grant limits and for assigning to the payment's grant spent amounts
  const activeSpent = getActiveSpentAmounts(newSpentAmounts)

  // spent amounts exclude current payment - store the
  // amounts BEFORE adding the current payment
  payment.grantSpentDebitAmount = activeSpent.debit
  payment.grantSpentReceiveAmount = activeSpent.receive

  // fail if payment exceeds limits
  if (
    (paymentLimits.debitAmount &&
      paymentLimits.debitAmount.value - activeSpent.debit.value <
        payment.debitAmount.value) ||
    (paymentLimits.receiveAmount &&
      paymentLimits.receiveAmount.value - activeSpent.receive.value <
        payment.receiveAmount.value)
  ) {
    return false
  }

  newSpentAmounts.sent.value += payment.debitAmount.value
  newSpentAmounts.received.value += payment.receiveAmount.value

  updateIntervalAmounts(
    newSpentAmounts,
    payment.debitAmount.value,
    payment.receiveAmount.value
  )

  await OutgoingPaymentGrantSpentAmounts.query(trx).insert({
    id: uuid(),
    grantId: grant.id,
    outgoingPaymentId: payment.id,
    receiveAmountScale: payment.receiveAmount.assetScale,
    receiveAmountCode: payment.receiveAmount.assetCode,
    paymentReceiveAmountValue: payment.receiveAmount.value,
    intervalReceiveAmountValue: newSpentAmounts.intervalReceived?.value ?? null,
    grantTotalReceiveAmountValue: newSpentAmounts.received.value,
    debitAmountScale: payment.debitAmount.assetScale,
    debitAmountCode: payment.debitAmount.assetCode,
    paymentDebitAmountValue: payment.debitAmount.value,
    intervalDebitAmountValue: newSpentAmounts.intervalSent?.value ?? null,
    grantTotalDebitAmountValue: newSpentAmounts.sent.value,
    paymentState: payment.state,
    intervalStart: paymentLimits.paymentInterval?.start?.toJSDate() || null,
    intervalEnd: paymentLimits.paymentInterval?.end?.toJSDate() || null
  })
=======
        outgoingPaymentGrantSpentAmounts.grantTotalReceiveAmountValue +=
          estimatedReceived

        if (addToInterval) {
          outgoingPaymentGrantSpentAmounts.intervalDebitAmountValue =
            (outgoingPaymentGrantSpentAmounts.intervalDebitAmountValue ?? 0n) +
            totalSent
          outgoingPaymentGrantSpentAmounts.intervalReceiveAmountValue =
            (outgoingPaymentGrantSpentAmounts.intervalReceiveAmountValue ??
              0n) + estimatedReceived
        }
      } else {
        outgoingPaymentGrantSpentAmounts.grantTotalDebitAmountValue +=
          grantPayment.debitAmount.value
        outgoingPaymentGrantSpentAmounts.grantTotalReceiveAmountValue +=
          grantPayment.receiveAmount.value

        if (addToInterval) {
          outgoingPaymentGrantSpentAmounts.intervalDebitAmountValue =
            (outgoingPaymentGrantSpentAmounts.intervalDebitAmountValue ?? 0n) +
            grantPayment.debitAmount.value
          outgoingPaymentGrantSpentAmounts.intervalReceiveAmountValue =
            (outgoingPaymentGrantSpentAmounts.intervalReceiveAmountValue ??
              0n) + grantPayment.receiveAmount.value
        }
      }
    }
  } else {
    // detect if we need to restart interval sum at 0 or continue from last
    const isInIntervalAndFirstPayment = hasInterval
      ? !latestSpentAmounts ||
        (latestSpentAmounts.intervalEnd &&
          paymentLimits.paymentInterval?.start &&
          latestSpentAmounts.intervalEnd <
            paymentLimits.paymentInterval.start.toJSDate())
      : false

    outgoingPaymentGrantSpentAmounts.grantTotalDebitAmountValue =
      latestSpentAmounts?.grantTotalDebitAmountValue ?? 0n
    outgoingPaymentGrantSpentAmounts.grantTotalReceiveAmountValue =
      latestSpentAmounts?.grantTotalReceiveAmountValue ?? 0n

    if (hasInterval) {
      outgoingPaymentGrantSpentAmounts.intervalDebitAmountValue =
        isInIntervalAndFirstPayment
          ? 0n
          : latestSpentAmounts?.intervalDebitAmountValue ?? 0n
      outgoingPaymentGrantSpentAmounts.intervalReceiveAmountValue =
        isInIntervalAndFirstPayment
          ? 0n
          : latestSpentAmounts?.intervalReceiveAmountValue ?? 0n
    }
  }

  if (hasInterval) {
    const debit = outgoingPaymentGrantSpentAmounts.intervalDebitAmountValue
    const receive = outgoingPaymentGrantSpentAmounts.intervalReceiveAmountValue

    if (debit === null || receive === null) {
      throw OutgoingPaymentError.InvalidInterval
    }

    setGrantSpentAmounts(payment, debit, receive)

    if (exceedsGrantLimits(payment, paymentLimits, debit, receive)) {
      return false
    }

    // add current payment to interval
    outgoingPaymentGrantSpentAmounts.intervalDebitAmountValue =
      debit + payment.debitAmount.value
    outgoingPaymentGrantSpentAmounts.intervalReceiveAmountValue =
      receive + payment.receiveAmount.value
  } else {
    const debit = outgoingPaymentGrantSpentAmounts.grantTotalDebitAmountValue
    const receive =
      outgoingPaymentGrantSpentAmounts.grantTotalReceiveAmountValue

    setGrantSpentAmounts(payment, debit, receive)

    if (exceedsGrantLimits(payment, paymentLimits, debit, receive)) {
      return false
    }
  }

  // update totals
  outgoingPaymentGrantSpentAmounts.grantTotalDebitAmountValue +=
    payment.debitAmount.value
  outgoingPaymentGrantSpentAmounts.grantTotalReceiveAmountValue +=
    payment.receiveAmount.value

  await outgoingPaymentGrantSpentAmounts.$query(trx).insert()
>>>>>>> 7a522db2

  return true
}

<<<<<<< HEAD
function getActiveSpentAmounts(
  newSpent: SpentAmounts | SpentAmountsWithInterval
) {
  const useInterval =
    newSpent.intervalSent !== null && newSpent.intervalReceived !== null
  return {
    debit: useInterval ? newSpent.intervalSent! : newSpent.sent,
    receive: useInterval ? newSpent.intervalReceived! : newSpent.received
  }
}

function initSpentAmounts(
  payment: OutgoingPayment,
  hasInterval: boolean
): SpentAmounts {
  const baseAmounts = {
    sent: {
      assetCode: payment.asset.code,
      assetScale: payment.asset.scale,
      value: BigInt(0)
    },
    received: {
      assetCode: payment.receiveAmount.assetCode,
      assetScale: payment.receiveAmount.assetScale,
      value: BigInt(0)
    }
  }

  if (hasInterval) {
    return {
      ...baseAmounts,
      intervalSent: {
        assetCode: payment.asset.code,
        assetScale: payment.asset.scale,
        value: 0n
      },
      intervalReceived: {
        assetCode: payment.receiveAmount.assetCode,
        assetScale: payment.receiveAmount.assetScale,
        value: 0n
      }
    } as SpentAmountsWithInterval
  } else {
    return {
      ...baseAmounts,
      intervalSent: null,
      intervalReceived: null
    } as SpentAmountsWithoutInterval
  }
}

// no-op if there are no intervals
function updateIntervalAmounts(
  spentAmounts: SpentAmounts,
  debitAmount: bigint,
  receiveAmount: bigint
): void {
  if (
    spentAmounts.intervalSent !== null &&
    spentAmounts.intervalReceived !== null
  ) {
    spentAmounts.intervalSent.value += debitAmount
    spentAmounts.intervalReceived.value += receiveAmount
  }
=======
function setGrantSpentAmounts(
  payment: OutgoingPayment,
  spentValue: bigint,
  spentReceive: bigint
): void {
  payment.grantSpentDebitAmount = {
    value: spentValue,
    assetCode: payment.debitAmount.assetCode,
    assetScale: payment.debitAmount.assetScale
  }
  payment.grantSpentReceiveAmount = {
    value: spentReceive,
    assetCode: payment.receiveAmount.assetCode,
    assetScale: payment.receiveAmount.assetScale
  }
}

function exceedsGrantLimits(
  payment: OutgoingPayment,
  limits: PaymentLimits,
  spentValue: bigint,
  spentReceive: bigint
): boolean {
  return (
    (limits.debitAmount &&
      limits.debitAmount.value - spentValue < payment.debitAmount.value) ||
    (limits.receiveAmount &&
      limits.receiveAmount.value - spentReceive <
        payment.receiveAmount.value) ||
    false
  )
>>>>>>> 7a522db2
}

export interface FundOutgoingPaymentOptions {
  id: string
  amount: bigint
  transferId: string
}

async function fundPayment(
  deps: ServiceDependencies,
  { id, amount, transferId }: FundOutgoingPaymentOptions
): Promise<OutgoingPayment | FundingError> {
  return await deps.knex.transaction(async (trx) => {
    const payment = await OutgoingPayment.query(trx)
      .findById(id)
      .forUpdate()
      .withGraphFetched('quote')
    if (!payment) return FundingError.UnknownPayment

    const asset = await deps.assetService.get(payment.quote.assetId)
    if (asset) payment.quote.asset = asset

    if (payment.state !== OutgoingPaymentState.Funding) {
      return FundingError.WrongState
    }
    if (amount !== payment.debitAmount.value) return FundingError.InvalidAmount

    // Create the outgoing payment liquidity account before trying to transfer funds to it.
    try {
      await deps.accountingService.createLiquidityAccount(
        {
          id: id,
          asset: payment.asset
        },
        LiquidityAccountType.OUTGOING
      )
    } catch (err) {
      // Don't complain if liquidity account already exists.
      if (err instanceof AccountAlreadyExistsError) {
        // Do nothing.
      } else {
        throw err
      }
    }

    const error = await deps.accountingService.createDeposit({
      id: transferId,
      account: payment,
      amount
    })
    if (error) {
      return error
    }
    await payment.$query(trx).patch({ state: OutgoingPaymentState.Sending })
    return await addSentAmount(deps, payment)
  })
}

async function getWalletAddressPage(
  deps: ServiceDependencies,
  options: ListOptions
): Promise<OutgoingPayment[]> {
  const page = await OutgoingPayment.query(deps.knex)
    .list(options)
    .withGraphFetched('quote')
  for (const payment of page) {
    payment.walletAddress = await deps.walletAddressService.get(
      payment.walletAddressId
    )
    payment.quote.walletAddress = await deps.walletAddressService.get(
      payment.quote.walletAddressId
    )
    const asset = await deps.assetService.get(payment.quote.assetId)
    if (asset) payment.quote.asset = asset
  }

  const amounts = await deps.accountingService.getAccountsTotalSent(
    page.map((payment: OutgoingPayment) => payment.id)
  )
  // eslint-disable-next-line @typescript-eslint/no-explicit-any, @typescript-eslint/explicit-module-boundary-types
  return page.map((payment: OutgoingPayment, i: number) => {
    payment.sentAmount = {
      value: validateSentAmount(deps, payment, amounts[i]),
      assetCode: payment.asset.code,
      assetScale: payment.asset.scale
    }
    return payment
  })
}

async function addSentAmount(
  deps: ServiceDependencies,
  payment: OutgoingPayment,
  value?: bigint
): Promise<OutgoingPayment> {
  const sentAmount =
    value ?? (await deps.accountingService.getTotalSent(payment.id))

  payment.sentAmount = {
    value: validateSentAmount(deps, payment, sentAmount),
    assetCode: payment.asset.code,
    assetScale: payment.asset.scale
  }

  return payment
}

function validateSentAmount(
  deps: ServiceDependencies,
  payment: OutgoingPayment,
  sentAmount: bigint | undefined
): bigint {
  if (sentAmount !== undefined) {
    return sentAmount
  }

  if (
    [OutgoingPaymentState.Funding, OutgoingPaymentState.Cancelled].includes(
      payment.state
    )
  ) {
    return BigInt(0)
  }

  const errorMessage =
    'Could not get amount sent for payment. There was a problem getting the associated liquidity account.'

  deps.logger.error(
    { outgoingPayment: payment.id, state: payment.state },
    errorMessage
  )
  throw new Error(errorMessage)
}<|MERGE_RESOLUTION|>--- conflicted
+++ resolved
@@ -508,35 +508,6 @@
   Previous = 'previous',
   Current = 'current',
   Next = 'next'
-<<<<<<< HEAD
-}
-
-export function getPaymentIntervalStatus({
-  limits,
-  payment
-}: {
-  limits: PaymentLimits
-  payment: OutgoingPayment
-}): IntervalStatus | null {
-  const interval = limits.paymentInterval
-
-  if (!interval) {
-    return null
-  }
-
-  const createdTime = payment.createdAt.getTime()
-  const start = interval.start?.toMillis() ?? -Infinity
-  const end = interval.end?.toMillis() ?? Infinity
-
-  if (createdTime < start) {
-    return IntervalStatus.Previous
-  } else if (createdTime >= end) {
-    return IntervalStatus.Next
-  } else {
-    return IntervalStatus.Current
-  }
-=======
->>>>>>> 7a522db2
 }
 
 function validateAmountAssets(
@@ -561,25 +532,6 @@
   paymentInterval?: Interval
 }
 
-<<<<<<< HEAD
-type SpentAmountsWithoutInterval = {
-  sent: Amount
-  received: Amount
-  intervalSent: null
-  intervalReceived: null
-}
-
-type SpentAmountsWithInterval = {
-  sent: Amount
-  received: Amount
-  intervalSent: Amount
-  intervalReceived: Amount
-}
-
-type SpentAmounts = SpentAmountsWithoutInterval | SpentAmountsWithInterval
-
-=======
->>>>>>> 7a522db2
 async function validateGrantAndAddSpentAmountsToPayment(
   deps: ServiceDependencies,
   args: {
@@ -635,33 +587,6 @@
     .orderBy('createdAt', 'desc')
     .limit(1)
     .first()
-<<<<<<< HEAD
-
-  const hasInterval = !!paymentLimits.paymentInterval
-  let newSpentAmounts: SpentAmounts
-
-  if (isExistingGrant && !latestSpentAmounts) {
-    // Legacy path: calculate spent amounts from historical payments
-    const grantPayments = await OutgoingPayment.query(trx)
-      .where({
-        grantId: grant.id
-      })
-      .andWhereNot({
-        id: payment.id
-      })
-      .withGraphFetched('quote')
-
-    newSpentAmounts = initSpentAmounts(payment, hasInterval)
-
-    for (const grantPayment of grantPayments) {
-      const asset = await deps.assetService.get(grantPayment.quote.assetId)
-      if (asset) grantPayment.quote.asset = asset
-
-      const intervalStatus = getPaymentIntervalStatus({
-        limits: paymentLimits,
-        payment: grantPayment
-      })
-=======
 
   if (
     paymentLimits.paymentInterval &&
@@ -750,7 +675,6 @@
         paymentLimits.paymentInterval.contains(
           DateTime.fromJSDate(grantPayment.createdAt)
         )
->>>>>>> 7a522db2
 
       if (grantPayment.failed) {
         const totalSent = validateSentAmount(
@@ -763,143 +687,11 @@
           continue
         }
 
-<<<<<<< HEAD
-        // Sum grant totals
-        newSpentAmounts.sent.value += totalSent
-=======
         outgoingPaymentGrantSpentAmounts.grantTotalDebitAmountValue += totalSent
->>>>>>> 7a522db2
         // Estimate delivered amount of failed payment
         const estimatedReceived =
           (grantPayment.receiveAmount.value * totalSent) /
           grantPayment.debitAmount.value
-<<<<<<< HEAD
-        newSpentAmounts.received.value += estimatedReceived
-
-        if (intervalStatus === IntervalStatus.Current) {
-          updateIntervalAmounts(newSpentAmounts, totalSent, estimatedReceived)
-        }
-      } else {
-        // Sum grant totals for successful payments
-        newSpentAmounts.sent.value += grantPayment.debitAmount.value
-        newSpentAmounts.received.value += grantPayment.receiveAmount.value
-
-        if (intervalStatus === 'current') {
-          updateIntervalAmounts(
-            newSpentAmounts,
-            grantPayment.debitAmount.value,
-            grantPayment.receiveAmount.value
-          )
-        }
-      }
-    }
-  } else {
-    const intervalStatus = getPaymentIntervalStatus({
-      limits: paymentLimits,
-      payment
-    })
-
-    const startingSpendAmounts = latestSpentAmounts ?? {
-      debitAmountCode: payment.asset.code,
-      debitAmountScale: payment.asset.scale,
-      intervalDebitAmountValue: 0n,
-      receiveAmountCode: payment.receiveAmount.assetCode,
-      receiveAmountScale: payment.receiveAmount.assetScale,
-      intervalReceiveAmountValue: 0n,
-      grantTotalReceiveAmountValue: 0n,
-      grantTotalDebitAmountValue: 0n
-    }
-
-    const baseSpentAmounts = {
-      sent: {
-        assetCode: startingSpendAmounts.debitAmountCode,
-        assetScale: startingSpendAmounts.debitAmountScale,
-        value: startingSpendAmounts.grantTotalDebitAmountValue
-      },
-      received: {
-        assetCode: startingSpendAmounts.receiveAmountCode,
-        assetScale: startingSpendAmounts.receiveAmountScale,
-        value: startingSpendAmounts.grantTotalReceiveAmountValue
-      }
-    }
-
-    if (hasInterval) {
-      const intervalDebitValue =
-        startingSpendAmounts.intervalDebitAmountValue ?? 0n
-      const intervalReceiveValue =
-        startingSpendAmounts.intervalReceiveAmountValue ?? 0n
-
-      newSpentAmounts = {
-        ...baseSpentAmounts,
-        intervalSent: {
-          assetCode: startingSpendAmounts.debitAmountCode,
-          assetScale: startingSpendAmounts.debitAmountScale,
-          value: intervalStatus === IntervalStatus.Previous ? 0n : intervalDebitValue
-        },
-        intervalReceived: {
-          assetCode: startingSpendAmounts.receiveAmountCode,
-          assetScale: startingSpendAmounts.receiveAmountScale,
-          value: intervalStatus === 'previous' ? 0n : intervalReceiveValue
-        }
-      } as SpentAmountsWithInterval
-    } else {
-      newSpentAmounts = {
-        ...baseSpentAmounts,
-        intervalSent: null,
-        intervalReceived: null
-      } as SpentAmountsWithoutInterval
-    }
-  }
-
-  // determine which spent amounts (total or interval) to use for checking if
-  // payment exceeds grant limits and for assigning to the payment's grant spent amounts
-  const activeSpent = getActiveSpentAmounts(newSpentAmounts)
-
-  // spent amounts exclude current payment - store the
-  // amounts BEFORE adding the current payment
-  payment.grantSpentDebitAmount = activeSpent.debit
-  payment.grantSpentReceiveAmount = activeSpent.receive
-
-  // fail if payment exceeds limits
-  if (
-    (paymentLimits.debitAmount &&
-      paymentLimits.debitAmount.value - activeSpent.debit.value <
-        payment.debitAmount.value) ||
-    (paymentLimits.receiveAmount &&
-      paymentLimits.receiveAmount.value - activeSpent.receive.value <
-        payment.receiveAmount.value)
-  ) {
-    return false
-  }
-
-  newSpentAmounts.sent.value += payment.debitAmount.value
-  newSpentAmounts.received.value += payment.receiveAmount.value
-
-  updateIntervalAmounts(
-    newSpentAmounts,
-    payment.debitAmount.value,
-    payment.receiveAmount.value
-  )
-
-  await OutgoingPaymentGrantSpentAmounts.query(trx).insert({
-    id: uuid(),
-    grantId: grant.id,
-    outgoingPaymentId: payment.id,
-    receiveAmountScale: payment.receiveAmount.assetScale,
-    receiveAmountCode: payment.receiveAmount.assetCode,
-    paymentReceiveAmountValue: payment.receiveAmount.value,
-    intervalReceiveAmountValue: newSpentAmounts.intervalReceived?.value ?? null,
-    grantTotalReceiveAmountValue: newSpentAmounts.received.value,
-    debitAmountScale: payment.debitAmount.assetScale,
-    debitAmountCode: payment.debitAmount.assetCode,
-    paymentDebitAmountValue: payment.debitAmount.value,
-    intervalDebitAmountValue: newSpentAmounts.intervalSent?.value ?? null,
-    grantTotalDebitAmountValue: newSpentAmounts.sent.value,
-    paymentState: payment.state,
-    intervalStart: paymentLimits.paymentInterval?.start?.toJSDate() || null,
-    intervalEnd: paymentLimits.paymentInterval?.end?.toJSDate() || null
-  })
-=======
         outgoingPaymentGrantSpentAmounts.grantTotalReceiveAmountValue +=
           estimatedReceived
 
@@ -992,77 +784,10 @@
     payment.receiveAmount.value
 
   await outgoingPaymentGrantSpentAmounts.$query(trx).insert()
->>>>>>> 7a522db2
 
   return true
 }
 
-<<<<<<< HEAD
-function getActiveSpentAmounts(
-  newSpent: SpentAmounts | SpentAmountsWithInterval
-) {
-  const useInterval =
-    newSpent.intervalSent !== null && newSpent.intervalReceived !== null
-  return {
-    debit: useInterval ? newSpent.intervalSent! : newSpent.sent,
-    receive: useInterval ? newSpent.intervalReceived! : newSpent.received
-  }
-}
-
-function initSpentAmounts(
-  payment: OutgoingPayment,
-  hasInterval: boolean
-): SpentAmounts {
-  const baseAmounts = {
-    sent: {
-      assetCode: payment.asset.code,
-      assetScale: payment.asset.scale,
-      value: BigInt(0)
-    },
-    received: {
-      assetCode: payment.receiveAmount.assetCode,
-      assetScale: payment.receiveAmount.assetScale,
-      value: BigInt(0)
-    }
-  }
-
-  if (hasInterval) {
-    return {
-      ...baseAmounts,
-      intervalSent: {
-        assetCode: payment.asset.code,
-        assetScale: payment.asset.scale,
-        value: 0n
-      },
-      intervalReceived: {
-        assetCode: payment.receiveAmount.assetCode,
-        assetScale: payment.receiveAmount.assetScale,
-        value: 0n
-      }
-    } as SpentAmountsWithInterval
-  } else {
-    return {
-      ...baseAmounts,
-      intervalSent: null,
-      intervalReceived: null
-    } as SpentAmountsWithoutInterval
-  }
-}
-
-// no-op if there are no intervals
-function updateIntervalAmounts(
-  spentAmounts: SpentAmounts,
-  debitAmount: bigint,
-  receiveAmount: bigint
-): void {
-  if (
-    spentAmounts.intervalSent !== null &&
-    spentAmounts.intervalReceived !== null
-  ) {
-    spentAmounts.intervalSent.value += debitAmount
-    spentAmounts.intervalReceived.value += receiveAmount
-  }
-=======
 function setGrantSpentAmounts(
   payment: OutgoingPayment,
   spentValue: bigint,
@@ -1094,7 +819,6 @@
         payment.receiveAmount.value) ||
     false
   )
->>>>>>> 7a522db2
 }
 
 export interface FundOutgoingPaymentOptions {
