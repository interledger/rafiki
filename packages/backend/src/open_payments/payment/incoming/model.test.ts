import { IocContract } from '@adonisjs/fold'
import { createTestApp, TestContainer } from '../../../tests/app'
import { Config, IAppConfig } from '../../../config/app'
import { initIocContainer } from '../../..'
import { AppServices } from '../../../app'
import { createIncomingPayment } from '../../../tests/incomingPayment'
import { createWalletAddress } from '../../../tests/walletAddress'
import { truncateTables } from '../../../tests/tableManager'
import { serializeAmount } from '../../amount'
import { IlpAddress } from 'ilp-packet'
import {
  IncomingPayment,
  IncomingPaymentEvent,
  IncomingPaymentEventType,
  IncomingPaymentEventError
} from './model'
import { WalletAddress } from '../../wallet_address/model'
import { OpenPaymentsPaymentMethod } from '../../../payment-method/provider/service'

describe('Models', (): void => {
  let deps: IocContract<AppServices>
  let appContainer: TestContainer
  let config: IAppConfig

  beforeAll(async (): Promise<void> => {
    deps = initIocContainer(Config)
    appContainer = await createTestApp(deps)
    config = await deps.use('config')
  })

  afterEach(async (): Promise<void> => {
    jest.useRealTimers()
    await truncateTables(deps)
  })

  afterAll(async (): Promise<void> => {
    await appContainer.shutdown()
  })

  describe('Incoming Payment Model', (): void => {
    let walletAddress: WalletAddress
    let baseUrl: string
    let incomingPayment: IncomingPayment

    beforeEach(async (): Promise<void> => {
      walletAddress = await createWalletAddress(deps, {
        tenantId: Config.operatorTenantId
      })
      baseUrl = config.openPaymentsUrl
      incomingPayment = await createIncomingPayment(deps, {
        walletAddressId: walletAddress.id,
        metadata: { description: 'my payment' },
        tenantId: walletAddress.tenantId
      })
    })

    describe('toOpenPaymentsType', () => {
      test('returns incoming payment', async () => {
        expect(
          incomingPayment.toOpenPaymentsType(
            config.openPaymentsUrl,
            walletAddress
          )
        ).toEqual({
          id: `${baseUrl}/${Config.operatorTenantId}${IncomingPayment.urlPath}/${incomingPayment.id}`,
          walletAddress: walletAddress.address,
          completed: incomingPayment.completed,
          receivedAmount: serializeAmount(incomingPayment.receivedAmount),
          incomingAmount: incomingPayment.incomingAmount
            ? serializeAmount(incomingPayment.incomingAmount)
            : undefined,
          expiresAt: incomingPayment.expiresAt.toISOString(),
          metadata: incomingPayment.metadata ?? undefined,
          createdAt: incomingPayment.createdAt.toISOString()
        })
      })
    })

    describe('toOpenPaymentsTypeWithMethods', () => {
      test('returns incoming payment with payment methods', async () => {
        const paymentMethods: OpenPaymentsPaymentMethod[] = [
          {
            type: 'ilp',
            ilpAddress: 'test.ilp' as IlpAddress,
            sharedSecret: ''
          }
        ]

        expect(
          incomingPayment.toOpenPaymentsTypeWithMethods(
            config.openPaymentsUrl,
            walletAddress,
            paymentMethods
          )
        ).toEqual({
          id: `${baseUrl}/${Config.operatorTenantId}${IncomingPayment.urlPath}/${incomingPayment.id}`,
          walletAddress: walletAddress.address,
          completed: incomingPayment.completed,
          receivedAmount: serializeAmount(incomingPayment.receivedAmount),
          incomingAmount: incomingPayment.incomingAmount
            ? serializeAmount(incomingPayment.incomingAmount)
            : undefined,
          expiresAt: incomingPayment.expiresAt.toISOString(),
          metadata: incomingPayment.metadata ?? undefined,
          createdAt: incomingPayment.createdAt.toISOString(),
          methods: [
            {
              type: 'ilp',
              ilpAddress: 'test.ilp',
              sharedSecret: expect.any(String)
            }
          ]
        })
      })
<<<<<<< HEAD
=======

      test('returns incoming payment with empty methods when stream credentials are undefined', async () => {
        expect(
          incomingPayment.toOpenPaymentsTypeWithMethods(
            config.openPaymentsUrl,
            walletAddress
          )
        ).toEqual({
          id: `${baseUrl}${IncomingPayment.urlPath}/${incomingPayment.id}`,
          walletAddress: walletAddress.url,
          completed: incomingPayment.completed,
          receivedAmount: serializeAmount(incomingPayment.receivedAmount),
          incomingAmount: incomingPayment.incomingAmount
            ? serializeAmount(incomingPayment.incomingAmount)
            : undefined,
          expiresAt: incomingPayment.expiresAt.toISOString(),
          metadata: incomingPayment.metadata ?? undefined,
          createdAt: incomingPayment.createdAt.toISOString(),
          methods: []
        })
      })

      test.each([IncomingPaymentState.Completed, IncomingPaymentState.Expired])(
        'returns incoming payment with existing methods if payment state is %s',
        async (paymentState): Promise<void> => {
          incomingPayment.state = paymentState

          const streamCredentials: IlpStreamCredentials = {
            ilpAddress: 'test.ilp' as IlpAddress,
            sharedSecret: Buffer.from('')
          }

          expect(
            incomingPayment.toOpenPaymentsTypeWithMethods(
              config.openPaymentsUrl,
              walletAddress,
              streamCredentials
            )
          ).toMatchObject({
            id: `${baseUrl}${IncomingPayment.urlPath}/${incomingPayment.id}`,
            walletAddress: walletAddress.url,
            completed: incomingPayment.completed,
            receivedAmount: serializeAmount(incomingPayment.receivedAmount),
            incomingAmount: incomingPayment.incomingAmount
              ? serializeAmount(incomingPayment.incomingAmount)
              : undefined,
            expiresAt: incomingPayment.expiresAt.toISOString(),
            metadata: incomingPayment.metadata ?? undefined,
            createdAt: incomingPayment.createdAt.toISOString(),
            methods: [
              expect.objectContaining({
                type: 'ilp',
                ilpAddress: streamCredentials.ilpAddress,
                sharedSecret: expect.any(String)
              })
            ]
          })
        }
      )
>>>>>>> 33e54d53
    })
  })

  describe('Incoming Payment Event Model', (): void => {
    describe('beforeInsert', (): void => {
      test.each(
        Object.values(IncomingPaymentEventType).map((type) => ({
          type,
          error: IncomingPaymentEventError.IncomingPaymentIdRequired
        }))
      )(
        'Incoming Payment Id is required',
        async ({ type, error }): Promise<void> => {
          expect(
            IncomingPaymentEvent.query().insert({
              type
            })
          ).rejects.toThrow(error)
        }
      )
    })
  })
})<|MERGE_RESOLUTION|>--- conflicted
+++ resolved
@@ -12,6 +12,7 @@
   IncomingPayment,
   IncomingPaymentEvent,
   IncomingPaymentEventType,
+  IncomingPaymentState,
   IncomingPaymentEventError
 } from './model'
 import { WalletAddress } from '../../wallet_address/model'
@@ -62,7 +63,7 @@
             walletAddress
           )
         ).toEqual({
-          id: `${baseUrl}/${Config.operatorTenantId}${IncomingPayment.urlPath}/${incomingPayment.id}`,
+          id: `${baseUrl}/${incomingPayment.tenantId}${IncomingPayment.urlPath}/${incomingPayment.id}`,
           walletAddress: walletAddress.address,
           completed: incomingPayment.completed,
           receivedAmount: serializeAmount(incomingPayment.receivedAmount),
@@ -93,7 +94,7 @@
             paymentMethods
           )
         ).toEqual({
-          id: `${baseUrl}/${Config.operatorTenantId}${IncomingPayment.urlPath}/${incomingPayment.id}`,
+          id: `${baseUrl}/${incomingPayment.tenantId}${IncomingPayment.urlPath}/${incomingPayment.id}`,
           walletAddress: walletAddress.address,
           completed: incomingPayment.completed,
           receivedAmount: serializeAmount(incomingPayment.receivedAmount),
@@ -112,49 +113,29 @@
           ]
         })
       })
-<<<<<<< HEAD
-=======
-
-      test('returns incoming payment with empty methods when stream credentials are undefined', async () => {
-        expect(
-          incomingPayment.toOpenPaymentsTypeWithMethods(
-            config.openPaymentsUrl,
-            walletAddress
-          )
-        ).toEqual({
-          id: `${baseUrl}${IncomingPayment.urlPath}/${incomingPayment.id}`,
-          walletAddress: walletAddress.url,
-          completed: incomingPayment.completed,
-          receivedAmount: serializeAmount(incomingPayment.receivedAmount),
-          incomingAmount: incomingPayment.incomingAmount
-            ? serializeAmount(incomingPayment.incomingAmount)
-            : undefined,
-          expiresAt: incomingPayment.expiresAt.toISOString(),
-          metadata: incomingPayment.metadata ?? undefined,
-          createdAt: incomingPayment.createdAt.toISOString(),
-          methods: []
-        })
-      })
 
       test.each([IncomingPaymentState.Completed, IncomingPaymentState.Expired])(
         'returns incoming payment with existing methods if payment state is %s',
         async (paymentState): Promise<void> => {
           incomingPayment.state = paymentState
 
-          const streamCredentials: IlpStreamCredentials = {
-            ilpAddress: 'test.ilp' as IlpAddress,
-            sharedSecret: Buffer.from('')
-          }
+          const paymentMethods: OpenPaymentsPaymentMethod[] = [
+            {
+              type: 'ilp',
+              ilpAddress: 'test.ilp' as IlpAddress,
+              sharedSecret: ''
+            }
+          ]
 
           expect(
             incomingPayment.toOpenPaymentsTypeWithMethods(
               config.openPaymentsUrl,
               walletAddress,
-              streamCredentials
+              paymentMethods
             )
           ).toMatchObject({
-            id: `${baseUrl}${IncomingPayment.urlPath}/${incomingPayment.id}`,
-            walletAddress: walletAddress.url,
+            id: `${baseUrl}/${incomingPayment.tenantId}${IncomingPayment.urlPath}/${incomingPayment.id}`,
+            walletAddress: walletAddress.address,
             completed: incomingPayment.completed,
             receivedAmount: serializeAmount(incomingPayment.receivedAmount),
             incomingAmount: incomingPayment.incomingAmount
@@ -166,14 +147,13 @@
             methods: [
               expect.objectContaining({
                 type: 'ilp',
-                ilpAddress: streamCredentials.ilpAddress,
+                ilpAddress: paymentMethods[0].ilpAddress,
                 sharedSecret: expect.any(String)
               })
             ]
           })
         }
       )
->>>>>>> 33e54d53
     })
   })
 
