--- conflicted
+++ resolved
@@ -155,15 +155,9 @@
     })
 
     test.each`
-<<<<<<< HEAD
-      incomingAmount | description  | externalRef  | expiresAt
-      ${true}        | ${'text'}    | ${'#123'}    | ${new Date(Date.now() + 30_000).toISOString()}
-      ${false}       | ${undefined} | ${undefined} | ${undefined}
-=======
       clientId     | incomingAmount | description  | externalRef  | expiresAt
-      ${uuid()}    | ${amount}      | ${'text'}    | ${'#123'}    | ${new Date(Date.now() + 30_000).toISOString()}
-      ${undefined} | ${undefined}   | ${undefined} | ${undefined} | ${undefined}
->>>>>>> dc909a6e
+      ${uuid()}    | ${true}        | ${'text'}    | ${'#123'}    | ${new Date(Date.now() + 30_000).toISOString()}
+      ${undefined} | ${false}       | ${undefined} | ${undefined} | ${undefined}
     `(
       'returns the incoming payment on success',
       async ({
