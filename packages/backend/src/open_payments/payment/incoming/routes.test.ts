import jestOpenAPI from 'jest-openapi'
import base64url from 'base64url'
import { Knex } from 'knex'
import { v4 as uuid } from 'uuid'

import { PaymentPointer } from '../../payment_pointer/model'
import { createTestApp, TestContainer } from '../../../tests/app'
import { Config, IAppConfig } from '../../../config/app'
import { IocContract } from '@adonisjs/fold'
import { initIocContainer } from '../../..'
import {
  AppServices,
  ReadContext,
  CreateContext,
  CompleteContext,
  ListContext
} from '../../../app'
import { truncateTables } from '../../../tests/tableManager'
import { IncomingPayment } from './model'
import { IncomingPaymentRoutes, CreateBody, MAX_EXPIRY } from './routes'
import { createIncomingPayment } from '../../../tests/incomingPayment'
import { createPaymentPointer } from '../../../tests/paymentPointer'
import { Amount } from '@interledger/pay/dist/src/open-payments'
import { listTests, setup } from '../../../shared/routes.test'
import { AccessAction, AccessType, Grant } from '../../auth/grant'

describe('Incoming Payment Routes', (): void => {
  let deps: IocContract<AppServices>
  let appContainer: TestContainer
  let knex: Knex
  let config: IAppConfig
  let incomingPaymentRoutes: IncomingPaymentRoutes

<<<<<<< HEAD
=======
  const setup = <T extends AppContext>(
    reqOpts: httpMocks.RequestOptions,
    params: Record<string, string> = {}
  ): T => {
    const ctx = createContext<T>(
      {
        ...reqOpts,
        headers: Object.assign(
          { Accept: 'application/json', 'Content-Type': 'application/json' },
          reqOpts.headers
        )
      },
      params
    )
    if (reqOpts.body !== undefined) {
      ctx.request.body = reqOpts.body
    }

    return ctx
  }

>>>>>>> 5e08158f
  beforeAll(async (): Promise<void> => {
    config = Config
    config.publicHost = 'https://wallet.example'
    deps = await initIocContainer(config)
    appContainer = await createTestApp(deps)
    knex = await deps.use('knex')
    jestOpenAPI(await deps.use('openApi'))
  })

  const asset = {
    code: 'USD',
    scale: 2
  }
  let paymentPointer: PaymentPointer
  let expiresAt: Date
  let incomingAmount: Amount
  let description: string
  let externalRef: string
  let clientId: string

  beforeEach(async (): Promise<void> => {
    config = await deps.use('config')
    incomingPaymentRoutes = await deps.use('incomingPaymentRoutes')

    expiresAt = new Date(Date.now() + 30_000)
    paymentPointer = await createPaymentPointer(deps, {
      asset
    })
    incomingAmount = {
      value: BigInt('123'),
      assetScale: asset.scale,
      assetCode: asset.code
    }
    description = 'hello world'
    externalRef = '#123'
    clientId = uuid()
  })

  afterEach(async (): Promise<void> => {
    await truncateTables(knex)
  })

  afterAll(async (): Promise<void> => {
    await appContainer.shutdown()
  })

  describe('get', (): void => {
    let incomingPayment: IncomingPayment
    let grant: Grant
    beforeEach(async (): Promise<void> => {
      incomingPayment = await createIncomingPayment(deps, {
        paymentPointerId: paymentPointer.id,
        clientId,
        description,
        expiresAt,
        incomingAmount,
        externalRef
      })
<<<<<<< HEAD
      grant = new Grant({
        active: true,
        grant: 'PRY5NM33OM4TB8N6BW7',
        clientId,
        access: [
          {
            type: AccessType.IncomingPayment,
            actions: [AccessAction.ReadAll]
          }
        ]
      })
    })
    describe.each`
      withGrant | description
      ${false}  | ${'without grant'}
      ${true}   | ${'with grant'}
    `('$description', ({ withGrant }): void => {
      test('returns 404 on unknown incoming payment', async (): Promise<void> => {
        const ctx = setup<ReadContext>(
          {
            headers: { Accept: 'application/json' }
          },
          {
            incomingPaymentId: uuid(),
            accountId: paymentPointer.id
          },
          withGrant ? grant : undefined
        )
        await expect(incomingPaymentRoutes.get(ctx)).rejects.toMatchObject({
          status: 404,
          message: 'Not Found'
        })
      })

      test('returns 200 with an open payments incoming payment', async (): Promise<void> => {
        const ctx = setup<ReadContext>(
          {
            headers: { Accept: 'application/json' },
            method: 'GET',
            url: `/${paymentPointer.id}/incoming-payments/${incomingPayment.id}`
          },
          {
            incomingPaymentId: incomingPayment.id,
            accountId: paymentPointer.id
          },
          withGrant ? grant : undefined
        )
        await expect(incomingPaymentRoutes.get(ctx)).resolves.toBeUndefined()
        expect(ctx.response).toSatisfyApiSpec()

        const sharedSecret = (
          (ctx.response.body as Record<string, unknown>)[
            'ilpStreamConnection'
          ] as Record<string, unknown>
        )['sharedSecret']

        expect(ctx.body).toEqual({
          id: `${paymentPointerId}/incoming-payments/${incomingPayment.id}`,
          // paymentPointer: paymentPointerId,
          accountId: paymentPointerId,
          completed: false,
          incomingAmount: {
            value: '123',
            assetCode: asset.code,
            assetScale: asset.scale
          },
          description: incomingPayment.description,
          expiresAt: expiresAt.toISOString(),
          createdAt: incomingPayment.createdAt.toISOString(),
          updatedAt: incomingPayment.updatedAt.toISOString(),
=======
    })

    test('returns 404 on unknown incoming payment', async (): Promise<void> => {
      const ctx = createContext<ReadContext>(
        {
          headers: { Accept: 'application/json' }
        },
        {
          incomingPaymentId: uuid()
        }
      )
      await expect(incomingPaymentRoutes.get(ctx)).rejects.toMatchObject({
        status: 404,
        message: 'Not Found'
      })
    })

    test('returns 200 with an open payments incoming payment', async (): Promise<void> => {
      const ctx = createContext<ReadContext>(
        {
          headers: { Accept: 'application/json' },
          method: 'GET',
          url: `/incoming-payments/${incomingPayment.id}`
        },
        {
          incomingPaymentId: incomingPayment.id
        }
      )
      ctx.paymentPointer = paymentPointer
      await expect(incomingPaymentRoutes.get(ctx)).resolves.toBeUndefined()
      expect(ctx.response).toSatisfyApiSpec()

      const sharedSecret = (
        (ctx.response.body as Record<string, unknown>)[
          'ilpStreamConnection'
        ] as Record<string, unknown>
      )['sharedSecret']

      expect(ctx.body).toEqual({
        id: `${paymentPointer.url}/incoming-payments/${incomingPayment.id}`,
        paymentPointer: paymentPointer.url,
        completed: false,
        incomingAmount: {
          value: '123',
          assetCode: asset.code,
          assetScale: asset.scale
        },
        description: incomingPayment.description,
        expiresAt: expiresAt.toISOString(),
        createdAt: incomingPayment.createdAt.toISOString(),
        updatedAt: incomingPayment.updatedAt.toISOString(),
        receivedAmount: {
          value: '0',
          assetCode: asset.code,
          assetScale: asset.scale
        },
        externalRef: '#123',
        ilpStreamConnection: {
          id: `${config.publicHost}/connections/${incomingPayment.connectionId}`,
          ilpAddress: expect.stringMatching(
            /^test\.rafiki\.[a-zA-Z0-9_-]{95}$/
          ),
          sharedSecret
        }
      })
      const sharedSecretBuffer = Buffer.from(sharedSecret as string, 'base64')
      expect(sharedSecretBuffer).toHaveLength(32)
      expect(sharedSecret).toEqual(base64url(sharedSecretBuffer))
    })
  })
  describe('create', (): void => {
    test('returns error on distant-future expiresAt', async (): Promise<void> => {
      const ctx = setup<CreateContext<CreateBody>>({ body: {} })
      ctx.paymentPointer = paymentPointer
      ctx.request.body['expiresAt'] = new Date(
        Date.now() + MAX_EXPIRY + 1000
      ).toISOString()
      await expect(incomingPaymentRoutes.create(ctx)).rejects.toHaveProperty(
        'message',
        'expiry too high'
      )
    })

    test.each`
      incomingAmount                                     | description  | externalRef  | expiresAt
      ${{ value: '2', assetCode: 'USD', assetScale: 2 }} | ${'text'}    | ${'#123'}    | ${new Date(Date.now() + 30_000).toISOString()}
      ${undefined}                                       | ${undefined} | ${undefined} | ${undefined}
    `(
      'returns the incoming payment on success',
      async ({
        incomingAmount,
        description,
        externalRef,
        expiresAt
      }): Promise<void> => {
        const ctx = setup<CreateContext<CreateBody>>({
          body: {
            incomingAmount,
            description,
            externalRef,
            expiresAt
          },
          method: 'POST',
          url: `/incoming-payments`
        })
        ctx.paymentPointer = paymentPointer
        await expect(incomingPaymentRoutes.create(ctx)).resolves.toBeUndefined()
        expect(ctx.response).toSatisfyApiSpec()
        const incomingPaymentId = (
          (ctx.response.body as Record<string, unknown>)['id'] as string
        )
          .split('/')
          .pop()
        const connectionId = (
          (
            (ctx.response.body as Record<string, unknown>)[
              'ilpStreamConnection'
            ] as Record<string, unknown>
          )['id'] as string
        )
          .split('/')
          .pop()
        expect(ctx.response.body).toEqual({
          id: `${paymentPointer.url}/incoming-payments/${incomingPaymentId}`,
          paymentPointer: paymentPointer.url,
          incomingAmount,
          description,
          expiresAt: expiresAt || expect.any(String),
          createdAt: expect.any(String),
          updatedAt: expect.any(String),
>>>>>>> 5e08158f
          receivedAmount: {
            value: '0',
            assetCode: asset.code,
            assetScale: asset.scale
          },
          externalRef: '#123',
          ilpStreamConnection: {
            id: `${config.publicHost}/connections/${incomingPayment.connectionId}`,
            ilpAddress: expect.stringMatching(
              /^test\.rafiki\.[a-zA-Z0-9_-]{95}$/
            ),
            sharedSecret
          }
        })
        const sharedSecretBuffer = Buffer.from(sharedSecret as string, 'base64')
        expect(sharedSecretBuffer).toHaveLength(32)
        expect(sharedSecret).toEqual(base64url(sharedSecretBuffer))
      })
    })
<<<<<<< HEAD
    describe('create', (): void => {
      test('returns error on distant-future expiresAt', async (): Promise<void> => {
        const ctx = setup<CreateContext<CreateBody>>(
          { body: {} },
          { accountId: paymentPointer.id }
        )
        ctx.request.body['expiresAt'] = new Date(
          Date.now() + MAX_EXPIRY + 1000
        ).toISOString()
        await expect(incomingPaymentRoutes.create(ctx)).rejects.toHaveProperty(
          'message',
          'expiry too high'
        )
      })

      test.each`
        incomingAmount                                     | description  | externalRef  | expiresAt
        ${{ value: '2', assetCode: 'USD', assetScale: 2 }} | ${'text'}    | ${'#123'}    | ${new Date(Date.now() + 30_000).toISOString()}
        ${undefined}                                       | ${undefined} | ${undefined} | ${undefined}
      `(
        'returns the incoming payment on success',
        async ({
          incomingAmount,
          description,
          externalRef,
          expiresAt
        }): Promise<void> => {
          const grant = new Grant({
            active: true,
            grant: 'PRY5NM33OM4TB8N6BW7',
            clientId,
            access: [
              {
                type: AccessType.IncomingPayment,
                actions: [AccessAction.Create]
              }
            ]
          })
          const ctx = setup<CreateContext<CreateBody>>(
            {
              body: {
                incomingAmount,
                description,
                externalRef,
                expiresAt
              },
              method: 'POST',
              url: `/${paymentPointer.id}/incoming-payments`
            },
            { accountId: paymentPointer.id },
            grant
          )
          await expect(
            incomingPaymentRoutes.create(ctx)
          ).resolves.toBeUndefined()
          expect(ctx.response).toSatisfyApiSpec()
          const incomingPaymentId = (
            (ctx.response.body as Record<string, unknown>)['id'] as string
          )
            .split('/')
            .pop()
          const connectionId = (
            (
              (ctx.response.body as Record<string, unknown>)[
                'ilpStreamConnection'
              ] as Record<string, unknown>
            )['id'] as string
          )
            .split('/')
            .pop()
          expect(ctx.response.body).toEqual({
            id: `${paymentPointerId}/incoming-payments/${incomingPaymentId}`,
            // paymentPointer: paymentPointerId,
            accountId: paymentPointerId,
            incomingAmount,
            description,
            expiresAt: expiresAt || expect.any(String),
            createdAt: expect.any(String),
            updatedAt: expect.any(String),
            receivedAmount: {
              value: '0',
              assetCode: asset.code,
              assetScale: asset.scale
            },
            externalRef,
            completed: false,
            ilpStreamConnection: {
              id: `${config.publicHost}/connections/${connectionId}`,
              ilpAddress: expect.stringMatching(
                /^test\.rafiki\.[a-zA-Z0-9_-]{95}$/
              ),
              sharedSecret: expect.any(String)
            }
          })
        }
      )
=======
    test('returns 200 with an updated open payments incoming payment', async (): Promise<void> => {
      const ctx = setup<CompleteContext>(
        {
          headers: { Accept: 'application/json' },
          method: 'POST',
          url: `/incoming-payments/${incomingPayment.id}/complete`
        },
        {
          incomingPaymentId: incomingPayment.id
        }
      )
      ctx.paymentPointer = paymentPointer
      await expect(incomingPaymentRoutes.complete(ctx)).resolves.toBeUndefined()
      expect(ctx.response).toSatisfyApiSpec()
      expect(ctx.body).toEqual({
        id: `${paymentPointer.url}/incoming-payments/${incomingPayment.id}`,
        paymentPointer: paymentPointer.url,
        incomingAmount: {
          value: '123',
          assetCode: asset.code,
          assetScale: asset.scale
        },
        description: incomingPayment.description,
        expiresAt: expiresAt.toISOString(),
        createdAt: incomingPayment.createdAt.toISOString(),
        updatedAt: expect.any(String),
        receivedAmount: {
          value: '0',
          assetCode: asset.code,
          assetScale: asset.scale
        },
        externalRef: '#123',
        completed: true,
        ilpStreamConnection: `${config.publicHost}/connections/${incomingPayment.connectionId}`
      })
>>>>>>> 5e08158f
    })

<<<<<<< HEAD
    describe('complete', (): void => {
      let incomingPayment: IncomingPayment
      beforeEach(async (): Promise<void> => {
        incomingPayment = await createIncomingPayment(deps, {
=======
  describe('list', (): void => {
    listTests({
      getPaymentPointer: () => paymentPointer,
      getUrl: () => `/incoming-payments`,
      createItem: async (index: number) => {
        const payment = await createIncomingPayment(deps, {
>>>>>>> 5e08158f
          paymentPointerId: paymentPointer.id,
          clientId,
          description,
          expiresAt,
          incomingAmount,
          externalRef
        })
<<<<<<< HEAD
      })
      test('returns 200 with an updated open payments incoming payment', async (): Promise<void> => {
        const ctx = setup<CompleteContext>(
          {
            headers: { Accept: 'application/json' },
            method: 'POST',
            url: `/${paymentPointer.id}/incoming-payments/${incomingPayment.id}/complete`
          },
          {
            incomingPaymentId: incomingPayment.id,
            accountId: paymentPointer.id
          }
        )
        await expect(
          incomingPaymentRoutes.complete(ctx)
        ).resolves.toBeUndefined()
        expect(ctx.response).toSatisfyApiSpec()
        expect(ctx.body).toEqual({
          id: `${paymentPointerId}/incoming-payments/${incomingPayment.id}`,
          // paymentPointer: paymentPointerId,
          accountId: paymentPointerId,
          incomingAmount: {
            value: '123',
            assetCode: asset.code,
            assetScale: asset.scale
          },
          description: incomingPayment.description,
          expiresAt: expiresAt.toISOString(),
          createdAt: incomingPayment.createdAt.toISOString(),
          updatedAt: expect.any(String),
=======
        return {
          id: `${paymentPointer.url}/incoming-payments/${payment.id}`,
          paymentPointer: paymentPointer.url,
>>>>>>> 5e08158f
          receivedAmount: {
            value: '0',
            assetCode: asset.code,
            assetScale: asset.scale
          },
          externalRef: '#123',
          completed: true,
          ilpStreamConnection: `${config.publicHost}/connections/${incomingPayment.connectionId}`
        })
      })
    })
  })

<<<<<<< HEAD
  describe('list', (): void => {
    let grant
    beforeEach(async (): Promise<void> => {
      grant = new Grant({
        active: true,
        grant: 'PRY5NM33OM4TB8N6BW7',
        clientId,
        access: [
          {
            type: AccessType.IncomingPayment,
            actions: [AccessAction.ListAll]
          }
        ]
      })
    })
    describe.each`
      withGrant | description
      ${false}  | ${'without grant'}
      ${true}   | ${'with grant'}
    `('$description', ({ withGrant }): void => {
      listTests({
        getPaymentPointerId: () => paymentPointer.id,
        getGrant: () => (withGrant ? grant : undefined),
        getUrl: () => `/${paymentPointer.id}/incoming-payments`,
        createItem: async (index: number) => {
          const payment = await createIncomingPayment(deps, {
            paymentPointerId: paymentPointer.id,
            clientId,
            description: `p${index}`,
            expiresAt
          })
          return {
            id: `${paymentPointerId}/incoming-payments/${payment.id}`,
            // paymentPointer: paymentPointerId,
            accountId: paymentPointerId,
            receivedAmount: {
              value: '0',
              assetCode: asset.code,
              assetScale: asset.scale
            },
            description: payment.description,
            completed: false,
            expiresAt: expiresAt.toISOString(),
            createdAt: payment.createdAt.toISOString(),
            updatedAt: payment.updatedAt.toISOString(),
            ilpStreamConnection: `${config.publicHost}/connections/${payment.connectionId}`
          }
        },
        list: (ctx: ListContext) => incomingPaymentRoutes.list(ctx)
      })

      test('returns 500 for unexpected error', async (): Promise<void> => {
        const incomingPaymentService = await deps.use('incomingPaymentService')
        jest
          .spyOn(incomingPaymentService, 'getPaymentPointerPage')
          .mockRejectedValueOnce(new Error('unexpected'))
        const ctx = setup<ListContext>(
          {
            headers: { Accept: 'application/json' }
          },
          { accountId: paymentPointerId },
          withGrant ? grant : undefined
        )
        await expect(incomingPaymentRoutes.list(ctx)).rejects.toMatchObject({
          status: 500,
          message: `Error trying to list incoming payments`
        })
=======
    test('returns 500 for unexpected error', async (): Promise<void> => {
      const incomingPaymentService = await deps.use('incomingPaymentService')
      jest
        .spyOn(incomingPaymentService, 'getPaymentPointerPage')
        .mockRejectedValueOnce(new Error('unexpected'))
      const ctx = createContext<ListContext>({
        headers: { Accept: 'application/json' }
      })
      ctx.paymentPointer = paymentPointer
      await expect(incomingPaymentRoutes.list(ctx)).rejects.toMatchObject({
        status: 500,
        message: `Error trying to list incoming payments`
>>>>>>> 5e08158f
      })
    })
  })
})<|MERGE_RESOLUTION|>--- conflicted
+++ resolved
@@ -31,30 +31,6 @@
   let config: IAppConfig
   let incomingPaymentRoutes: IncomingPaymentRoutes
 
-<<<<<<< HEAD
-=======
-  const setup = <T extends AppContext>(
-    reqOpts: httpMocks.RequestOptions,
-    params: Record<string, string> = {}
-  ): T => {
-    const ctx = createContext<T>(
-      {
-        ...reqOpts,
-        headers: Object.assign(
-          { Accept: 'application/json', 'Content-Type': 'application/json' },
-          reqOpts.headers
-        )
-      },
-      params
-    )
-    if (reqOpts.body !== undefined) {
-      ctx.request.body = reqOpts.body
-    }
-
-    return ctx
-  }
-
->>>>>>> 5e08158f
   beforeAll(async (): Promise<void> => {
     config = Config
     config.publicHost = 'https://wallet.example'
@@ -113,7 +89,6 @@
         incomingAmount,
         externalRef
       })
-<<<<<<< HEAD
       grant = new Grant({
         active: true,
         grant: 'PRY5NM33OM4TB8N6BW7',
@@ -138,8 +113,9 @@
           },
           {
             incomingPaymentId: uuid(),
-            accountId: paymentPointer.id
-          },
+            paymentPointer: paymentPointer.id
+          },
+          paymentPointer,
           withGrant ? grant : undefined
         )
         await expect(incomingPaymentRoutes.get(ctx)).rejects.toMatchObject({
@@ -153,12 +129,13 @@
           {
             headers: { Accept: 'application/json' },
             method: 'GET',
-            url: `/${paymentPointer.id}/incoming-payments/${incomingPayment.id}`
+            url: `/incoming-payments/${incomingPayment.id}`
           },
           {
             incomingPaymentId: incomingPayment.id,
-            accountId: paymentPointer.id
-          },
+            paymentPointer: paymentPointer.id
+          },
+          paymentPointer,
           withGrant ? grant : undefined
         )
         await expect(incomingPaymentRoutes.get(ctx)).resolves.toBeUndefined()
@@ -171,9 +148,8 @@
         )['sharedSecret']
 
         expect(ctx.body).toEqual({
-          id: `${paymentPointerId}/incoming-payments/${incomingPayment.id}`,
-          // paymentPointer: paymentPointerId,
-          accountId: paymentPointerId,
+          id: `${paymentPointer.url}/incoming-payments/${incomingPayment.id}`,
+          paymentPointer: paymentPointer.url,
           completed: false,
           incomingAmount: {
             value: '123',
@@ -184,138 +160,6 @@
           expiresAt: expiresAt.toISOString(),
           createdAt: incomingPayment.createdAt.toISOString(),
           updatedAt: incomingPayment.updatedAt.toISOString(),
-=======
-    })
-
-    test('returns 404 on unknown incoming payment', async (): Promise<void> => {
-      const ctx = createContext<ReadContext>(
-        {
-          headers: { Accept: 'application/json' }
-        },
-        {
-          incomingPaymentId: uuid()
-        }
-      )
-      await expect(incomingPaymentRoutes.get(ctx)).rejects.toMatchObject({
-        status: 404,
-        message: 'Not Found'
-      })
-    })
-
-    test('returns 200 with an open payments incoming payment', async (): Promise<void> => {
-      const ctx = createContext<ReadContext>(
-        {
-          headers: { Accept: 'application/json' },
-          method: 'GET',
-          url: `/incoming-payments/${incomingPayment.id}`
-        },
-        {
-          incomingPaymentId: incomingPayment.id
-        }
-      )
-      ctx.paymentPointer = paymentPointer
-      await expect(incomingPaymentRoutes.get(ctx)).resolves.toBeUndefined()
-      expect(ctx.response).toSatisfyApiSpec()
-
-      const sharedSecret = (
-        (ctx.response.body as Record<string, unknown>)[
-          'ilpStreamConnection'
-        ] as Record<string, unknown>
-      )['sharedSecret']
-
-      expect(ctx.body).toEqual({
-        id: `${paymentPointer.url}/incoming-payments/${incomingPayment.id}`,
-        paymentPointer: paymentPointer.url,
-        completed: false,
-        incomingAmount: {
-          value: '123',
-          assetCode: asset.code,
-          assetScale: asset.scale
-        },
-        description: incomingPayment.description,
-        expiresAt: expiresAt.toISOString(),
-        createdAt: incomingPayment.createdAt.toISOString(),
-        updatedAt: incomingPayment.updatedAt.toISOString(),
-        receivedAmount: {
-          value: '0',
-          assetCode: asset.code,
-          assetScale: asset.scale
-        },
-        externalRef: '#123',
-        ilpStreamConnection: {
-          id: `${config.publicHost}/connections/${incomingPayment.connectionId}`,
-          ilpAddress: expect.stringMatching(
-            /^test\.rafiki\.[a-zA-Z0-9_-]{95}$/
-          ),
-          sharedSecret
-        }
-      })
-      const sharedSecretBuffer = Buffer.from(sharedSecret as string, 'base64')
-      expect(sharedSecretBuffer).toHaveLength(32)
-      expect(sharedSecret).toEqual(base64url(sharedSecretBuffer))
-    })
-  })
-  describe('create', (): void => {
-    test('returns error on distant-future expiresAt', async (): Promise<void> => {
-      const ctx = setup<CreateContext<CreateBody>>({ body: {} })
-      ctx.paymentPointer = paymentPointer
-      ctx.request.body['expiresAt'] = new Date(
-        Date.now() + MAX_EXPIRY + 1000
-      ).toISOString()
-      await expect(incomingPaymentRoutes.create(ctx)).rejects.toHaveProperty(
-        'message',
-        'expiry too high'
-      )
-    })
-
-    test.each`
-      incomingAmount                                     | description  | externalRef  | expiresAt
-      ${{ value: '2', assetCode: 'USD', assetScale: 2 }} | ${'text'}    | ${'#123'}    | ${new Date(Date.now() + 30_000).toISOString()}
-      ${undefined}                                       | ${undefined} | ${undefined} | ${undefined}
-    `(
-      'returns the incoming payment on success',
-      async ({
-        incomingAmount,
-        description,
-        externalRef,
-        expiresAt
-      }): Promise<void> => {
-        const ctx = setup<CreateContext<CreateBody>>({
-          body: {
-            incomingAmount,
-            description,
-            externalRef,
-            expiresAt
-          },
-          method: 'POST',
-          url: `/incoming-payments`
-        })
-        ctx.paymentPointer = paymentPointer
-        await expect(incomingPaymentRoutes.create(ctx)).resolves.toBeUndefined()
-        expect(ctx.response).toSatisfyApiSpec()
-        const incomingPaymentId = (
-          (ctx.response.body as Record<string, unknown>)['id'] as string
-        )
-          .split('/')
-          .pop()
-        const connectionId = (
-          (
-            (ctx.response.body as Record<string, unknown>)[
-              'ilpStreamConnection'
-            ] as Record<string, unknown>
-          )['id'] as string
-        )
-          .split('/')
-          .pop()
-        expect(ctx.response.body).toEqual({
-          id: `${paymentPointer.url}/incoming-payments/${incomingPaymentId}`,
-          paymentPointer: paymentPointer.url,
-          incomingAmount,
-          description,
-          expiresAt: expiresAt || expect.any(String),
-          createdAt: expect.any(String),
-          updatedAt: expect.any(String),
->>>>>>> 5e08158f
           receivedAmount: {
             value: '0',
             assetCode: asset.code,
@@ -335,12 +179,12 @@
         expect(sharedSecret).toEqual(base64url(sharedSecretBuffer))
       })
     })
-<<<<<<< HEAD
     describe('create', (): void => {
       test('returns error on distant-future expiresAt', async (): Promise<void> => {
         const ctx = setup<CreateContext<CreateBody>>(
           { body: {} },
-          { accountId: paymentPointer.id }
+          { paymentPointer: paymentPointer.id },
+          paymentPointer
         )
         ctx.request.body['expiresAt'] = new Date(
           Date.now() + MAX_EXPIRY + 1000
@@ -383,9 +227,10 @@
                 expiresAt
               },
               method: 'POST',
-              url: `/${paymentPointer.id}/incoming-payments`
+              url: `/incoming-payments`
             },
-            { accountId: paymentPointer.id },
+            { paymentPointer: paymentPointer.id },
+            paymentPointer,
             grant
           )
           await expect(
@@ -407,9 +252,8 @@
             .split('/')
             .pop()
           expect(ctx.response.body).toEqual({
-            id: `${paymentPointerId}/incoming-payments/${incomingPaymentId}`,
-            // paymentPointer: paymentPointerId,
-            accountId: paymentPointerId,
+            id: `${paymentPointer.url}/incoming-payments/${incomingPaymentId}`,
+            paymentPointer: paymentPointer.url,
             incomingAmount,
             description,
             expiresAt: expiresAt || expect.any(String),
@@ -432,58 +276,12 @@
           })
         }
       )
-=======
-    test('returns 200 with an updated open payments incoming payment', async (): Promise<void> => {
-      const ctx = setup<CompleteContext>(
-        {
-          headers: { Accept: 'application/json' },
-          method: 'POST',
-          url: `/incoming-payments/${incomingPayment.id}/complete`
-        },
-        {
-          incomingPaymentId: incomingPayment.id
-        }
-      )
-      ctx.paymentPointer = paymentPointer
-      await expect(incomingPaymentRoutes.complete(ctx)).resolves.toBeUndefined()
-      expect(ctx.response).toSatisfyApiSpec()
-      expect(ctx.body).toEqual({
-        id: `${paymentPointer.url}/incoming-payments/${incomingPayment.id}`,
-        paymentPointer: paymentPointer.url,
-        incomingAmount: {
-          value: '123',
-          assetCode: asset.code,
-          assetScale: asset.scale
-        },
-        description: incomingPayment.description,
-        expiresAt: expiresAt.toISOString(),
-        createdAt: incomingPayment.createdAt.toISOString(),
-        updatedAt: expect.any(String),
-        receivedAmount: {
-          value: '0',
-          assetCode: asset.code,
-          assetScale: asset.scale
-        },
-        externalRef: '#123',
-        completed: true,
-        ilpStreamConnection: `${config.publicHost}/connections/${incomingPayment.connectionId}`
-      })
->>>>>>> 5e08158f
-    })
-
-<<<<<<< HEAD
+    })
+
     describe('complete', (): void => {
       let incomingPayment: IncomingPayment
       beforeEach(async (): Promise<void> => {
         incomingPayment = await createIncomingPayment(deps, {
-=======
-  describe('list', (): void => {
-    listTests({
-      getPaymentPointer: () => paymentPointer,
-      getUrl: () => `/incoming-payments`,
-      createItem: async (index: number) => {
-        const payment = await createIncomingPayment(deps, {
->>>>>>> 5e08158f
           paymentPointerId: paymentPointer.id,
           clientId,
           description,
@@ -491,28 +289,27 @@
           incomingAmount,
           externalRef
         })
-<<<<<<< HEAD
       })
       test('returns 200 with an updated open payments incoming payment', async (): Promise<void> => {
         const ctx = setup<CompleteContext>(
           {
             headers: { Accept: 'application/json' },
             method: 'POST',
-            url: `/${paymentPointer.id}/incoming-payments/${incomingPayment.id}/complete`
+            url: `/incoming-payments/${incomingPayment.id}/complete`
           },
           {
             incomingPaymentId: incomingPayment.id,
-            accountId: paymentPointer.id
-          }
+            paymentPointer: paymentPointer.id
+          },
+          paymentPointer
         )
         await expect(
           incomingPaymentRoutes.complete(ctx)
         ).resolves.toBeUndefined()
         expect(ctx.response).toSatisfyApiSpec()
         expect(ctx.body).toEqual({
-          id: `${paymentPointerId}/incoming-payments/${incomingPayment.id}`,
-          // paymentPointer: paymentPointerId,
-          accountId: paymentPointerId,
+          id: `${paymentPointer.url}/incoming-payments/${incomingPayment.id}`,
+          paymentPointer: paymentPointer.url,
           incomingAmount: {
             value: '123',
             assetCode: asset.code,
@@ -522,11 +319,6 @@
           expiresAt: expiresAt.toISOString(),
           createdAt: incomingPayment.createdAt.toISOString(),
           updatedAt: expect.any(String),
-=======
-        return {
-          id: `${paymentPointer.url}/incoming-payments/${payment.id}`,
-          paymentPointer: paymentPointer.url,
->>>>>>> 5e08158f
           receivedAmount: {
             value: '0',
             assetCode: asset.code,
@@ -540,7 +332,6 @@
     })
   })
 
-<<<<<<< HEAD
   describe('list', (): void => {
     let grant
     beforeEach(async (): Promise<void> => {
@@ -562,9 +353,9 @@
       ${true}   | ${'with grant'}
     `('$description', ({ withGrant }): void => {
       listTests({
-        getPaymentPointerId: () => paymentPointer.id,
+        getPaymentPointer: () => paymentPointer,
         getGrant: () => (withGrant ? grant : undefined),
-        getUrl: () => `/${paymentPointer.id}/incoming-payments`,
+        getUrl: () => `/incoming-payments`,
         createItem: async (index: number) => {
           const payment = await createIncomingPayment(deps, {
             paymentPointerId: paymentPointer.id,
@@ -573,9 +364,8 @@
             expiresAt
           })
           return {
-            id: `${paymentPointerId}/incoming-payments/${payment.id}`,
-            // paymentPointer: paymentPointerId,
-            accountId: paymentPointerId,
+            id: `${paymentPointer.url}/incoming-payments/${payment.id}`,
+            paymentPointer: paymentPointer.url,
             receivedAmount: {
               value: '0',
               assetCode: asset.code,
@@ -601,27 +391,13 @@
           {
             headers: { Accept: 'application/json' }
           },
-          { accountId: paymentPointerId },
+          { paymentPointer: paymentPointer.id },
           withGrant ? grant : undefined
         )
         await expect(incomingPaymentRoutes.list(ctx)).rejects.toMatchObject({
           status: 500,
           message: `Error trying to list incoming payments`
         })
-=======
-    test('returns 500 for unexpected error', async (): Promise<void> => {
-      const incomingPaymentService = await deps.use('incomingPaymentService')
-      jest
-        .spyOn(incomingPaymentService, 'getPaymentPointerPage')
-        .mockRejectedValueOnce(new Error('unexpected'))
-      const ctx = createContext<ListContext>({
-        headers: { Accept: 'application/json' }
-      })
-      ctx.paymentPointer = paymentPointer
-      await expect(incomingPaymentRoutes.list(ctx)).rejects.toMatchObject({
-        status: 500,
-        message: `Error trying to list incoming payments`
->>>>>>> 5e08158f
       })
     })
   })
