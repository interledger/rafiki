--- conflicted
+++ resolved
@@ -100,9 +100,24 @@
           .mockResolvedValue(paymentPointer)
       })
 
-<<<<<<< HEAD
       test('returns error if grant expired and token cannot be rotated', async () => {
-=======
+        await grantService.create({
+          ...grantOptions,
+          expiresIn: -10
+        })
+        const clientRequestRotateTokenSpy = jest
+          .spyOn(openPaymentsClient.token, 'rotate')
+          .mockImplementationOnce(() => {
+            throw new Error('Error in rotating client')
+          })
+
+        await expect(
+          remoteIncomingPaymentService.create({
+            paymentPointerUrl: paymentPointer.id
+          })
+        ).resolves.toEqual(RemoteIncomingPaymentError.ExpiredGrant)
+        expect(clientRequestRotateTokenSpy).toHaveBeenCalled()
+      })
       test.each`
         incomingAmount | expiresAt                        | description                | externalRef
         ${undefined}   | ${undefined}                     | ${undefined}               | ${undefined}
@@ -142,26 +157,6 @@
         )
       })
 
-      test('returns error if grant expired', async () => {
->>>>>>> 105ad59a
-        await grantService.create({
-          ...grantOptions,
-          expiresIn: -10
-        })
-        const clientRequestRotateTokenSpy = jest
-          .spyOn(openPaymentsClient.token, 'rotate')
-          .mockImplementationOnce(() => {
-            throw new Error('Error in rotating client')
-          })
-
-        await expect(
-          remoteIncomingPaymentService.create({
-            paymentPointerUrl: paymentPointer.id
-          })
-        ).resolves.toEqual(RemoteIncomingPaymentError.ExpiredGrant)
-        expect(clientRequestRotateTokenSpy).toHaveBeenCalled()
-      })
-
       test('returns error if fails to create the incoming payment', async () => {
         await grantService.create(grantOptions)
         jest
@@ -182,7 +177,7 @@
         ${undefined}   | ${undefined}                     | ${undefined}               | ${undefined}
         ${amount}      | ${new Date(Date.now() + 30_000)} | ${'Test incoming payment'} | ${'#123'}
       `('creates remote incoming payment ($#)', (args): void => {
-        const mockedIncomingPayment = mockIncomingPayment({
+        const mockedIncomingPayment = mockIncomingPaymentWithConnection({
           ...args,
           paymentPointerUrl: paymentPointer.id
         })
