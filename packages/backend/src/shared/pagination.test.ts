<<<<<<< HEAD
import assert from 'assert'
=======
import { Knex } from 'knex'
>>>>>>> 6192d206
import { IocContract } from '@adonisjs/fold'
import { AppServices } from '../app'
import { createTestApp, TestContainer } from '../tests/app'
import { Amount } from '../open_payments/amount'
import { PaymentPointer } from '../open_payments/payment_pointer/model'
import { IncomingPaymentService } from '../open_payments/payment/incoming/service'
import { Config, IAppConfig } from '../config/app'
import { createAsset } from '../tests/asset'
import { truncateTables } from '../tests/tableManager'
import { initIocContainer } from '..'
import { OutgoingPaymentService } from '../open_payments/payment/outgoing/service'
import { QuoteService } from '../open_payments/quote/service'
import { createIncomingPayment } from '../tests/incomingPayment'
import { createQuote } from '../tests/quote'
import { createOutgoingPayment } from '../tests/outgoingPayment'
import { createPaymentPointer } from '../tests/paymentPointer'
import { getPageInfo, parsePaginationQueryParameters } from './pagination'
import { AssetService } from '../asset/service'
import { PeerService } from '../peer/service'
import { createPeer } from '../tests/peer'

describe('Pagination', (): void => {
  let deps: IocContract<AppServices>
  let appContainer: TestContainer
  let incomingPaymentService: IncomingPaymentService
  let outgoingPaymentService: OutgoingPaymentService
  let quoteService: QuoteService
  let config: IAppConfig

  beforeAll(async (): Promise<void> => {
    config = Config
    config.publicHost = 'https://wallet.example'
    deps = await initIocContainer(config)
    appContainer = await createTestApp(deps)
  })

  afterEach(async (): Promise<void> => {
    await truncateTables(appContainer.knex)
  })

  afterAll(async (): Promise<void> => {
    await appContainer.shutdown()
  })
  describe('parsePaginationQueryParameters', (): void => {
    test.each`
      first        | last         | cursor   | result
      ${undefined} | ${undefined} | ${''}    | ${{ first: undefined, last: undefined, before: undefined, after: undefined }}
      ${10}        | ${undefined} | ${''}    | ${{ first: 10, last: undefined, before: undefined, after: undefined }}
      ${10}        | ${undefined} | ${'abc'} | ${{ first: 10, last: undefined, before: undefined, after: 'abc' }}
      ${undefined} | ${20}        | ${'efg'} | ${{ first: undefined, last: 20, before: 'efg', after: undefined }}
    `(
      "success with first: '$first', last: '$last', cursor: '$cursor'",
      async ({ first, last, cursor, result }): Promise<void> => {
        expect(parsePaginationQueryParameters({ first, last, cursor })).toEqual(
          result
        )
      }
    )
  })
  describe('getPageInfo', (): void => {
    describe('payment pointer resources', (): void => {
      let defaultPaymentPointer: PaymentPointer
      let secondaryPaymentPointer: PaymentPointer
      let sendAmount: Amount

      beforeEach(async (): Promise<void> => {
        incomingPaymentService = await deps.use('incomingPaymentService')
        outgoingPaymentService = await deps.use('outgoingPaymentService')
        quoteService = await deps.use('quoteService')

        const asset = await createAsset(deps)
        defaultPaymentPointer = await createPaymentPointer(deps, {
          assetId: asset.id
        })
        secondaryPaymentPointer = await createPaymentPointer(deps, {
          assetId: asset.id
        })
        sendAmount = {
          value: BigInt(42),
          assetCode: asset.code,
          assetScale: asset.scale
        }
      })

      describe('incoming payments', (): void => {
        test.each`
          num   | pagination       | cursor  | start   | end     | hasNextPage | hasPreviousPage
          ${0}  | ${{ first: 5 }}  | ${null} | ${null} | ${null} | ${false}    | ${false}
          ${10} | ${{ first: 5 }}  | ${null} | ${0}    | ${4}    | ${true}     | ${false}
          ${5}  | ${{ first: 10 }} | ${null} | ${0}    | ${4}    | ${false}    | ${false}
          ${10} | ${{ first: 3 }}  | ${3}    | ${4}    | ${6}    | ${true}     | ${true}
          ${10} | ${{ last: 5 }}   | ${9}    | ${4}    | ${8}    | ${true}     | ${true}
        `(
          '$num payments, pagination $pagination with cursor $cursor',
          async ({
            num,
            pagination,
            cursor,
            start,
            end,
            hasNextPage,
            hasPreviousPage
          }): Promise<void> => {
            const paymentIds: string[] = []
            for (let i = 0; i < num; i++) {
              const payment = await createIncomingPayment(deps, {
                paymentPointerId: defaultPaymentPointer.id
              })
              paymentIds.push(payment.id)
            }
            if (cursor) {
              if (pagination.last) pagination.before = paymentIds[cursor]
              else pagination.after = paymentIds[cursor]
            }
            const page = await incomingPaymentService.getPaymentPointerPage({
              paymentPointerId: defaultPaymentPointer.id,
              pagination
            })
            const pageInfo = await getPageInfo(
              (pagination) =>
                incomingPaymentService.getPaymentPointerPage({
                  paymentPointerId: defaultPaymentPointer.id,
                  pagination
                }),
              page
            )
            expect(pageInfo).toEqual({
              startCursor: paymentIds[start],
              endCursor: paymentIds[end],
              hasNextPage,
              hasPreviousPage
            })
          }
        )
      })
      describe('outgoing payments', (): void => {
        test.each`
          num   | pagination       | cursor  | start   | end     | hasNextPage | hasPreviousPage
          ${0}  | ${{ first: 5 }}  | ${null} | ${null} | ${null} | ${false}    | ${false}
          ${10} | ${{ first: 5 }}  | ${null} | ${0}    | ${4}    | ${true}     | ${false}
          ${5}  | ${{ first: 10 }} | ${null} | ${0}    | ${4}    | ${false}    | ${false}
          ${10} | ${{ first: 3 }}  | ${3}    | ${4}    | ${6}    | ${true}     | ${true}
          ${10} | ${{ last: 5 }}   | ${9}    | ${4}    | ${8}    | ${true}     | ${true}
        `(
          '$num payments, pagination $pagination with cursor $cursor',
          async ({
            num,
            pagination,
            cursor,
            start,
            end,
            hasNextPage,
            hasPreviousPage
          }): Promise<void> => {
            const paymentIds: string[] = []
            for (let i = 0; i < num; i++) {
              const payment = await createOutgoingPayment(deps, {
                paymentPointerId: defaultPaymentPointer.id,
                receiver: secondaryPaymentPointer.url,
                sendAmount,
                validDestination: false
              })
              paymentIds.push(payment.id)
            }
            if (cursor) {
              if (pagination.last) pagination.before = paymentIds[cursor]
              else pagination.after = paymentIds[cursor]
            }
            const page = await outgoingPaymentService.getPaymentPointerPage({
              paymentPointerId: defaultPaymentPointer.id,
              pagination
            })
            const pageInfo = await getPageInfo(
              (pagination) =>
                outgoingPaymentService.getPaymentPointerPage({
                  paymentPointerId: defaultPaymentPointer.id,
                  pagination
                }),
              page
            )
            expect(pageInfo).toEqual({
              startCursor: paymentIds[start],
              endCursor: paymentIds[end],
              hasNextPage,
              hasPreviousPage
            })
          }
        )
      })
      describe('quotes', (): void => {
        test.each`
          num   | pagination       | cursor  | start   | end     | hasNextPage | hasPreviousPage
          ${0}  | ${{ first: 5 }}  | ${null} | ${null} | ${null} | ${false}    | ${false}
          ${10} | ${{ first: 5 }}  | ${null} | ${0}    | ${4}    | ${true}     | ${false}
          ${5}  | ${{ first: 10 }} | ${null} | ${0}    | ${4}    | ${false}    | ${false}
          ${10} | ${{ first: 3 }}  | ${3}    | ${4}    | ${6}    | ${true}     | ${true}
          ${10} | ${{ last: 5 }}   | ${9}    | ${4}    | ${8}    | ${true}     | ${true}
        `(
          '$num payments, pagination $pagination with cursor $cursor',
          async ({
            num,
            pagination,
            cursor,
            start,
            end,
            hasNextPage,
            hasPreviousPage
          }): Promise<void> => {
            const quoteIds: string[] = []
            for (let i = 0; i < num; i++) {
              const quote = await createQuote(deps, {
                paymentPointerId: defaultPaymentPointer.id,
                receiver: secondaryPaymentPointer.url,
                sendAmount,
                validDestination: false
              })
              quoteIds.push(quote.id)
            }
            if (cursor) {
              if (pagination.last) pagination.before = quoteIds[cursor]
              else pagination.after = quoteIds[cursor]
            }
            const page = await quoteService.getPaymentPointerPage({
              paymentPointerId: defaultPaymentPointer.id,
              pagination
            })
            const pageInfo = await getPageInfo(
              (pagination) =>
                quoteService.getPaymentPointerPage({
                  paymentPointerId: defaultPaymentPointer.id,
                  pagination
                }),
              page
            )
            expect(pageInfo).toEqual({
              startCursor: quoteIds[start],
              endCursor: quoteIds[end],
              hasNextPage,
              hasPreviousPage
            })
          }
        )
      })
    })
    describe('non-payment pointer resources', (): void => {
      let assetService: AssetService
      let peerService: PeerService
      beforeEach(async (): Promise<void> => {
        assetService = await deps.use('assetService')
        peerService = await deps.use('peerService')
      })
      describe('assets', (): void => {
        test.each`
          num   | pagination       | cursor  | start   | end     | hasNextPage | hasPreviousPage
          ${0}  | ${{ first: 5 }}  | ${null} | ${null} | ${null} | ${false}    | ${false}
          ${10} | ${{ first: 5 }}  | ${null} | ${0}    | ${4}    | ${true}     | ${false}
          ${5}  | ${{ first: 10 }} | ${null} | ${0}    | ${4}    | ${false}    | ${false}
          ${10} | ${{ first: 3 }}  | ${3}    | ${4}    | ${6}    | ${true}     | ${true}
          ${10} | ${{ last: 5 }}   | ${9}    | ${4}    | ${8}    | ${true}     | ${true}
        `(
          '$num payments, pagination $pagination with cursor $cursor',
          async ({
            num,
            pagination,
            cursor,
            start,
            end,
            hasNextPage,
            hasPreviousPage
          }): Promise<void> => {
            const assetIds: string[] = []
            for (let i = 0; i < num; i++) {
              const asset = await createAsset(deps)
              assetIds.push(asset.id)
            }
            if (cursor) {
              if (pagination.last) pagination.before = assetIds[cursor]
              else pagination.after = assetIds[cursor]
            }
            const page = await assetService.getPage(pagination)
            const pageInfo = await getPageInfo(
              (pagination) => assetService.getPage(pagination),
              page
            )
            expect(pageInfo).toEqual({
              startCursor: assetIds[start],
              endCursor: assetIds[end],
              hasNextPage,
              hasPreviousPage
            })
          }
        )
      })
      describe('peers', (): void => {
        test.each`
          num   | pagination       | cursor  | start   | end     | hasNextPage | hasPreviousPage
          ${0}  | ${{ first: 5 }}  | ${null} | ${null} | ${null} | ${false}    | ${false}
          ${10} | ${{ first: 5 }}  | ${null} | ${0}    | ${4}    | ${true}     | ${false}
          ${5}  | ${{ first: 10 }} | ${null} | ${0}    | ${4}    | ${false}    | ${false}
          ${10} | ${{ first: 3 }}  | ${3}    | ${4}    | ${6}    | ${true}     | ${true}
          ${10} | ${{ last: 5 }}   | ${9}    | ${4}    | ${8}    | ${true}     | ${true}
        `(
          '$num payments, pagination $pagination with cursor $cursor',
          async ({
            num,
            pagination,
            cursor,
            start,
            end,
            hasNextPage,
            hasPreviousPage
          }): Promise<void> => {
            const peerIds: string[] = []
            for (let i = 0; i < num; i++) {
              const peer = await createPeer(deps)
              peerIds.push(peer.id)
            }
            if (cursor) {
              if (pagination.last) pagination.before = peerIds[cursor]
              else pagination.after = peerIds[cursor]
            }
            const page = await peerService.getPage(pagination)
            const pageInfo = await getPageInfo(
              (pagination) => peerService.getPage(pagination),
              page
            )
            expect(pageInfo).toEqual({
              startCursor: peerIds[start],
              endCursor: peerIds[end],
              hasNextPage,
              hasPreviousPage
            })
          }
        )
      })
    })
  })
})<|MERGE_RESOLUTION|>--- conflicted
+++ resolved
@@ -1,8 +1,3 @@
-<<<<<<< HEAD
-import assert from 'assert'
-=======
-import { Knex } from 'knex'
->>>>>>> 6192d206
 import { IocContract } from '@adonisjs/fold'
 import { AppServices } from '../app'
 import { createTestApp, TestContainer } from '../tests/app'
