--- conflicted
+++ resolved
@@ -1112,7 +1112,6 @@
         "fields": null,
         "inputFields": [
           {
-<<<<<<< HEAD
             "name": "data",
             "description": null,
             "type": {
@@ -1139,27 +1138,14 @@
                 "name": "String",
                 "ofType": null
               }
-=======
-            "name": "requestId",
-            "description": "Unique card request identifier from POS/Card Service",
-            "type": {
-              "kind": "SCALAR",
-              "name": "String",
-              "ofType": null
->>>>>>> 6a457f40
-            },
-            "defaultValue": null,
-            "isDeprecated": false,
-            "deprecationReason": null
-          },
-          {
-<<<<<<< HEAD
+            },
+            "defaultValue": null,
+            "isDeprecated": false,
+            "deprecationReason": null
+          },
+          {
             "name": "requestId",
             "description": null,
-=======
-            "name": "signature",
-            "description": "Signature",
->>>>>>> 6a457f40
             "type": {
               "kind": "NON_NULL",
               "name": null,
@@ -5966,119 +5952,6 @@
       },
       {
         "kind": "OBJECT",
-<<<<<<< HEAD
-=======
-        "name": "OutgoingPaymentCardDetails",
-        "description": null,
-        "isOneOf": null,
-        "fields": [
-          {
-            "name": "createdAt",
-            "description": null,
-            "args": [],
-            "type": {
-              "kind": "NON_NULL",
-              "name": null,
-              "ofType": {
-                "kind": "SCALAR",
-                "name": "String",
-                "ofType": null
-              }
-            },
-            "isDeprecated": false,
-            "deprecationReason": null
-          },
-          {
-            "name": "id",
-            "description": null,
-            "args": [],
-            "type": {
-              "kind": "NON_NULL",
-              "name": null,
-              "ofType": {
-                "kind": "SCALAR",
-                "name": "ID",
-                "ofType": null
-              }
-            },
-            "isDeprecated": false,
-            "deprecationReason": null
-          },
-          {
-            "name": "outgoingPaymentId",
-            "description": null,
-            "args": [],
-            "type": {
-              "kind": "NON_NULL",
-              "name": null,
-              "ofType": {
-                "kind": "SCALAR",
-                "name": "ID",
-                "ofType": null
-              }
-            },
-            "isDeprecated": false,
-            "deprecationReason": null
-          },
-          {
-            "name": "requestId",
-            "description": null,
-            "args": [],
-            "type": {
-              "kind": "SCALAR",
-              "name": "String",
-              "ofType": null
-            },
-            "isDeprecated": false,
-            "deprecationReason": null
-          },
-          {
-            "name": "signature",
-            "description": null,
-            "args": [],
-            "type": {
-              "kind": "NON_NULL",
-              "name": null,
-              "ofType": {
-                "kind": "SCALAR",
-                "name": "String",
-                "ofType": null
-              }
-            },
-            "isDeprecated": false,
-            "deprecationReason": null
-          },
-          {
-            "name": "updatedAt",
-            "description": null,
-            "args": [],
-            "type": {
-              "kind": "NON_NULL",
-              "name": null,
-              "ofType": {
-                "kind": "SCALAR",
-                "name": "String",
-                "ofType": null
-              }
-            },
-            "isDeprecated": false,
-            "deprecationReason": null
-          }
-        ],
-        "inputFields": null,
-        "interfaces": [
-          {
-            "kind": "INTERFACE",
-            "name": "Model",
-            "ofType": null
-          }
-        ],
-        "enumValues": null,
-        "possibleTypes": null
-      },
-      {
-        "kind": "OBJECT",
->>>>>>> 6a457f40
         "name": "OutgoingPaymentConnection",
         "description": null,
         "isOneOf": null,
