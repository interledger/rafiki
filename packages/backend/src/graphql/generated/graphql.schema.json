{
  "__schema": {
    "queryType": {
      "name": "Query",
      "kind": "OBJECT"
    },
    "mutationType": {
      "name": "Mutation",
      "kind": "OBJECT"
    },
    "subscriptionType": null,
    "types": [
      {
        "kind": "OBJECT",
        "name": "AccountingTransfer",
        "description": null,
        "isOneOf": null,
        "fields": [
          {
            "name": "amount",
            "description": "Amount sent (fixed send).",
            "args": [],
            "type": {
              "kind": "NON_NULL",
              "name": null,
              "ofType": {
                "kind": "SCALAR",
                "name": "UInt64",
                "ofType": null
              }
            },
            "isDeprecated": false,
            "deprecationReason": null
          },
          {
            "name": "createdAt",
            "description": "The date and time that the accounting transfer was created.",
            "args": [],
            "type": {
              "kind": "NON_NULL",
              "name": null,
              "ofType": {
                "kind": "SCALAR",
                "name": "String",
                "ofType": null
              }
            },
            "isDeprecated": false,
            "deprecationReason": null
          },
          {
            "name": "creditAccountId",
            "description": "Unique identifier for the credit account.",
            "args": [],
            "type": {
              "kind": "NON_NULL",
              "name": null,
              "ofType": {
                "kind": "SCALAR",
                "name": "ID",
                "ofType": null
              }
            },
            "isDeprecated": false,
            "deprecationReason": null
          },
          {
            "name": "debitAccountId",
            "description": "Unique identifier for the debit account.",
            "args": [],
            "type": {
              "kind": "NON_NULL",
              "name": null,
              "ofType": {
                "kind": "SCALAR",
                "name": "ID",
                "ofType": null
              }
            },
            "isDeprecated": false,
            "deprecationReason": null
          },
          {
            "name": "expiresAt",
            "description": "The date and time that the accounting transfer will expire.",
            "args": [],
            "type": {
              "kind": "SCALAR",
              "name": "String",
              "ofType": null
            },
            "isDeprecated": false,
            "deprecationReason": null
          },
          {
            "name": "id",
            "description": "Unique identifier for the accounting transfer.",
            "args": [],
            "type": {
              "kind": "NON_NULL",
              "name": null,
              "ofType": {
                "kind": "SCALAR",
                "name": "ID",
                "ofType": null
              }
            },
            "isDeprecated": false,
            "deprecationReason": null
          },
          {
            "name": "ledger",
            "description": "Identifier that partitions the sets of accounts that can transact with each other.",
            "args": [],
            "type": {
              "kind": "NON_NULL",
              "name": null,
              "ofType": {
                "kind": "SCALAR",
                "name": "UInt8",
                "ofType": null
              }
            },
            "isDeprecated": false,
            "deprecationReason": null
          },
          {
            "name": "state",
            "description": "The state of the accounting transfer.",
            "args": [],
            "type": {
              "kind": "NON_NULL",
              "name": null,
              "ofType": {
                "kind": "ENUM",
                "name": "TransferState",
                "ofType": null
              }
            },
            "isDeprecated": false,
            "deprecationReason": null
          },
          {
            "name": "transferType",
            "description": "Type of the accounting transfer.",
            "args": [],
            "type": {
              "kind": "NON_NULL",
              "name": null,
              "ofType": {
                "kind": "ENUM",
                "name": "TransferType",
                "ofType": null
              }
            },
            "isDeprecated": false,
            "deprecationReason": null
          }
        ],
        "inputFields": null,
        "interfaces": [
          {
            "kind": "INTERFACE",
            "name": "Model",
            "ofType": null
          }
        ],
        "enumValues": null,
        "possibleTypes": null
      },
      {
        "kind": "OBJECT",
        "name": "AccountingTransferConnection",
        "description": null,
        "isOneOf": null,
        "fields": [
          {
            "name": "credits",
            "description": null,
            "args": [],
            "type": {
              "kind": "NON_NULL",
              "name": null,
              "ofType": {
                "kind": "LIST",
                "name": null,
                "ofType": {
                  "kind": "NON_NULL",
                  "name": null,
                  "ofType": {
                    "kind": "OBJECT",
                    "name": "AccountingTransfer",
                    "ofType": null
                  }
                }
              }
            },
            "isDeprecated": false,
            "deprecationReason": null
          },
          {
            "name": "debits",
            "description": null,
            "args": [],
            "type": {
              "kind": "NON_NULL",
              "name": null,
              "ofType": {
                "kind": "LIST",
                "name": null,
                "ofType": {
                  "kind": "NON_NULL",
                  "name": null,
                  "ofType": {
                    "kind": "OBJECT",
                    "name": "AccountingTransfer",
                    "ofType": null
                  }
                }
              }
            },
            "isDeprecated": false,
            "deprecationReason": null
          }
        ],
        "inputFields": null,
        "interfaces": [],
        "enumValues": null,
        "possibleTypes": null
      },
      {
        "kind": "OBJECT",
        "name": "AdditionalProperty",
        "description": null,
        "isOneOf": null,
        "fields": [
          {
            "name": "key",
            "description": "Key for the additional property.",
            "args": [],
            "type": {
              "kind": "NON_NULL",
              "name": null,
              "ofType": {
                "kind": "SCALAR",
                "name": "String",
                "ofType": null
              }
            },
            "isDeprecated": false,
            "deprecationReason": null
          },
          {
            "name": "value",
            "description": "Value for the additional property.",
            "args": [],
            "type": {
              "kind": "NON_NULL",
              "name": null,
              "ofType": {
                "kind": "SCALAR",
                "name": "String",
                "ofType": null
              }
            },
            "isDeprecated": false,
            "deprecationReason": null
          },
          {
            "name": "visibleInOpenPayments",
            "description": "Indicates whether the property is visible in Open Payments wallet address requests.",
            "args": [],
            "type": {
              "kind": "NON_NULL",
              "name": null,
              "ofType": {
                "kind": "SCALAR",
                "name": "Boolean",
                "ofType": null
              }
            },
            "isDeprecated": false,
            "deprecationReason": null
          }
        ],
        "inputFields": null,
        "interfaces": [],
        "enumValues": null,
        "possibleTypes": null
      },
      {
        "kind": "INPUT_OBJECT",
        "name": "AdditionalPropertyInput",
        "description": null,
        "isOneOf": false,
        "fields": null,
        "inputFields": [
          {
            "name": "key",
            "description": "Key for the additional property.",
            "type": {
              "kind": "NON_NULL",
              "name": null,
              "ofType": {
                "kind": "SCALAR",
                "name": "String",
                "ofType": null
              }
            },
            "defaultValue": null,
            "isDeprecated": false,
            "deprecationReason": null
          },
          {
            "name": "value",
            "description": "Value for the additional property.",
            "type": {
              "kind": "NON_NULL",
              "name": null,
              "ofType": {
                "kind": "SCALAR",
                "name": "String",
                "ofType": null
              }
            },
            "defaultValue": null,
            "isDeprecated": false,
            "deprecationReason": null
          },
          {
            "name": "visibleInOpenPayments",
            "description": "Indicates whether the property is visible in Open Payments wallet address requests.",
            "type": {
              "kind": "NON_NULL",
              "name": null,
              "ofType": {
                "kind": "SCALAR",
                "name": "Boolean",
                "ofType": null
              }
            },
            "defaultValue": null,
            "isDeprecated": false,
            "deprecationReason": null
          }
        ],
        "interfaces": null,
        "enumValues": null,
        "possibleTypes": null
      },
      {
        "kind": "ENUM",
        "name": "Alg",
        "description": null,
        "isOneOf": null,
        "fields": null,
        "inputFields": null,
        "interfaces": null,
        "enumValues": [
          {
            "name": "EdDSA",
            "description": "EdDSA cryptographic algorithm.",
            "isDeprecated": false,
            "deprecationReason": null
          }
        ],
        "possibleTypes": null
      },
      {
        "kind": "OBJECT",
        "name": "Amount",
        "description": null,
        "isOneOf": null,
        "fields": [
          {
            "name": "assetCode",
            "description": "Should be an ISO 4217 currency code whenever possible, e.g. `USD`. For more information, refer to [assets](https://rafiki.dev/overview/concepts/accounting/#assets).",
            "args": [],
            "type": {
              "kind": "NON_NULL",
              "name": null,
              "ofType": {
                "kind": "SCALAR",
                "name": "String",
                "ofType": null
              }
            },
            "isDeprecated": false,
            "deprecationReason": null
          },
          {
            "name": "assetScale",
            "description": "Difference in order of magnitude between the standard unit of an asset and its corresponding fractional unit.",
            "args": [],
            "type": {
              "kind": "NON_NULL",
              "name": null,
              "ofType": {
                "kind": "SCALAR",
                "name": "UInt8",
                "ofType": null
              }
            },
            "isDeprecated": false,
            "deprecationReason": null
          },
          {
            "name": "value",
            "description": "Numerical value.",
            "args": [],
            "type": {
              "kind": "NON_NULL",
              "name": null,
              "ofType": {
                "kind": "SCALAR",
                "name": "UInt64",
                "ofType": null
              }
            },
            "isDeprecated": false,
            "deprecationReason": null
          }
        ],
        "inputFields": null,
        "interfaces": [],
        "enumValues": null,
        "possibleTypes": null
      },
      {
        "kind": "INPUT_OBJECT",
        "name": "AmountInput",
        "description": null,
        "isOneOf": false,
        "fields": null,
        "inputFields": [
          {
            "name": "assetCode",
            "description": "Should be an ISO 4217 currency code whenever possible, e.g. `USD`. For more information, refer to [assets](https://rafiki.dev/overview/concepts/accounting/#assets).",
            "type": {
              "kind": "NON_NULL",
              "name": null,
              "ofType": {
                "kind": "SCALAR",
                "name": "String",
                "ofType": null
              }
            },
            "defaultValue": null,
            "isDeprecated": false,
            "deprecationReason": null
          },
          {
            "name": "assetScale",
            "description": "Difference in order of magnitude between the standard unit of an asset and its corresponding fractional unit.",
            "type": {
              "kind": "NON_NULL",
              "name": null,
              "ofType": {
                "kind": "SCALAR",
                "name": "UInt8",
                "ofType": null
              }
            },
            "defaultValue": null,
            "isDeprecated": false,
            "deprecationReason": null
          },
          {
            "name": "value",
            "description": "Numerical value.",
            "type": {
              "kind": "NON_NULL",
              "name": null,
              "ofType": {
                "kind": "SCALAR",
                "name": "UInt64",
                "ofType": null
              }
            },
            "defaultValue": null,
            "isDeprecated": false,
            "deprecationReason": null
          }
        ],
        "interfaces": null,
        "enumValues": null,
        "possibleTypes": null
      },
      {
        "kind": "INPUT_OBJECT",
        "name": "ApproveIncomingPaymentInput",
        "description": null,
        "isOneOf": false,
        "fields": null,
        "inputFields": [
          {
            "name": "id",
            "description": "Unique identifier of the incoming payment to be approved. Note: incoming payment must be PENDING.",
            "type": {
              "kind": "NON_NULL",
              "name": null,
              "ofType": {
                "kind": "SCALAR",
                "name": "ID",
                "ofType": null
              }
            },
            "defaultValue": null,
            "isDeprecated": false,
            "deprecationReason": null
          }
        ],
        "interfaces": null,
        "enumValues": null,
        "possibleTypes": null
      },
      {
        "kind": "OBJECT",
        "name": "ApproveIncomingPaymentResponse",
        "description": null,
        "isOneOf": null,
        "fields": [
          {
            "name": "payment",
            "description": "The incoming payment that was approved.",
            "args": [],
            "type": {
              "kind": "OBJECT",
              "name": "IncomingPayment",
              "ofType": null
            },
            "isDeprecated": false,
            "deprecationReason": null
          }
        ],
        "inputFields": null,
        "interfaces": [],
        "enumValues": null,
        "possibleTypes": null
      },
      {
        "kind": "OBJECT",
        "name": "Asset",
        "description": null,
        "isOneOf": null,
        "fields": [
          {
            "name": "code",
            "description": "Should be an ISO 4217 currency code whenever possible, e.g. `USD`. For more information, refer to [assets](https://rafiki.dev/overview/concepts/accounting/#assets).",
            "args": [],
            "type": {
              "kind": "NON_NULL",
              "name": null,
              "ofType": {
                "kind": "SCALAR",
                "name": "String",
                "ofType": null
              }
            },
            "isDeprecated": false,
            "deprecationReason": null
          },
          {
            "name": "createdAt",
            "description": "The date and time when the asset was created.",
            "args": [],
            "type": {
              "kind": "NON_NULL",
              "name": null,
              "ofType": {
                "kind": "SCALAR",
                "name": "String",
                "ofType": null
              }
            },
            "isDeprecated": false,
            "deprecationReason": null
          },
          {
            "name": "fees",
            "description": "Fetches a paginated list of fees associated with this asset.",
            "args": [
              {
                "name": "after",
                "description": "Forward pagination: Cursor (fee ID) to start retrieving fees after this point.",
                "type": {
                  "kind": "SCALAR",
                  "name": "String",
                  "ofType": null
                },
                "defaultValue": null,
                "isDeprecated": false,
                "deprecationReason": null
              },
              {
                "name": "before",
                "description": "Backward pagination: Cursor (fee ID) to start retrieving fees before this point.",
                "type": {
                  "kind": "SCALAR",
                  "name": "String",
                  "ofType": null
                },
                "defaultValue": null,
                "isDeprecated": false,
                "deprecationReason": null
              },
              {
                "name": "first",
                "description": "Forward pagination: Limit the result to the first **n** fees after the `after` cursor.",
                "type": {
                  "kind": "SCALAR",
                  "name": "Int",
                  "ofType": null
                },
                "defaultValue": null,
                "isDeprecated": false,
                "deprecationReason": null
              },
              {
                "name": "last",
                "description": "Backward pagination: Limit the result to the last **n** fees before the `before` cursor.",
                "type": {
                  "kind": "SCALAR",
                  "name": "Int",
                  "ofType": null
                },
                "defaultValue": null,
                "isDeprecated": false,
                "deprecationReason": null
              },
              {
                "name": "sortOrder",
                "description": "Specify the sort order of fees based on their creation data, either ascending or descending.",
                "type": {
                  "kind": "ENUM",
                  "name": "SortOrder",
                  "ofType": null
                },
                "defaultValue": null,
                "isDeprecated": false,
                "deprecationReason": null
              }
            ],
            "type": {
              "kind": "OBJECT",
              "name": "FeesConnection",
              "ofType": null
            },
            "isDeprecated": false,
            "deprecationReason": null
          },
          {
            "name": "id",
            "description": "Unique identifier of the asset.",
            "args": [],
            "type": {
              "kind": "NON_NULL",
              "name": null,
              "ofType": {
                "kind": "SCALAR",
                "name": "ID",
                "ofType": null
              }
            },
            "isDeprecated": false,
            "deprecationReason": null
          },
          {
            "name": "liquidity",
            "description": "Available liquidity",
            "args": [],
            "type": {
              "kind": "SCALAR",
              "name": "UInt64",
              "ofType": null
            },
            "isDeprecated": false,
            "deprecationReason": null
          },
          {
            "name": "liquidityThreshold",
            "description": "A webhook event will notify the Account Servicing Entity if liquidity falls below this value.",
            "args": [],
            "type": {
              "kind": "SCALAR",
              "name": "UInt64",
              "ofType": null
            },
            "isDeprecated": false,
            "deprecationReason": null
          },
          {
            "name": "receivingFee",
            "description": "The receiving fee structure for the asset.",
            "args": [],
            "type": {
              "kind": "OBJECT",
              "name": "Fee",
              "ofType": null
            },
            "isDeprecated": false,
            "deprecationReason": null
          },
          {
            "name": "scale",
            "description": "Difference in order of magnitude between the standard unit of an asset and its corresponding fractional unit.",
            "args": [],
            "type": {
              "kind": "NON_NULL",
              "name": null,
              "ofType": {
                "kind": "SCALAR",
                "name": "UInt8",
                "ofType": null
              }
            },
            "isDeprecated": false,
            "deprecationReason": null
          },
          {
            "name": "sendingFee",
            "description": "The sending fee structure for the asset.",
            "args": [],
            "type": {
              "kind": "OBJECT",
              "name": "Fee",
              "ofType": null
            },
            "isDeprecated": false,
            "deprecationReason": null
          },
          {
            "name": "tenantId",
            "description": null,
            "args": [],
            "type": {
              "kind": "NON_NULL",
              "name": null,
              "ofType": {
                "kind": "SCALAR",
                "name": "ID",
                "ofType": null
              }
            },
            "isDeprecated": false,
            "deprecationReason": null
          },
          {
            "name": "withdrawalThreshold",
            "description": "Minimum amount of liquidity that can be withdrawn from the asset.",
            "args": [],
            "type": {
              "kind": "SCALAR",
              "name": "UInt64",
              "ofType": null
            },
            "isDeprecated": false,
            "deprecationReason": null
          }
        ],
        "inputFields": null,
        "interfaces": [
          {
            "kind": "INTERFACE",
            "name": "Model",
            "ofType": null
          }
        ],
        "enumValues": null,
        "possibleTypes": null
      },
      {
        "kind": "OBJECT",
        "name": "AssetEdge",
        "description": null,
        "isOneOf": null,
        "fields": [
          {
            "name": "cursor",
            "description": "A cursor for paginating through the assets.",
            "args": [],
            "type": {
              "kind": "NON_NULL",
              "name": null,
              "ofType": {
                "kind": "SCALAR",
                "name": "String",
                "ofType": null
              }
            },
            "isDeprecated": false,
            "deprecationReason": null
          },
          {
            "name": "node",
            "description": "An asset node in the list.",
            "args": [],
            "type": {
              "kind": "NON_NULL",
              "name": null,
              "ofType": {
                "kind": "OBJECT",
                "name": "Asset",
                "ofType": null
              }
            },
            "isDeprecated": false,
            "deprecationReason": null
          }
        ],
        "inputFields": null,
        "interfaces": [],
        "enumValues": null,
        "possibleTypes": null
      },
      {
        "kind": "OBJECT",
        "name": "AssetMutationResponse",
        "description": null,
        "isOneOf": null,
        "fields": [
          {
            "name": "asset",
            "description": "The asset affected by the mutation.",
            "args": [],
            "type": {
              "kind": "OBJECT",
              "name": "Asset",
              "ofType": null
            },
            "isDeprecated": false,
            "deprecationReason": null
          }
        ],
        "inputFields": null,
        "interfaces": [],
        "enumValues": null,
        "possibleTypes": null
      },
      {
        "kind": "OBJECT",
        "name": "AssetsConnection",
        "description": null,
        "isOneOf": null,
        "fields": [
          {
            "name": "edges",
            "description": "A list of edges representing assets and cursors for pagination.",
            "args": [],
            "type": {
              "kind": "NON_NULL",
              "name": null,
              "ofType": {
                "kind": "LIST",
                "name": null,
                "ofType": {
                  "kind": "NON_NULL",
                  "name": null,
                  "ofType": {
                    "kind": "OBJECT",
                    "name": "AssetEdge",
                    "ofType": null
                  }
                }
              }
            },
            "isDeprecated": false,
            "deprecationReason": null
          },
          {
            "name": "pageInfo",
            "description": "Information to aid in pagination.",
            "args": [],
            "type": {
              "kind": "NON_NULL",
              "name": null,
              "ofType": {
                "kind": "OBJECT",
                "name": "PageInfo",
                "ofType": null
              }
            },
            "isDeprecated": false,
            "deprecationReason": null
          }
        ],
        "inputFields": null,
        "interfaces": [],
        "enumValues": null,
        "possibleTypes": null
      },
      {
        "kind": "INTERFACE",
        "name": "BasePayment",
        "description": null,
        "isOneOf": null,
        "fields": [
          {
            "name": "client",
            "description": "Information about the wallet address of the Open Payments client that created the payment.",
            "args": [],
            "type": {
              "kind": "SCALAR",
              "name": "String",
              "ofType": null
            },
            "isDeprecated": false,
            "deprecationReason": null
          },
          {
            "name": "createdAt",
            "description": "The date and time that the payment was created.",
            "args": [],
            "type": {
              "kind": "NON_NULL",
              "name": null,
              "ofType": {
                "kind": "SCALAR",
                "name": "String",
                "ofType": null
              }
            },
            "isDeprecated": false,
            "deprecationReason": null
          },
          {
            "name": "id",
            "description": "Unique identifier for the payment.",
            "args": [],
            "type": {
              "kind": "NON_NULL",
              "name": null,
              "ofType": {
                "kind": "SCALAR",
                "name": "ID",
                "ofType": null
              }
            },
            "isDeprecated": false,
            "deprecationReason": null
          },
          {
            "name": "metadata",
            "description": "Additional metadata associated with the payment.",
            "args": [],
            "type": {
              "kind": "SCALAR",
              "name": "JSONObject",
              "ofType": null
            },
            "isDeprecated": false,
            "deprecationReason": null
          },
          {
            "name": "walletAddressId",
            "description": "Unique identifier of the wallet address under which the payment was created.",
            "args": [],
            "type": {
              "kind": "NON_NULL",
              "name": null,
              "ofType": {
                "kind": "SCALAR",
                "name": "ID",
                "ofType": null
              }
            },
            "isDeprecated": false,
            "deprecationReason": null
          }
        ],
        "inputFields": null,
        "interfaces": [],
        "enumValues": null,
        "possibleTypes": [
          {
            "kind": "OBJECT",
            "name": "IncomingPayment",
            "ofType": null
          },
          {
            "kind": "OBJECT",
            "name": "OutgoingPayment",
            "ofType": null
          },
          {
            "kind": "OBJECT",
            "name": "Payment",
            "ofType": null
          }
        ]
      },
      {
        "kind": "SCALAR",
        "name": "Boolean",
        "description": "The `Boolean` scalar type represents `true` or `false`.",
        "isOneOf": null,
        "fields": null,
        "inputFields": null,
        "interfaces": null,
        "enumValues": null,
        "possibleTypes": null
      },
      {
        "kind": "INPUT_OBJECT",
        "name": "CancelIncomingPaymentInput",
        "description": null,
        "isOneOf": false,
        "fields": null,
        "inputFields": [
          {
            "name": "id",
            "description": "Unique identifier of the incoming payment to be canceled. Note: incoming payment must be PENDING.",
            "type": {
              "kind": "NON_NULL",
              "name": null,
              "ofType": {
                "kind": "SCALAR",
                "name": "ID",
                "ofType": null
              }
            },
            "defaultValue": null,
            "isDeprecated": false,
            "deprecationReason": null
          }
        ],
        "interfaces": null,
        "enumValues": null,
        "possibleTypes": null
      },
      {
        "kind": "OBJECT",
        "name": "CancelIncomingPaymentResponse",
        "description": null,
        "isOneOf": null,
        "fields": [
          {
            "name": "payment",
            "description": "The incoming payment that was canceled.",
            "args": [],
            "type": {
              "kind": "OBJECT",
              "name": "IncomingPayment",
              "ofType": null
            },
            "isDeprecated": false,
            "deprecationReason": null
          }
        ],
        "inputFields": null,
        "interfaces": [],
        "enumValues": null,
        "possibleTypes": null
      },
      {
        "kind": "INPUT_OBJECT",
        "name": "CancelOutgoingPaymentInput",
        "description": null,
        "isOneOf": false,
        "fields": null,
        "inputFields": [
          {
            "name": "cardPaymentFailureReason",
            "description": "If card flow, optional machine-readable failure reason",
            "type": {
              "kind": "ENUM",
              "name": "CardPaymentFailureReason",
              "ofType": null
            },
            "defaultValue": null,
            "isDeprecated": false,
            "deprecationReason": null
          },
          {
            "name": "id",
            "description": "Unique identifier of the outgoing payment to cancel.",
            "type": {
              "kind": "NON_NULL",
              "name": null,
              "ofType": {
                "kind": "SCALAR",
                "name": "ID",
                "ofType": null
              }
            },
            "defaultValue": null,
            "isDeprecated": false,
            "deprecationReason": null
          },
          {
            "name": "reason",
            "description": "Reason why this outgoing payment has been canceled. This value will be publicly visible in the metadata field if this outgoing payment is requested through Open Payments.",
            "type": {
              "kind": "SCALAR",
              "name": "String",
              "ofType": null
            },
            "defaultValue": null,
            "isDeprecated": false,
            "deprecationReason": null
          }
        ],
        "interfaces": null,
        "enumValues": null,
        "possibleTypes": null
      },
      {
        "kind": "INPUT_OBJECT",
        "name": "CardDetailsInput",
        "description": null,
        "isOneOf": false,
        "fields": null,
        "inputFields": [
          {
<<<<<<< HEAD
            "name": "expiry",
            "description": "Expire date",
            "type": {
              "kind": "NON_NULL",
              "name": null,
              "ofType": {
                "kind": "SCALAR",
                "name": "String",
                "ofType": null
              }
            },
            "defaultValue": null,
            "isDeprecated": false,
            "deprecationReason": null
          },
          {
            "name": "requestId",
            "description": "Unique card request identifier from POS/Card Service",
            "type": {
              "kind": "SCALAR",
              "name": "String",
              "ofType": null
            },
            "defaultValue": null,
            "isDeprecated": false,
            "deprecationReason": null
          },
          {
=======
>>>>>>> 3be9ecf0
            "name": "signature",
            "description": "Signature",
            "type": {
              "kind": "NON_NULL",
              "name": null,
              "ofType": {
                "kind": "SCALAR",
                "name": "String",
                "ofType": null
              }
            },
            "defaultValue": null,
            "isDeprecated": false,
            "deprecationReason": null
          }
        ],
        "interfaces": null,
        "enumValues": null,
        "possibleTypes": null
      },
      {
        "kind": "ENUM",
        "name": "CardPaymentFailureReason",
        "description": null,
        "isOneOf": null,
        "fields": null,
        "inputFields": null,
        "interfaces": null,
        "enumValues": [
          {
            "name": "invalid_signature",
            "description": null,
            "isDeprecated": false,
            "deprecationReason": null
          }
        ],
        "possibleTypes": null
      },
      {
        "kind": "INPUT_OBJECT",
        "name": "CreateAssetInput",
        "description": null,
        "isOneOf": false,
        "fields": null,
        "inputFields": [
          {
            "name": "code",
            "description": "Should be an ISO 4217 currency code whenever possible, e.g. `USD`. For more information, refer to [assets](https://rafiki.dev/overview/concepts/accounting/#assets).",
            "type": {
              "kind": "NON_NULL",
              "name": null,
              "ofType": {
                "kind": "SCALAR",
                "name": "String",
                "ofType": null
              }
            },
            "defaultValue": null,
            "isDeprecated": false,
            "deprecationReason": null
          },
          {
            "name": "idempotencyKey",
            "description": "Unique key to ensure duplicate or retried requests are processed only once. For more information, refer to [idempotency](https://rafiki.dev/apis/graphql/admin-api-overview/#idempotency).",
            "type": {
              "kind": "SCALAR",
              "name": "String",
              "ofType": null
            },
            "defaultValue": null,
            "isDeprecated": false,
            "deprecationReason": null
          },
          {
            "name": "liquidityThreshold",
            "description": "A webhook event will notify the Account Servicing Entity if liquidity falls below this value.",
            "type": {
              "kind": "SCALAR",
              "name": "UInt64",
              "ofType": null
            },
            "defaultValue": null,
            "isDeprecated": false,
            "deprecationReason": null
          },
          {
            "name": "scale",
            "description": "Difference in order of magnitude between the standard unit of an asset and its corresponding fractional unit.",
            "type": {
              "kind": "NON_NULL",
              "name": null,
              "ofType": {
                "kind": "SCALAR",
                "name": "UInt8",
                "ofType": null
              }
            },
            "defaultValue": null,
            "isDeprecated": false,
            "deprecationReason": null
          },
          {
            "name": "tenantId",
            "description": "Unique identifier of the tenant associated with the asset. This cannot be changed. Optional, if not provided, the tenantId will be obtained from the signature.",
            "type": {
              "kind": "SCALAR",
              "name": "ID",
              "ofType": null
            },
            "defaultValue": null,
            "isDeprecated": false,
            "deprecationReason": null
          },
          {
            "name": "withdrawalThreshold",
            "description": "Minimum amount of liquidity that can be withdrawn from the asset.",
            "type": {
              "kind": "SCALAR",
              "name": "UInt64",
              "ofType": null
            },
            "defaultValue": null,
            "isDeprecated": false,
            "deprecationReason": null
          }
        ],
        "interfaces": null,
        "enumValues": null,
        "possibleTypes": null
      },
      {
        "kind": "INPUT_OBJECT",
        "name": "CreateAssetLiquidityWithdrawalInput",
        "description": null,
        "isOneOf": false,
        "fields": null,
        "inputFields": [
          {
            "name": "amount",
            "description": "Amount of liquidity to withdraw.",
            "type": {
              "kind": "NON_NULL",
              "name": null,
              "ofType": {
                "kind": "SCALAR",
                "name": "UInt64",
                "ofType": null
              }
            },
            "defaultValue": null,
            "isDeprecated": false,
            "deprecationReason": null
          },
          {
            "name": "assetId",
            "description": "Unique identifier of the asset to create the withdrawal for.",
            "type": {
              "kind": "NON_NULL",
              "name": null,
              "ofType": {
                "kind": "SCALAR",
                "name": "String",
                "ofType": null
              }
            },
            "defaultValue": null,
            "isDeprecated": false,
            "deprecationReason": null
          },
          {
            "name": "id",
            "description": "Unique identifier of the withdrawal.",
            "type": {
              "kind": "NON_NULL",
              "name": null,
              "ofType": {
                "kind": "SCALAR",
                "name": "String",
                "ofType": null
              }
            },
            "defaultValue": null,
            "isDeprecated": false,
            "deprecationReason": null
          },
          {
            "name": "idempotencyKey",
            "description": "Unique key to ensure duplicate or retried requests are processed only once. For more information, refer to [idempotency](https://rafiki.dev/apis/graphql/admin-api-overview/#idempotency).",
            "type": {
              "kind": "NON_NULL",
              "name": null,
              "ofType": {
                "kind": "SCALAR",
                "name": "String",
                "ofType": null
              }
            },
            "defaultValue": null,
            "isDeprecated": false,
            "deprecationReason": null
          },
          {
            "name": "timeoutSeconds",
            "description": "Interval in seconds after a pending transfer's created at which it may be posted or voided. Zero denotes a no timeout single-phase posted transfer.",
            "type": {
              "kind": "NON_NULL",
              "name": null,
              "ofType": {
                "kind": "SCALAR",
                "name": "UInt64",
                "ofType": null
              }
            },
            "defaultValue": null,
            "isDeprecated": false,
            "deprecationReason": null
          }
        ],
        "interfaces": null,
        "enumValues": null,
        "possibleTypes": null
      },
      {
        "kind": "INPUT_OBJECT",
        "name": "CreateIncomingPaymentInput",
        "description": null,
        "isOneOf": false,
        "fields": null,
        "inputFields": [
          {
            "name": "expiresAt",
            "description": "Date and time that the incoming payment will expire.",
            "type": {
              "kind": "SCALAR",
              "name": "String",
              "ofType": null
            },
            "defaultValue": null,
            "isDeprecated": false,
            "deprecationReason": null
          },
          {
            "name": "idempotencyKey",
            "description": "Unique key to ensure duplicate or retried requests are processed only once. For more information, refer to [idempotency](https://rafiki.dev/apis/graphql/admin-api-overview/#idempotency).",
            "type": {
              "kind": "SCALAR",
              "name": "String",
              "ofType": null
            },
            "defaultValue": null,
            "isDeprecated": false,
            "deprecationReason": null
          },
          {
            "name": "incomingAmount",
            "description": "Maximum amount to be received for this incoming payment.",
            "type": {
              "kind": "INPUT_OBJECT",
              "name": "AmountInput",
              "ofType": null
            },
            "defaultValue": null,
            "isDeprecated": false,
            "deprecationReason": null
          },
          {
            "name": "isCardPayment",
            "description": "Whether or not the incoming payment is being created for a card payment.",
            "type": {
              "kind": "SCALAR",
              "name": "Boolean",
              "ofType": null
            },
            "defaultValue": null,
            "isDeprecated": false,
            "deprecationReason": null
          },
          {
            "name": "metadata",
            "description": "Additional metadata associated with the incoming payment.",
            "type": {
              "kind": "SCALAR",
              "name": "JSONObject",
              "ofType": null
            },
            "defaultValue": null,
            "isDeprecated": false,
            "deprecationReason": null
          },
          {
            "name": "walletAddressId",
            "description": "Unique identifier of the wallet address under which the incoming payment will be created.",
            "type": {
              "kind": "NON_NULL",
              "name": null,
              "ofType": {
                "kind": "SCALAR",
                "name": "String",
                "ofType": null
              }
            },
            "defaultValue": null,
            "isDeprecated": false,
            "deprecationReason": null
          }
        ],
        "interfaces": null,
        "enumValues": null,
        "possibleTypes": null
      },
      {
        "kind": "INPUT_OBJECT",
        "name": "CreateIncomingPaymentWithdrawalInput",
        "description": null,
        "isOneOf": false,
        "fields": null,
        "inputFields": [
          {
            "name": "idempotencyKey",
            "description": "Unique key to ensure duplicate or retried requests are processed only once. For more information, refer to [idempotency](https://rafiki.dev/apis/graphql/admin-api-overview/#idempotency).",
            "type": {
              "kind": "NON_NULL",
              "name": null,
              "ofType": {
                "kind": "SCALAR",
                "name": "String",
                "ofType": null
              }
            },
            "defaultValue": null,
            "isDeprecated": false,
            "deprecationReason": null
          },
          {
            "name": "incomingPaymentId",
            "description": "Unique identifier of the incoming payment to withdraw liquidity from.",
            "type": {
              "kind": "NON_NULL",
              "name": null,
              "ofType": {
                "kind": "SCALAR",
                "name": "String",
                "ofType": null
              }
            },
            "defaultValue": null,
            "isDeprecated": false,
            "deprecationReason": null
          },
          {
            "name": "timeoutSeconds",
            "description": "Interval in seconds after a pending transfer's created at which it may be posted or voided. Zero denotes a no timeout single-phase posted transfer.",
            "type": {
              "kind": "NON_NULL",
              "name": null,
              "ofType": {
                "kind": "SCALAR",
                "name": "UInt64",
                "ofType": null
              }
            },
            "defaultValue": null,
            "isDeprecated": false,
            "deprecationReason": null
          }
        ],
        "interfaces": null,
        "enumValues": null,
        "possibleTypes": null
      },
      {
        "kind": "INPUT_OBJECT",
        "name": "CreateOrUpdatePeerByUrlInput",
        "description": null,
        "isOneOf": false,
        "fields": null,
        "inputFields": [
          {
            "name": "assetId",
            "description": "Unique identifier of the asset associated with the peering relationship.",
            "type": {
              "kind": "NON_NULL",
              "name": null,
              "ofType": {
                "kind": "SCALAR",
                "name": "String",
                "ofType": null
              }
            },
            "defaultValue": null,
            "isDeprecated": false,
            "deprecationReason": null
          },
          {
            "name": "idempotencyKey",
            "description": "Unique key to ensure duplicate or retried requests are processed only once. For more information, refer to [idempotency](https://rafiki.dev/apis/graphql/admin-api-overview/#idempotency).",
            "type": {
              "kind": "SCALAR",
              "name": "String",
              "ofType": null
            },
            "defaultValue": null,
            "isDeprecated": false,
            "deprecationReason": null
          },
          {
            "name": "liquidityThreshold",
            "description": "A webhook event will notify the Account Servicing Entity if peer liquidity falls below this value.",
            "type": {
              "kind": "SCALAR",
              "name": "UInt64",
              "ofType": null
            },
            "defaultValue": null,
            "isDeprecated": false,
            "deprecationReason": null
          },
          {
            "name": "liquidityToDeposit",
            "description": "Amount of liquidity to deposit for the peer.",
            "type": {
              "kind": "SCALAR",
              "name": "UInt64",
              "ofType": null
            },
            "defaultValue": null,
            "isDeprecated": false,
            "deprecationReason": null
          },
          {
            "name": "maxPacketAmount",
            "description": "Maximum packet amount that the peer accepts.",
            "type": {
              "kind": "SCALAR",
              "name": "UInt64",
              "ofType": null
            },
            "defaultValue": null,
            "isDeprecated": false,
            "deprecationReason": null
          },
          {
            "name": "name",
            "description": "Internal name for the peer, used to override auto-peering default names.",
            "type": {
              "kind": "SCALAR",
              "name": "String",
              "ofType": null
            },
            "defaultValue": null,
            "isDeprecated": false,
            "deprecationReason": null
          },
          {
            "name": "peerUrl",
            "description": "Peer's URL address, where auto-peering requests are accepted.",
            "type": {
              "kind": "NON_NULL",
              "name": null,
              "ofType": {
                "kind": "SCALAR",
                "name": "String",
                "ofType": null
              }
            },
            "defaultValue": null,
            "isDeprecated": false,
            "deprecationReason": null
          }
        ],
        "interfaces": null,
        "enumValues": null,
        "possibleTypes": null
      },
      {
        "kind": "OBJECT",
        "name": "CreateOrUpdatePeerByUrlMutationResponse",
        "description": null,
        "isOneOf": null,
        "fields": [
          {
            "name": "peer",
            "description": "The peer created or updated based on a URL.",
            "args": [],
            "type": {
              "kind": "OBJECT",
              "name": "Peer",
              "ofType": null
            },
            "isDeprecated": false,
            "deprecationReason": null
          }
        ],
        "inputFields": null,
        "interfaces": [],
        "enumValues": null,
        "possibleTypes": null
      },
      {
        "kind": "INPUT_OBJECT",
        "name": "CreateOutgoingPaymentFromIncomingPaymentInput",
        "description": null,
        "isOneOf": false,
        "fields": null,
        "inputFields": [
          {
            "name": "cardDetails",
            "description": "Used for the card service to provide the card expiry and signature",
            "type": {
              "kind": "INPUT_OBJECT",
              "name": "CardDetailsInput",
              "ofType": null
            },
            "defaultValue": null,
            "isDeprecated": false,
            "deprecationReason": null
          },
          {
            "name": "debitAmount",
            "description": "Amount to send (fixed send).",
            "type": {
              "kind": "INPUT_OBJECT",
              "name": "AmountInput",
              "ofType": null
            },
            "defaultValue": null,
            "isDeprecated": false,
            "deprecationReason": null
          },
          {
            "name": "idempotencyKey",
            "description": "Unique key to ensure duplicate or retried requests are processed only once. For more information, refer to [idempotency](https://rafiki.dev/apis/graphql/admin-api-overview/#idempotency).",
            "type": {
              "kind": "SCALAR",
              "name": "String",
              "ofType": null
            },
            "defaultValue": null,
            "isDeprecated": false,
            "deprecationReason": null
          },
          {
            "name": "incomingPayment",
            "description": "Incoming payment URL to create the outgoing payment from.",
            "type": {
              "kind": "NON_NULL",
              "name": null,
              "ofType": {
                "kind": "SCALAR",
                "name": "String",
                "ofType": null
              }
            },
            "defaultValue": null,
            "isDeprecated": false,
            "deprecationReason": null
          },
          {
            "name": "metadata",
            "description": "Additional metadata associated with the outgoing payment.",
            "type": {
              "kind": "SCALAR",
              "name": "JSONObject",
              "ofType": null
            },
            "defaultValue": null,
            "isDeprecated": false,
            "deprecationReason": null
          },
          {
            "name": "walletAddressId",
            "description": "Unique identifier of the wallet address under which the outgoing payment will be created.",
            "type": {
              "kind": "NON_NULL",
              "name": null,
              "ofType": {
                "kind": "SCALAR",
                "name": "String",
                "ofType": null
              }
            },
            "defaultValue": null,
            "isDeprecated": false,
            "deprecationReason": null
          }
        ],
        "interfaces": null,
        "enumValues": null,
        "possibleTypes": null
      },
      {
        "kind": "INPUT_OBJECT",
        "name": "CreateOutgoingPaymentInput",
        "description": null,
        "isOneOf": false,
        "fields": null,
        "inputFields": [
          {
            "name": "cardDetails",
            "description": "Used for the card service to provide the card signature",
            "type": {
              "kind": "INPUT_OBJECT",
              "name": "CardDetailsInput",
              "ofType": null
            },
            "defaultValue": null,
            "isDeprecated": false,
            "deprecationReason": null
          },
          {
            "name": "idempotencyKey",
            "description": "Unique key to ensure duplicate or retried requests are processed only once. For more information, refer to [idempotency](https://rafiki.dev/apis/graphql/admin-api-overview/#idempotency).",
            "type": {
              "kind": "SCALAR",
              "name": "String",
              "ofType": null
            },
            "defaultValue": null,
            "isDeprecated": false,
            "deprecationReason": null
          },
          {
            "name": "metadata",
            "description": "Additional metadata associated with the outgoing payment.",
            "type": {
              "kind": "SCALAR",
              "name": "JSONObject",
              "ofType": null
            },
            "defaultValue": null,
            "isDeprecated": false,
            "deprecationReason": null
          },
          {
            "name": "quoteId",
            "description": "Unique identifier of the corresponding quote for that outgoing payment.",
            "type": {
              "kind": "NON_NULL",
              "name": null,
              "ofType": {
                "kind": "SCALAR",
                "name": "String",
                "ofType": null
              }
            },
            "defaultValue": null,
            "isDeprecated": false,
            "deprecationReason": null
          },
          {
            "name": "walletAddressId",
            "description": "Unique identifier of the wallet address under which the outgoing payment will be created.",
            "type": {
              "kind": "NON_NULL",
              "name": null,
              "ofType": {
                "kind": "SCALAR",
                "name": "String",
                "ofType": null
              }
            },
            "defaultValue": null,
            "isDeprecated": false,
            "deprecationReason": null
          }
        ],
        "interfaces": null,
        "enumValues": null,
        "possibleTypes": null
      },
      {
        "kind": "INPUT_OBJECT",
        "name": "CreateOutgoingPaymentWithdrawalInput",
        "description": null,
        "isOneOf": false,
        "fields": null,
        "inputFields": [
          {
            "name": "idempotencyKey",
            "description": "Unique key to ensure duplicate or retried requests are processed only once. For more information, refer to [idempotency](https://rafiki.dev/apis/graphql/admin-api-overview/#idempotency).",
            "type": {
              "kind": "NON_NULL",
              "name": null,
              "ofType": {
                "kind": "SCALAR",
                "name": "String",
                "ofType": null
              }
            },
            "defaultValue": null,
            "isDeprecated": false,
            "deprecationReason": null
          },
          {
            "name": "outgoingPaymentId",
            "description": "Unique identifier of the outgoing payment to withdraw liquidity from.",
            "type": {
              "kind": "NON_NULL",
              "name": null,
              "ofType": {
                "kind": "SCALAR",
                "name": "String",
                "ofType": null
              }
            },
            "defaultValue": null,
            "isDeprecated": false,
            "deprecationReason": null
          },
          {
            "name": "timeoutSeconds",
            "description": "Interval in seconds after a pending transfer's created at which it may be posted or voided. Zero denotes a no timeout single-phase posted transfer.",
            "type": {
              "kind": "NON_NULL",
              "name": null,
              "ofType": {
                "kind": "SCALAR",
                "name": "UInt64",
                "ofType": null
              }
            },
            "defaultValue": null,
            "isDeprecated": false,
            "deprecationReason": null
          }
        ],
        "interfaces": null,
        "enumValues": null,
        "possibleTypes": null
      },
      {
        "kind": "INPUT_OBJECT",
        "name": "CreatePeerInput",
        "description": null,
        "isOneOf": false,
        "fields": null,
        "inputFields": [
          {
            "name": "assetId",
            "description": "Unique identifier of the asset associated with the peering relationship.",
            "type": {
              "kind": "NON_NULL",
              "name": null,
              "ofType": {
                "kind": "SCALAR",
                "name": "String",
                "ofType": null
              }
            },
            "defaultValue": null,
            "isDeprecated": false,
            "deprecationReason": null
          },
          {
            "name": "http",
            "description": "Peering connection details.",
            "type": {
              "kind": "NON_NULL",
              "name": null,
              "ofType": {
                "kind": "INPUT_OBJECT",
                "name": "HttpInput",
                "ofType": null
              }
            },
            "defaultValue": null,
            "isDeprecated": false,
            "deprecationReason": null
          },
          {
            "name": "idempotencyKey",
            "description": "Unique key to ensure duplicate or retried requests are processed only once. For more information, refer to [idempotency](https://rafiki.dev/apis/graphql/admin-api-overview/#idempotency).",
            "type": {
              "kind": "SCALAR",
              "name": "String",
              "ofType": null
            },
            "defaultValue": null,
            "isDeprecated": false,
            "deprecationReason": null
          },
          {
            "name": "initialLiquidity",
            "description": "Initial amount of liquidity to deposit for the peer.",
            "type": {
              "kind": "SCALAR",
              "name": "UInt64",
              "ofType": null
            },
            "defaultValue": null,
            "isDeprecated": false,
            "deprecationReason": null
          },
          {
            "name": "liquidityThreshold",
            "description": "A webhook event will notify the Account Servicing Entity if peer liquidity falls below this value.",
            "type": {
              "kind": "SCALAR",
              "name": "UInt64",
              "ofType": null
            },
            "defaultValue": null,
            "isDeprecated": false,
            "deprecationReason": null
          },
          {
            "name": "maxPacketAmount",
            "description": "Maximum packet amount that the peer accepts.",
            "type": {
              "kind": "SCALAR",
              "name": "UInt64",
              "ofType": null
            },
            "defaultValue": null,
            "isDeprecated": false,
            "deprecationReason": null
          },
          {
            "name": "name",
            "description": "Internal name of the peer.",
            "type": {
              "kind": "SCALAR",
              "name": "String",
              "ofType": null
            },
            "defaultValue": null,
            "isDeprecated": false,
            "deprecationReason": null
          },
          {
            "name": "staticIlpAddress",
            "description": "ILP address of the peer.",
            "type": {
              "kind": "NON_NULL",
              "name": null,
              "ofType": {
                "kind": "SCALAR",
                "name": "String",
                "ofType": null
              }
            },
            "defaultValue": null,
            "isDeprecated": false,
            "deprecationReason": null
          }
        ],
        "interfaces": null,
        "enumValues": null,
        "possibleTypes": null
      },
      {
        "kind": "INPUT_OBJECT",
        "name": "CreatePeerLiquidityWithdrawalInput",
        "description": null,
        "isOneOf": false,
        "fields": null,
        "inputFields": [
          {
            "name": "amount",
            "description": "Amount of liquidity to withdraw.",
            "type": {
              "kind": "NON_NULL",
              "name": null,
              "ofType": {
                "kind": "SCALAR",
                "name": "UInt64",
                "ofType": null
              }
            },
            "defaultValue": null,
            "isDeprecated": false,
            "deprecationReason": null
          },
          {
            "name": "id",
            "description": "Unique identifier of the withdrawal.",
            "type": {
              "kind": "NON_NULL",
              "name": null,
              "ofType": {
                "kind": "SCALAR",
                "name": "String",
                "ofType": null
              }
            },
            "defaultValue": null,
            "isDeprecated": false,
            "deprecationReason": null
          },
          {
            "name": "idempotencyKey",
            "description": "Unique key to ensure duplicate or retried requests are processed only once. For more information, refer to [idempotency](https://rafiki.dev/apis/graphql/admin-api-overview/#idempotency).",
            "type": {
              "kind": "NON_NULL",
              "name": null,
              "ofType": {
                "kind": "SCALAR",
                "name": "String",
                "ofType": null
              }
            },
            "defaultValue": null,
            "isDeprecated": false,
            "deprecationReason": null
          },
          {
            "name": "peerId",
            "description": "Unique identifier of the peer to create the withdrawal for.",
            "type": {
              "kind": "NON_NULL",
              "name": null,
              "ofType": {
                "kind": "SCALAR",
                "name": "String",
                "ofType": null
              }
            },
            "defaultValue": null,
            "isDeprecated": false,
            "deprecationReason": null
          },
          {
            "name": "timeoutSeconds",
            "description": "Interval in seconds after a pending transfer's created at which it may be posted or voided. Zero denotes a no timeout single-phase posted transfer.",
            "type": {
              "kind": "NON_NULL",
              "name": null,
              "ofType": {
                "kind": "SCALAR",
                "name": "UInt64",
                "ofType": null
              }
            },
            "defaultValue": null,
            "isDeprecated": false,
            "deprecationReason": null
          }
        ],
        "interfaces": null,
        "enumValues": null,
        "possibleTypes": null
      },
      {
        "kind": "OBJECT",
        "name": "CreatePeerMutationResponse",
        "description": null,
        "isOneOf": null,
        "fields": [
          {
            "name": "peer",
            "description": "The peer created by the mutation.",
            "args": [],
            "type": {
              "kind": "OBJECT",
              "name": "Peer",
              "ofType": null
            },
            "isDeprecated": false,
            "deprecationReason": null
          }
        ],
        "inputFields": null,
        "interfaces": [],
        "enumValues": null,
        "possibleTypes": null
      },
      {
        "kind": "INPUT_OBJECT",
        "name": "CreateQuoteInput",
        "description": null,
        "isOneOf": false,
        "fields": null,
        "inputFields": [
          {
            "name": "debitAmount",
            "description": "Amount to send (fixed send).",
            "type": {
              "kind": "INPUT_OBJECT",
              "name": "AmountInput",
              "ofType": null
            },
            "defaultValue": null,
            "isDeprecated": false,
            "deprecationReason": null
          },
          {
            "name": "idempotencyKey",
            "description": "Unique key to ensure duplicate or retried requests are processed only once. For more information, refer to [idempotency](https://rafiki.dev/apis/graphql/admin-api-overview/#idempotency).",
            "type": {
              "kind": "SCALAR",
              "name": "String",
              "ofType": null
            },
            "defaultValue": null,
            "isDeprecated": false,
            "deprecationReason": null
          },
          {
            "name": "receiveAmount",
            "description": "Amount to receive (fixed receive).",
            "type": {
              "kind": "INPUT_OBJECT",
              "name": "AmountInput",
              "ofType": null
            },
            "defaultValue": null,
            "isDeprecated": false,
            "deprecationReason": null
          },
          {
            "name": "receiver",
            "description": "Wallet address URL of the receiver.",
            "type": {
              "kind": "NON_NULL",
              "name": null,
              "ofType": {
                "kind": "SCALAR",
                "name": "String",
                "ofType": null
              }
            },
            "defaultValue": null,
            "isDeprecated": false,
            "deprecationReason": null
          },
          {
            "name": "walletAddressId",
            "description": "Unique identifier of the wallet address under which the quote will be created.",
            "type": {
              "kind": "NON_NULL",
              "name": null,
              "ofType": {
                "kind": "SCALAR",
                "name": "String",
                "ofType": null
              }
            },
            "defaultValue": null,
            "isDeprecated": false,
            "deprecationReason": null
          }
        ],
        "interfaces": null,
        "enumValues": null,
        "possibleTypes": null
      },
      {
        "kind": "INPUT_OBJECT",
        "name": "CreateReceiverInput",
        "description": null,
        "isOneOf": false,
        "fields": null,
        "inputFields": [
          {
            "name": "expiresAt",
            "description": "Date and time that the incoming payment expires for the receiver.",
            "type": {
              "kind": "SCALAR",
              "name": "String",
              "ofType": null
            },
            "defaultValue": null,
            "isDeprecated": false,
            "deprecationReason": null
          },
          {
            "name": "idempotencyKey",
            "description": "Unique key to ensure duplicate or retried requests are processed only once. For more information, refer to [idempotency](https://rafiki.dev/apis/graphql/admin-api-overview/#idempotency).",
            "type": {
              "kind": "SCALAR",
              "name": "String",
              "ofType": null
            },
            "defaultValue": null,
            "isDeprecated": false,
            "deprecationReason": null
          },
          {
            "name": "incomingAmount",
            "description": "Maximum amount to be received for this incoming payment.",
            "type": {
              "kind": "INPUT_OBJECT",
              "name": "AmountInput",
              "ofType": null
            },
            "defaultValue": null,
            "isDeprecated": false,
            "deprecationReason": null
          },
          {
            "name": "metadata",
            "description": "Additional metadata associated with the incoming payment.",
            "type": {
              "kind": "SCALAR",
              "name": "JSONObject",
              "ofType": null
            },
            "defaultValue": null,
            "isDeprecated": false,
            "deprecationReason": null
          },
          {
            "name": "walletAddressUrl",
            "description": "Receiving wallet address URL.",
            "type": {
              "kind": "NON_NULL",
              "name": null,
              "ofType": {
                "kind": "SCALAR",
                "name": "String",
                "ofType": null
              }
            },
            "defaultValue": null,
            "isDeprecated": false,
            "deprecationReason": null
          }
        ],
        "interfaces": null,
        "enumValues": null,
        "possibleTypes": null
      },
      {
        "kind": "OBJECT",
        "name": "CreateReceiverResponse",
        "description": null,
        "isOneOf": null,
        "fields": [
          {
            "name": "receiver",
            "description": "The receiver object returned in the response.",
            "args": [],
            "type": {
              "kind": "OBJECT",
              "name": "Receiver",
              "ofType": null
            },
            "isDeprecated": false,
            "deprecationReason": null
          }
        ],
        "inputFields": null,
        "interfaces": [],
        "enumValues": null,
        "possibleTypes": null
      },
      {
        "kind": "INPUT_OBJECT",
        "name": "CreateTenantInput",
        "description": null,
        "isOneOf": false,
        "fields": null,
        "inputFields": [
          {
            "name": "apiSecret",
            "description": "Secret used to secure requests made for this tenant.",
            "type": {
              "kind": "NON_NULL",
              "name": null,
              "ofType": {
                "kind": "SCALAR",
                "name": "String",
                "ofType": null
              }
            },
            "defaultValue": null,
            "isDeprecated": false,
            "deprecationReason": null
          },
          {
            "name": "email",
            "description": "Contact email of the tenant owner.",
            "type": {
              "kind": "SCALAR",
              "name": "String",
              "ofType": null
            },
            "defaultValue": null,
            "isDeprecated": false,
            "deprecationReason": null
          },
          {
            "name": "id",
            "description": "Unique identifier of the tenant. Must be compliant with uuid v4. Will be generated automatically if not provided.",
            "type": {
              "kind": "SCALAR",
              "name": "ID",
              "ofType": null
            },
            "defaultValue": null,
            "isDeprecated": false,
            "deprecationReason": null
          },
          {
            "name": "idpConsentUrl",
            "description": "URL of the tenant's identity provider's consent screen.",
            "type": {
              "kind": "SCALAR",
              "name": "String",
              "ofType": null
            },
            "defaultValue": null,
            "isDeprecated": false,
            "deprecationReason": null
          },
          {
            "name": "idpSecret",
            "description": "Secret used to secure requests from the tenant's identity provider.",
            "type": {
              "kind": "SCALAR",
              "name": "String",
              "ofType": null
            },
            "defaultValue": null,
            "isDeprecated": false,
            "deprecationReason": null
          },
          {
            "name": "publicName",
            "description": "Public name for the tenant.",
            "type": {
              "kind": "SCALAR",
              "name": "String",
              "ofType": null
            },
            "defaultValue": null,
            "isDeprecated": false,
            "deprecationReason": null
          },
          {
            "name": "settings",
            "description": "Initial settings for tenant.",
            "type": {
              "kind": "LIST",
              "name": null,
              "ofType": {
                "kind": "NON_NULL",
                "name": null,
                "ofType": {
                  "kind": "INPUT_OBJECT",
                  "name": "TenantSettingInput",
                  "ofType": null
                }
              }
            },
            "defaultValue": null,
            "isDeprecated": false,
            "deprecationReason": null
          }
        ],
        "interfaces": null,
        "enumValues": null,
        "possibleTypes": null
      },
      {
        "kind": "INPUT_OBJECT",
        "name": "CreateTenantSettingsInput",
        "description": null,
        "isOneOf": false,
        "fields": null,
        "inputFields": [
          {
            "name": "settings",
            "description": "List of a settings for a tenant.",
            "type": {
              "kind": "NON_NULL",
              "name": null,
              "ofType": {
                "kind": "LIST",
                "name": null,
                "ofType": {
                  "kind": "NON_NULL",
                  "name": null,
                  "ofType": {
                    "kind": "INPUT_OBJECT",
                    "name": "TenantSettingInput",
                    "ofType": null
                  }
                }
              }
            },
            "defaultValue": null,
            "isDeprecated": false,
            "deprecationReason": null
          }
        ],
        "interfaces": null,
        "enumValues": null,
        "possibleTypes": null
      },
      {
        "kind": "OBJECT",
        "name": "CreateTenantSettingsMutationResponse",
        "description": null,
        "isOneOf": null,
        "fields": [
          {
            "name": "settings",
            "description": "New tenant settings.",
            "args": [],
            "type": {
              "kind": "NON_NULL",
              "name": null,
              "ofType": {
                "kind": "LIST",
                "name": null,
                "ofType": {
                  "kind": "NON_NULL",
                  "name": null,
                  "ofType": {
                    "kind": "OBJECT",
                    "name": "TenantSetting",
                    "ofType": null
                  }
                }
              }
            },
            "isDeprecated": false,
            "deprecationReason": null
          }
        ],
        "inputFields": null,
        "interfaces": [],
        "enumValues": null,
        "possibleTypes": null
      },
      {
        "kind": "INPUT_OBJECT",
        "name": "CreateWalletAddressInput",
        "description": null,
        "isOneOf": false,
        "fields": null,
        "inputFields": [
          {
            "name": "additionalProperties",
            "description": "Additional properties associated with the wallet address.",
            "type": {
              "kind": "LIST",
              "name": null,
              "ofType": {
                "kind": "NON_NULL",
                "name": null,
                "ofType": {
                  "kind": "INPUT_OBJECT",
                  "name": "AdditionalPropertyInput",
                  "ofType": null
                }
              }
            },
            "defaultValue": null,
            "isDeprecated": false,
            "deprecationReason": null
          },
          {
            "name": "address",
            "description": "Wallet address. This cannot be changed.",
            "type": {
              "kind": "NON_NULL",
              "name": null,
              "ofType": {
                "kind": "SCALAR",
                "name": "String",
                "ofType": null
              }
            },
            "defaultValue": null,
            "isDeprecated": false,
            "deprecationReason": null
          },
          {
            "name": "assetId",
            "description": "Unique identifier of the asset associated with the wallet address. This cannot be changed.",
            "type": {
              "kind": "NON_NULL",
              "name": null,
              "ofType": {
                "kind": "SCALAR",
                "name": "String",
                "ofType": null
              }
            },
            "defaultValue": null,
            "isDeprecated": false,
            "deprecationReason": null
          },
          {
            "name": "idempotencyKey",
            "description": "Unique key to ensure duplicate or retried requests are processed only once. For more information, refer to [idempotency](https://rafiki.dev/apis/graphql/admin-api-overview/#idempotency).",
            "type": {
              "kind": "SCALAR",
              "name": "String",
              "ofType": null
            },
            "defaultValue": null,
            "isDeprecated": false,
            "deprecationReason": null
          },
          {
            "name": "publicName",
            "description": "Public name associated with the wallet address. This is visible to anyone with the wallet address URL.",
            "type": {
              "kind": "SCALAR",
              "name": "String",
              "ofType": null
            },
            "defaultValue": null,
            "isDeprecated": false,
            "deprecationReason": null
          },
          {
            "name": "tenantId",
            "description": "Unique identifier of the tenant associated with the wallet address. This cannot be changed. Optional, if not provided, the tenantId will be obtained from the signature.",
            "type": {
              "kind": "SCALAR",
              "name": "ID",
              "ofType": null
            },
            "defaultValue": null,
            "isDeprecated": false,
            "deprecationReason": null
          }
        ],
        "interfaces": null,
        "enumValues": null,
        "possibleTypes": null
      },
      {
        "kind": "INPUT_OBJECT",
        "name": "CreateWalletAddressKeyInput",
        "description": null,
        "isOneOf": false,
        "fields": null,
        "inputFields": [
          {
            "name": "idempotencyKey",
            "description": "Unique key to ensure duplicate or retried requests are processed only once. For more information, refer to [idempotency](https://rafiki.dev/apis/graphql/admin-api-overview/#idempotency).",
            "type": {
              "kind": "SCALAR",
              "name": "String",
              "ofType": null
            },
            "defaultValue": null,
            "isDeprecated": false,
            "deprecationReason": null
          },
          {
            "name": "jwk",
            "description": "Public key in JSON Web Key (JWK) format.",
            "type": {
              "kind": "NON_NULL",
              "name": null,
              "ofType": {
                "kind": "INPUT_OBJECT",
                "name": "JwkInput",
                "ofType": null
              }
            },
            "defaultValue": null,
            "isDeprecated": false,
            "deprecationReason": null
          },
          {
            "name": "walletAddressId",
            "description": "Unique identifier of the wallet address to associate with the key.",
            "type": {
              "kind": "NON_NULL",
              "name": null,
              "ofType": {
                "kind": "SCALAR",
                "name": "String",
                "ofType": null
              }
            },
            "defaultValue": null,
            "isDeprecated": false,
            "deprecationReason": null
          }
        ],
        "interfaces": null,
        "enumValues": null,
        "possibleTypes": null
      },
      {
        "kind": "OBJECT",
        "name": "CreateWalletAddressKeyMutationResponse",
        "description": null,
        "isOneOf": null,
        "fields": [
          {
            "name": "walletAddressKey",
            "description": "The wallet address key that was created.",
            "args": [],
            "type": {
              "kind": "OBJECT",
              "name": "WalletAddressKey",
              "ofType": null
            },
            "isDeprecated": false,
            "deprecationReason": null
          }
        ],
        "inputFields": null,
        "interfaces": [],
        "enumValues": null,
        "possibleTypes": null
      },
      {
        "kind": "OBJECT",
        "name": "CreateWalletAddressMutationResponse",
        "description": null,
        "isOneOf": null,
        "fields": [
          {
            "name": "walletAddress",
            "description": "The newly created wallet address.",
            "args": [],
            "type": {
              "kind": "OBJECT",
              "name": "WalletAddress",
              "ofType": null
            },
            "isDeprecated": false,
            "deprecationReason": null
          }
        ],
        "inputFields": null,
        "interfaces": [],
        "enumValues": null,
        "possibleTypes": null
      },
      {
        "kind": "INPUT_OBJECT",
        "name": "CreateWalletAddressWithdrawalInput",
        "description": null,
        "isOneOf": false,
        "fields": null,
        "inputFields": [
          {
            "name": "id",
            "description": "Unique identifier of the withdrawal.",
            "type": {
              "kind": "NON_NULL",
              "name": null,
              "ofType": {
                "kind": "SCALAR",
                "name": "String",
                "ofType": null
              }
            },
            "defaultValue": null,
            "isDeprecated": false,
            "deprecationReason": null
          },
          {
            "name": "idempotencyKey",
            "description": "Unique key to ensure duplicate or retried requests are processed only once. For more information, refer to [idempotency](https://rafiki.dev/apis/graphql/admin-api-overview/#idempotency).",
            "type": {
              "kind": "NON_NULL",
              "name": null,
              "ofType": {
                "kind": "SCALAR",
                "name": "String",
                "ofType": null
              }
            },
            "defaultValue": null,
            "isDeprecated": false,
            "deprecationReason": null
          },
          {
            "name": "timeoutSeconds",
            "description": "Interval in seconds after a pending transfer's created at which it may be posted or voided. Zero denotes a no timeout single-phase posted transfer.",
            "type": {
              "kind": "NON_NULL",
              "name": null,
              "ofType": {
                "kind": "SCALAR",
                "name": "UInt64",
                "ofType": null
              }
            },
            "defaultValue": null,
            "isDeprecated": false,
            "deprecationReason": null
          },
          {
            "name": "walletAddressId",
            "description": "Unique identifier of the Open Payments wallet address to create the withdrawal for.",
            "type": {
              "kind": "NON_NULL",
              "name": null,
              "ofType": {
                "kind": "SCALAR",
                "name": "String",
                "ofType": null
              }
            },
            "defaultValue": null,
            "isDeprecated": false,
            "deprecationReason": null
          }
        ],
        "interfaces": null,
        "enumValues": null,
        "possibleTypes": null
      },
      {
        "kind": "ENUM",
        "name": "Crv",
        "description": null,
        "isOneOf": null,
        "fields": null,
        "inputFields": null,
        "interfaces": null,
        "enumValues": [
          {
            "name": "Ed25519",
            "description": "Elliptic curve `Ed25519`, used in EdDSA.",
            "isDeprecated": false,
            "deprecationReason": null
          }
        ],
        "possibleTypes": null
      },
      {
        "kind": "INPUT_OBJECT",
        "name": "DeleteAssetInput",
        "description": null,
        "isOneOf": false,
        "fields": null,
        "inputFields": [
          {
            "name": "id",
            "description": "Unique identifier of the asset to delete.",
            "type": {
              "kind": "NON_NULL",
              "name": null,
              "ofType": {
                "kind": "SCALAR",
                "name": "ID",
                "ofType": null
              }
            },
            "defaultValue": null,
            "isDeprecated": false,
            "deprecationReason": null
          },
          {
            "name": "idempotencyKey",
            "description": "Unique key to ensure duplicate or retried requests are processed only once. For more information, refer to [idempotency](https://rafiki.dev/apis/graphql/admin-api-overview/#idempotency).",
            "type": {
              "kind": "SCALAR",
              "name": "String",
              "ofType": null
            },
            "defaultValue": null,
            "isDeprecated": false,
            "deprecationReason": null
          }
        ],
        "interfaces": null,
        "enumValues": null,
        "possibleTypes": null
      },
      {
        "kind": "OBJECT",
        "name": "DeleteAssetMutationResponse",
        "description": null,
        "isOneOf": null,
        "fields": [
          {
            "name": "asset",
            "description": "The asset that was deleted.",
            "args": [],
            "type": {
              "kind": "OBJECT",
              "name": "Asset",
              "ofType": null
            },
            "isDeprecated": false,
            "deprecationReason": null
          }
        ],
        "inputFields": null,
        "interfaces": [],
        "enumValues": null,
        "possibleTypes": null
      },
      {
        "kind": "INPUT_OBJECT",
        "name": "DeletePeerInput",
        "description": null,
        "isOneOf": false,
        "fields": null,
        "inputFields": [
          {
            "name": "id",
            "description": "Unique identifier of the peer to be deleted.",
            "type": {
              "kind": "NON_NULL",
              "name": null,
              "ofType": {
                "kind": "SCALAR",
                "name": "ID",
                "ofType": null
              }
            },
            "defaultValue": null,
            "isDeprecated": false,
            "deprecationReason": null
          },
          {
            "name": "idempotencyKey",
            "description": "Unique key to ensure duplicate or retried requests are processed only once. For more information, refer to [idempotency](https://rafiki.dev/apis/graphql/admin-api-overview/#idempotency).",
            "type": {
              "kind": "SCALAR",
              "name": "String",
              "ofType": null
            },
            "defaultValue": null,
            "isDeprecated": false,
            "deprecationReason": null
          }
        ],
        "interfaces": null,
        "enumValues": null,
        "possibleTypes": null
      },
      {
        "kind": "OBJECT",
        "name": "DeletePeerMutationResponse",
        "description": null,
        "isOneOf": null,
        "fields": [
          {
            "name": "success",
            "description": "Indicates whether the peer deletion was successful.",
            "args": [],
            "type": {
              "kind": "NON_NULL",
              "name": null,
              "ofType": {
                "kind": "SCALAR",
                "name": "Boolean",
                "ofType": null
              }
            },
            "isDeprecated": false,
            "deprecationReason": null
          }
        ],
        "inputFields": null,
        "interfaces": [],
        "enumValues": null,
        "possibleTypes": null
      },
      {
        "kind": "OBJECT",
        "name": "DeleteTenantMutationResponse",
        "description": null,
        "isOneOf": null,
        "fields": [
          {
            "name": "success",
            "description": null,
            "args": [],
            "type": {
              "kind": "NON_NULL",
              "name": null,
              "ofType": {
                "kind": "SCALAR",
                "name": "Boolean",
                "ofType": null
              }
            },
            "isDeprecated": false,
            "deprecationReason": null
          }
        ],
        "inputFields": null,
        "interfaces": [],
        "enumValues": null,
        "possibleTypes": null
      },
      {
        "kind": "INPUT_OBJECT",
        "name": "DepositAssetLiquidityInput",
        "description": null,
        "isOneOf": false,
        "fields": null,
        "inputFields": [
          {
            "name": "amount",
            "description": "Amount of liquidity to deposit.",
            "type": {
              "kind": "NON_NULL",
              "name": null,
              "ofType": {
                "kind": "SCALAR",
                "name": "UInt64",
                "ofType": null
              }
            },
            "defaultValue": null,
            "isDeprecated": false,
            "deprecationReason": null
          },
          {
            "name": "assetId",
            "description": "Unique identifier of the asset to deposit liquidity into.",
            "type": {
              "kind": "NON_NULL",
              "name": null,
              "ofType": {
                "kind": "SCALAR",
                "name": "String",
                "ofType": null
              }
            },
            "defaultValue": null,
            "isDeprecated": false,
            "deprecationReason": null
          },
          {
            "name": "id",
            "description": "Unique identifier of the liquidity transfer.",
            "type": {
              "kind": "NON_NULL",
              "name": null,
              "ofType": {
                "kind": "SCALAR",
                "name": "String",
                "ofType": null
              }
            },
            "defaultValue": null,
            "isDeprecated": false,
            "deprecationReason": null
          },
          {
            "name": "idempotencyKey",
            "description": "Unique key to ensure duplicate or retried requests are processed only once. For more information, refer to [idempotency](https://rafiki.dev/apis/graphql/admin-api-overview/#idempotency).",
            "type": {
              "kind": "NON_NULL",
              "name": null,
              "ofType": {
                "kind": "SCALAR",
                "name": "String",
                "ofType": null
              }
            },
            "defaultValue": null,
            "isDeprecated": false,
            "deprecationReason": null
          }
        ],
        "interfaces": null,
        "enumValues": null,
        "possibleTypes": null
      },
      {
        "kind": "INPUT_OBJECT",
        "name": "DepositEventLiquidityInput",
        "description": null,
        "isOneOf": false,
        "fields": null,
        "inputFields": [
          {
            "name": "eventId",
            "description": "Unique identifier of the event to deposit liquidity into.",
            "type": {
              "kind": "NON_NULL",
              "name": null,
              "ofType": {
                "kind": "SCALAR",
                "name": "String",
                "ofType": null
              }
            },
            "defaultValue": null,
            "isDeprecated": false,
            "deprecationReason": null
          },
          {
            "name": "idempotencyKey",
            "description": "Unique key to ensure duplicate or retried requests are processed only once. For more information, refer to [idempotency](https://rafiki.dev/apis/graphql/admin-api-overview/#idempotency).",
            "type": {
              "kind": "NON_NULL",
              "name": null,
              "ofType": {
                "kind": "SCALAR",
                "name": "String",
                "ofType": null
              }
            },
            "defaultValue": null,
            "isDeprecated": false,
            "deprecationReason": null
          }
        ],
        "interfaces": null,
        "enumValues": null,
        "possibleTypes": null
      },
      {
        "kind": "INPUT_OBJECT",
        "name": "DepositOutgoingPaymentLiquidityInput",
        "description": null,
        "isOneOf": false,
        "fields": null,
        "inputFields": [
          {
            "name": "idempotencyKey",
            "description": "Unique key to ensure duplicate or retried requests are processed only once. For more information, refer to [idempotency](https://rafiki.dev/apis/graphql/admin-api-overview/#idempotency).",
            "type": {
              "kind": "NON_NULL",
              "name": null,
              "ofType": {
                "kind": "SCALAR",
                "name": "String",
                "ofType": null
              }
            },
            "defaultValue": null,
            "isDeprecated": false,
            "deprecationReason": null
          },
          {
            "name": "outgoingPaymentId",
            "description": "Unique identifier of the outgoing payment to deposit liquidity into.",
            "type": {
              "kind": "NON_NULL",
              "name": null,
              "ofType": {
                "kind": "SCALAR",
                "name": "String",
                "ofType": null
              }
            },
            "defaultValue": null,
            "isDeprecated": false,
            "deprecationReason": null
          }
        ],
        "interfaces": null,
        "enumValues": null,
        "possibleTypes": null
      },
      {
        "kind": "INPUT_OBJECT",
        "name": "DepositPeerLiquidityInput",
        "description": null,
        "isOneOf": false,
        "fields": null,
        "inputFields": [
          {
            "name": "amount",
            "description": "Amount of liquidity to deposit.",
            "type": {
              "kind": "NON_NULL",
              "name": null,
              "ofType": {
                "kind": "SCALAR",
                "name": "UInt64",
                "ofType": null
              }
            },
            "defaultValue": null,
            "isDeprecated": false,
            "deprecationReason": null
          },
          {
            "name": "id",
            "description": "Unique identifier of the liquidity transfer.",
            "type": {
              "kind": "NON_NULL",
              "name": null,
              "ofType": {
                "kind": "SCALAR",
                "name": "String",
                "ofType": null
              }
            },
            "defaultValue": null,
            "isDeprecated": false,
            "deprecationReason": null
          },
          {
            "name": "idempotencyKey",
            "description": "Unique key to ensure duplicate or retried requests are processed only once. For more information, refer to [idempotency](https://rafiki.dev/apis/graphql/admin-api-overview/#idempotency).",
            "type": {
              "kind": "NON_NULL",
              "name": null,
              "ofType": {
                "kind": "SCALAR",
                "name": "String",
                "ofType": null
              }
            },
            "defaultValue": null,
            "isDeprecated": false,
            "deprecationReason": null
          },
          {
            "name": "peerId",
            "description": "Unique identifier of the peer to deposit liquidity into.",
            "type": {
              "kind": "NON_NULL",
              "name": null,
              "ofType": {
                "kind": "SCALAR",
                "name": "String",
                "ofType": null
              }
            },
            "defaultValue": null,
            "isDeprecated": false,
            "deprecationReason": null
          }
        ],
        "interfaces": null,
        "enumValues": null,
        "possibleTypes": null
      },
      {
        "kind": "OBJECT",
        "name": "Fee",
        "description": null,
        "isOneOf": null,
        "fields": [
          {
            "name": "assetId",
            "description": "Unique identifier of the asset associated with the fee.",
            "args": [],
            "type": {
              "kind": "NON_NULL",
              "name": null,
              "ofType": {
                "kind": "SCALAR",
                "name": "ID",
                "ofType": null
              }
            },
            "isDeprecated": false,
            "deprecationReason": null
          },
          {
            "name": "basisPoints",
            "description": "Basis points fee is a variable fee charged based on the total amount. Should be between 0 and 10000 (inclusive). 1 basis point = 0.01%, 100 basis points = 1%, 10000 basis points = 100%.",
            "args": [],
            "type": {
              "kind": "NON_NULL",
              "name": null,
              "ofType": {
                "kind": "SCALAR",
                "name": "Int",
                "ofType": null
              }
            },
            "isDeprecated": false,
            "deprecationReason": null
          },
          {
            "name": "createdAt",
            "description": "The date and time that this fee was created.",
            "args": [],
            "type": {
              "kind": "NON_NULL",
              "name": null,
              "ofType": {
                "kind": "SCALAR",
                "name": "String",
                "ofType": null
              }
            },
            "isDeprecated": false,
            "deprecationReason": null
          },
          {
            "name": "fixed",
            "description": "Amount of the flat, fixed fee to charge.",
            "args": [],
            "type": {
              "kind": "NON_NULL",
              "name": null,
              "ofType": {
                "kind": "SCALAR",
                "name": "UInt64",
                "ofType": null
              }
            },
            "isDeprecated": false,
            "deprecationReason": null
          },
          {
            "name": "id",
            "description": "Unique identifier of the fee.",
            "args": [],
            "type": {
              "kind": "NON_NULL",
              "name": null,
              "ofType": {
                "kind": "SCALAR",
                "name": "ID",
                "ofType": null
              }
            },
            "isDeprecated": false,
            "deprecationReason": null
          },
          {
            "name": "type",
            "description": "Type of fee, either sending or receiving.",
            "args": [],
            "type": {
              "kind": "NON_NULL",
              "name": null,
              "ofType": {
                "kind": "ENUM",
                "name": "FeeType",
                "ofType": null
              }
            },
            "isDeprecated": false,
            "deprecationReason": null
          }
        ],
        "inputFields": null,
        "interfaces": [
          {
            "kind": "INTERFACE",
            "name": "Model",
            "ofType": null
          }
        ],
        "enumValues": null,
        "possibleTypes": null
      },
      {
        "kind": "INPUT_OBJECT",
        "name": "FeeDetails",
        "description": null,
        "isOneOf": false,
        "fields": null,
        "inputFields": [
          {
            "name": "basisPoints",
            "description": "Basis points fee is a variable fee charged based on the total amount. Should be between 0 and 10000 (inclusive). 1 basis point = 0.01%, 100 basis points = 1%, 10000 basis points = 100%.",
            "type": {
              "kind": "NON_NULL",
              "name": null,
              "ofType": {
                "kind": "SCALAR",
                "name": "Int",
                "ofType": null
              }
            },
            "defaultValue": null,
            "isDeprecated": false,
            "deprecationReason": null
          },
          {
            "name": "fixed",
            "description": "Amount of the flat, fixed fee to charge.",
            "type": {
              "kind": "NON_NULL",
              "name": null,
              "ofType": {
                "kind": "SCALAR",
                "name": "UInt64",
                "ofType": null
              }
            },
            "defaultValue": null,
            "isDeprecated": false,
            "deprecationReason": null
          }
        ],
        "interfaces": null,
        "enumValues": null,
        "possibleTypes": null
      },
      {
        "kind": "OBJECT",
        "name": "FeeEdge",
        "description": null,
        "isOneOf": null,
        "fields": [
          {
            "name": "cursor",
            "description": "A cursor for paginating through the fees.",
            "args": [],
            "type": {
              "kind": "NON_NULL",
              "name": null,
              "ofType": {
                "kind": "SCALAR",
                "name": "String",
                "ofType": null
              }
            },
            "isDeprecated": false,
            "deprecationReason": null
          },
          {
            "name": "node",
            "description": "A fee node in the list.",
            "args": [],
            "type": {
              "kind": "NON_NULL",
              "name": null,
              "ofType": {
                "kind": "OBJECT",
                "name": "Fee",
                "ofType": null
              }
            },
            "isDeprecated": false,
            "deprecationReason": null
          }
        ],
        "inputFields": null,
        "interfaces": [],
        "enumValues": null,
        "possibleTypes": null
      },
      {
        "kind": "ENUM",
        "name": "FeeType",
        "description": null,
        "isOneOf": null,
        "fields": null,
        "inputFields": null,
        "interfaces": null,
        "enumValues": [
          {
            "name": "RECEIVING",
            "description": "The receiver is responsible for paying the fees.",
            "isDeprecated": false,
            "deprecationReason": null
          },
          {
            "name": "SENDING",
            "description": "The sender is responsible for paying the fees.",
            "isDeprecated": false,
            "deprecationReason": null
          }
        ],
        "possibleTypes": null
      },
      {
        "kind": "OBJECT",
        "name": "FeesConnection",
        "description": null,
        "isOneOf": null,
        "fields": [
          {
            "name": "edges",
            "description": "A list of fee edges, containing fee nodes and cursors for pagination.",
            "args": [],
            "type": {
              "kind": "NON_NULL",
              "name": null,
              "ofType": {
                "kind": "LIST",
                "name": null,
                "ofType": {
                  "kind": "NON_NULL",
                  "name": null,
                  "ofType": {
                    "kind": "OBJECT",
                    "name": "FeeEdge",
                    "ofType": null
                  }
                }
              }
            },
            "isDeprecated": false,
            "deprecationReason": null
          },
          {
            "name": "pageInfo",
            "description": "Pagination information for fees.",
            "args": [],
            "type": {
              "kind": "NON_NULL",
              "name": null,
              "ofType": {
                "kind": "OBJECT",
                "name": "PageInfo",
                "ofType": null
              }
            },
            "isDeprecated": false,
            "deprecationReason": null
          }
        ],
        "inputFields": null,
        "interfaces": [],
        "enumValues": null,
        "possibleTypes": null
      },
      {
        "kind": "INPUT_OBJECT",
        "name": "FilterString",
        "description": null,
        "isOneOf": false,
        "fields": null,
        "inputFields": [
          {
            "name": "in",
            "description": "Array of strings to include.",
            "type": {
              "kind": "LIST",
              "name": null,
              "ofType": {
                "kind": "NON_NULL",
                "name": null,
                "ofType": {
                  "kind": "SCALAR",
                  "name": "String",
                  "ofType": null
                }
              }
            },
            "defaultValue": null,
            "isDeprecated": false,
            "deprecationReason": null
          },
          {
            "name": "notIn",
            "description": "Array of strings to exclude.",
            "type": {
              "kind": "LIST",
              "name": null,
              "ofType": {
                "kind": "NON_NULL",
                "name": null,
                "ofType": {
                  "kind": "SCALAR",
                  "name": "String",
                  "ofType": null
                }
              }
            },
            "defaultValue": null,
            "isDeprecated": false,
            "deprecationReason": null
          }
        ],
        "interfaces": null,
        "enumValues": null,
        "possibleTypes": null
      },
      {
        "kind": "SCALAR",
        "name": "Float",
        "description": "The `Float` scalar type represents signed double-precision fractional values as specified by [IEEE 754](https://en.wikipedia.org/wiki/IEEE_floating_point).",
        "isOneOf": null,
        "fields": null,
        "inputFields": null,
        "interfaces": null,
        "enumValues": null,
        "possibleTypes": null
      },
      {
        "kind": "OBJECT",
        "name": "Http",
        "description": null,
        "isOneOf": null,
        "fields": [
          {
            "name": "outgoing",
            "description": "Details of the outgoing connection for peering.",
            "args": [],
            "type": {
              "kind": "NON_NULL",
              "name": null,
              "ofType": {
                "kind": "OBJECT",
                "name": "HttpOutgoing",
                "ofType": null
              }
            },
            "isDeprecated": false,
            "deprecationReason": null
          }
        ],
        "inputFields": null,
        "interfaces": [],
        "enumValues": null,
        "possibleTypes": null
      },
      {
        "kind": "INPUT_OBJECT",
        "name": "HttpIncomingInput",
        "description": null,
        "isOneOf": false,
        "fields": null,
        "inputFields": [
          {
            "name": "authTokens",
            "description": "Array of authorization tokens accepted by this Rafiki instance.",
            "type": {
              "kind": "NON_NULL",
              "name": null,
              "ofType": {
                "kind": "LIST",
                "name": null,
                "ofType": {
                  "kind": "NON_NULL",
                  "name": null,
                  "ofType": {
                    "kind": "SCALAR",
                    "name": "String",
                    "ofType": null
                  }
                }
              }
            },
            "defaultValue": null,
            "isDeprecated": false,
            "deprecationReason": null
          }
        ],
        "interfaces": null,
        "enumValues": null,
        "possibleTypes": null
      },
      {
        "kind": "INPUT_OBJECT",
        "name": "HttpInput",
        "description": null,
        "isOneOf": false,
        "fields": null,
        "inputFields": [
          {
            "name": "incoming",
            "description": "Incoming connection details.",
            "type": {
              "kind": "INPUT_OBJECT",
              "name": "HttpIncomingInput",
              "ofType": null
            },
            "defaultValue": null,
            "isDeprecated": false,
            "deprecationReason": null
          },
          {
            "name": "outgoing",
            "description": "Outgoing connection details.",
            "type": {
              "kind": "NON_NULL",
              "name": null,
              "ofType": {
                "kind": "INPUT_OBJECT",
                "name": "HttpOutgoingInput",
                "ofType": null
              }
            },
            "defaultValue": null,
            "isDeprecated": false,
            "deprecationReason": null
          }
        ],
        "interfaces": null,
        "enumValues": null,
        "possibleTypes": null
      },
      {
        "kind": "OBJECT",
        "name": "HttpOutgoing",
        "description": null,
        "isOneOf": null,
        "fields": [
          {
            "name": "authToken",
            "description": "Authorization token to be presented to the peer's Rafiki instance.",
            "args": [],
            "type": {
              "kind": "NON_NULL",
              "name": null,
              "ofType": {
                "kind": "SCALAR",
                "name": "String",
                "ofType": null
              }
            },
            "isDeprecated": false,
            "deprecationReason": null
          },
          {
            "name": "endpoint",
            "description": "Connection endpoint of the peer.",
            "args": [],
            "type": {
              "kind": "NON_NULL",
              "name": null,
              "ofType": {
                "kind": "SCALAR",
                "name": "String",
                "ofType": null
              }
            },
            "isDeprecated": false,
            "deprecationReason": null
          }
        ],
        "inputFields": null,
        "interfaces": [],
        "enumValues": null,
        "possibleTypes": null
      },
      {
        "kind": "INPUT_OBJECT",
        "name": "HttpOutgoingInput",
        "description": null,
        "isOneOf": false,
        "fields": null,
        "inputFields": [
          {
            "name": "authToken",
            "description": "Authorization token to present at the peer's Rafiki instance.",
            "type": {
              "kind": "NON_NULL",
              "name": null,
              "ofType": {
                "kind": "SCALAR",
                "name": "String",
                "ofType": null
              }
            },
            "defaultValue": null,
            "isDeprecated": false,
            "deprecationReason": null
          },
          {
            "name": "endpoint",
            "description": "Connection endpoint of the peer.",
            "type": {
              "kind": "NON_NULL",
              "name": null,
              "ofType": {
                "kind": "SCALAR",
                "name": "String",
                "ofType": null
              }
            },
            "defaultValue": null,
            "isDeprecated": false,
            "deprecationReason": null
          }
        ],
        "interfaces": null,
        "enumValues": null,
        "possibleTypes": null
      },
      {
        "kind": "SCALAR",
        "name": "ID",
        "description": "The `ID` scalar type represents a unique identifier, often used to refetch an object or as key for a cache. The ID type appears in a JSON response as a String; however, it is not intended to be human-readable. When expected as an input type, any string (such as `\"4\"`) or integer (such as `4`) input value will be accepted as an ID.",
        "isOneOf": null,
        "fields": null,
        "inputFields": null,
        "interfaces": null,
        "enumValues": null,
        "possibleTypes": null
      },
      {
        "kind": "OBJECT",
        "name": "IncomingPayment",
        "description": null,
        "isOneOf": null,
        "fields": [
          {
            "name": "client",
            "description": "Information about the wallet address of the Open Payments client that created the incoming payment.",
            "args": [],
            "type": {
              "kind": "SCALAR",
              "name": "String",
              "ofType": null
            },
            "isDeprecated": false,
            "deprecationReason": null
          },
          {
            "name": "createdAt",
            "description": "The date and time that the incoming payment was created.",
            "args": [],
            "type": {
              "kind": "NON_NULL",
              "name": null,
              "ofType": {
                "kind": "SCALAR",
                "name": "String",
                "ofType": null
              }
            },
            "isDeprecated": false,
            "deprecationReason": null
          },
          {
            "name": "expiresAt",
            "description": "Date and time that the incoming payment will expire. After this time, the incoming payment will not accept further payments made to it.",
            "args": [],
            "type": {
              "kind": "NON_NULL",
              "name": null,
              "ofType": {
                "kind": "SCALAR",
                "name": "String",
                "ofType": null
              }
            },
            "isDeprecated": false,
            "deprecationReason": null
          },
          {
            "name": "id",
            "description": "Unique identifier of the incoming payment.",
            "args": [],
            "type": {
              "kind": "NON_NULL",
              "name": null,
              "ofType": {
                "kind": "SCALAR",
                "name": "ID",
                "ofType": null
              }
            },
            "isDeprecated": false,
            "deprecationReason": null
          },
          {
            "name": "incomingAmount",
            "description": "The maximum amount that should be paid into the wallet address under this incoming payment.",
            "args": [],
            "type": {
              "kind": "OBJECT",
              "name": "Amount",
              "ofType": null
            },
            "isDeprecated": false,
            "deprecationReason": null
          },
          {
            "name": "liquidity",
            "description": "Current amount of liquidity available for this incoming payment.",
            "args": [],
            "type": {
              "kind": "SCALAR",
              "name": "UInt64",
              "ofType": null
            },
            "isDeprecated": false,
            "deprecationReason": null
          },
          {
            "name": "metadata",
            "description": "Additional metadata associated with the incoming payment.",
            "args": [],
            "type": {
              "kind": "SCALAR",
              "name": "JSONObject",
              "ofType": null
            },
            "isDeprecated": false,
            "deprecationReason": null
          },
          {
            "name": "receivedAmount",
            "description": "The total amount that has been paid into the wallet address under this incoming payment.",
            "args": [],
            "type": {
              "kind": "NON_NULL",
              "name": null,
              "ofType": {
                "kind": "OBJECT",
                "name": "Amount",
                "ofType": null
              }
            },
            "isDeprecated": false,
            "deprecationReason": null
          },
          {
            "name": "state",
            "description": "State of the incoming payment.",
            "args": [],
            "type": {
              "kind": "NON_NULL",
              "name": null,
              "ofType": {
                "kind": "ENUM",
                "name": "IncomingPaymentState",
                "ofType": null
              }
            },
            "isDeprecated": false,
            "deprecationReason": null
          },
          {
            "name": "tenantId",
            "description": "The tenant UUID associated with the incoming payment. If not provided, it will be obtained from the signature.",
            "args": [],
            "type": {
              "kind": "SCALAR",
              "name": "String",
              "ofType": null
            },
            "isDeprecated": false,
            "deprecationReason": null
          },
          {
            "name": "url",
            "description": "The URL of the incoming payment.",
            "args": [],
            "type": {
              "kind": "NON_NULL",
              "name": null,
              "ofType": {
                "kind": "SCALAR",
                "name": "String",
                "ofType": null
              }
            },
            "isDeprecated": false,
            "deprecationReason": null
          },
          {
            "name": "walletAddressId",
            "description": "Unique identifier of the wallet address under which the incoming payment was created.",
            "args": [],
            "type": {
              "kind": "NON_NULL",
              "name": null,
              "ofType": {
                "kind": "SCALAR",
                "name": "ID",
                "ofType": null
              }
            },
            "isDeprecated": false,
            "deprecationReason": null
          }
        ],
        "inputFields": null,
        "interfaces": [
          {
            "kind": "INTERFACE",
            "name": "BasePayment",
            "ofType": null
          },
          {
            "kind": "INTERFACE",
            "name": "Model",
            "ofType": null
          }
        ],
        "enumValues": null,
        "possibleTypes": null
      },
      {
        "kind": "OBJECT",
        "name": "IncomingPaymentConnection",
        "description": null,
        "isOneOf": null,
        "fields": [
          {
            "name": "edges",
            "description": "A list of incoming payment edges, containing incoming payment nodes and cursors for pagination.",
            "args": [],
            "type": {
              "kind": "NON_NULL",
              "name": null,
              "ofType": {
                "kind": "LIST",
                "name": null,
                "ofType": {
                  "kind": "NON_NULL",
                  "name": null,
                  "ofType": {
                    "kind": "OBJECT",
                    "name": "IncomingPaymentEdge",
                    "ofType": null
                  }
                }
              }
            },
            "isDeprecated": false,
            "deprecationReason": null
          },
          {
            "name": "pageInfo",
            "description": "Pagination information for the incoming payments.",
            "args": [],
            "type": {
              "kind": "NON_NULL",
              "name": null,
              "ofType": {
                "kind": "OBJECT",
                "name": "PageInfo",
                "ofType": null
              }
            },
            "isDeprecated": false,
            "deprecationReason": null
          }
        ],
        "inputFields": null,
        "interfaces": [],
        "enumValues": null,
        "possibleTypes": null
      },
      {
        "kind": "OBJECT",
        "name": "IncomingPaymentEdge",
        "description": null,
        "isOneOf": null,
        "fields": [
          {
            "name": "cursor",
            "description": "A cursor for paginating through the incoming payments.",
            "args": [],
            "type": {
              "kind": "NON_NULL",
              "name": null,
              "ofType": {
                "kind": "SCALAR",
                "name": "String",
                "ofType": null
              }
            },
            "isDeprecated": false,
            "deprecationReason": null
          },
          {
            "name": "node",
            "description": "An incoming payment node in the list.",
            "args": [],
            "type": {
              "kind": "NON_NULL",
              "name": null,
              "ofType": {
                "kind": "OBJECT",
                "name": "IncomingPayment",
                "ofType": null
              }
            },
            "isDeprecated": false,
            "deprecationReason": null
          }
        ],
        "inputFields": null,
        "interfaces": [],
        "enumValues": null,
        "possibleTypes": null
      },
      {
        "kind": "OBJECT",
        "name": "IncomingPaymentResponse",
        "description": null,
        "isOneOf": null,
        "fields": [
          {
            "name": "payment",
            "description": "The incoming payment object returned in the response.",
            "args": [],
            "type": {
              "kind": "OBJECT",
              "name": "IncomingPayment",
              "ofType": null
            },
            "isDeprecated": false,
            "deprecationReason": null
          }
        ],
        "inputFields": null,
        "interfaces": [],
        "enumValues": null,
        "possibleTypes": null
      },
      {
        "kind": "ENUM",
        "name": "IncomingPaymentState",
        "description": null,
        "isOneOf": null,
        "fields": null,
        "inputFields": null,
        "interfaces": null,
        "enumValues": [
          {
            "name": "COMPLETED",
            "description": "The payment is completed automatically once the expected `incomingAmount` is received or manually via an API call.",
            "isDeprecated": false,
            "deprecationReason": null
          },
          {
            "name": "EXPIRED",
            "description": "The payment has expired before completion, and no further funds will be accepted.",
            "isDeprecated": false,
            "deprecationReason": null
          },
          {
            "name": "PENDING",
            "description": "The payment is pending when it is initially created and has not started processing.",
            "isDeprecated": false,
            "deprecationReason": null
          },
          {
            "name": "PROCESSING",
            "description": "The payment is being processed after funds have started clearing into the account.",
            "isDeprecated": false,
            "deprecationReason": null
          }
        ],
        "possibleTypes": null
      },
      {
        "kind": "SCALAR",
        "name": "Int",
        "description": "The `Int` scalar type represents non-fractional signed whole numeric values. Int can represent values between -(2^31) and 2^31 - 1.",
        "isOneOf": null,
        "fields": null,
        "inputFields": null,
        "interfaces": null,
        "enumValues": null,
        "possibleTypes": null
      },
      {
        "kind": "SCALAR",
        "name": "JSONObject",
        "description": "The `JSONObject` scalar type represents JSON objects as specified by the [ECMA-404](http://www.ecma-international.org/publications/files/ECMA-ST/ECMA-404.pdf) standard.",
        "isOneOf": null,
        "fields": null,
        "inputFields": null,
        "interfaces": null,
        "enumValues": null,
        "possibleTypes": null
      },
      {
        "kind": "OBJECT",
        "name": "Jwk",
        "description": null,
        "isOneOf": null,
        "fields": [
          {
            "name": "alg",
            "description": "Cryptographic algorithm used with the key. The only allowed value is `EdDSA`.",
            "args": [],
            "type": {
              "kind": "NON_NULL",
              "name": null,
              "ofType": {
                "kind": "ENUM",
                "name": "Alg",
                "ofType": null
              }
            },
            "isDeprecated": false,
            "deprecationReason": null
          },
          {
            "name": "crv",
            "description": "Cryptographic curve that the key pair is derived from. The only allowed value is `Ed25519`.",
            "args": [],
            "type": {
              "kind": "NON_NULL",
              "name": null,
              "ofType": {
                "kind": "ENUM",
                "name": "Crv",
                "ofType": null
              }
            },
            "isDeprecated": false,
            "deprecationReason": null
          },
          {
            "name": "kid",
            "description": "Unique identifier for the key.",
            "args": [],
            "type": {
              "kind": "NON_NULL",
              "name": null,
              "ofType": {
                "kind": "SCALAR",
                "name": "String",
                "ofType": null
              }
            },
            "isDeprecated": false,
            "deprecationReason": null
          },
          {
            "name": "kty",
            "description": "Key type. The only allowed value is `OKP`.",
            "args": [],
            "type": {
              "kind": "NON_NULL",
              "name": null,
              "ofType": {
                "kind": "ENUM",
                "name": "Kty",
                "ofType": null
              }
            },
            "isDeprecated": false,
            "deprecationReason": null
          },
          {
            "name": "x",
            "description": "Base64 url-encoded public key.",
            "args": [],
            "type": {
              "kind": "NON_NULL",
              "name": null,
              "ofType": {
                "kind": "SCALAR",
                "name": "String",
                "ofType": null
              }
            },
            "isDeprecated": false,
            "deprecationReason": null
          }
        ],
        "inputFields": null,
        "interfaces": [],
        "enumValues": null,
        "possibleTypes": null
      },
      {
        "kind": "INPUT_OBJECT",
        "name": "JwkInput",
        "description": null,
        "isOneOf": false,
        "fields": null,
        "inputFields": [
          {
            "name": "alg",
            "description": "Cryptographic algorithm used with the key. The only allowed value is `EdDSA`.",
            "type": {
              "kind": "NON_NULL",
              "name": null,
              "ofType": {
                "kind": "ENUM",
                "name": "Alg",
                "ofType": null
              }
            },
            "defaultValue": null,
            "isDeprecated": false,
            "deprecationReason": null
          },
          {
            "name": "crv",
            "description": "Cryptographic curve that the key pair is derived from. The only allowed value is `Ed25519`.",
            "type": {
              "kind": "NON_NULL",
              "name": null,
              "ofType": {
                "kind": "ENUM",
                "name": "Crv",
                "ofType": null
              }
            },
            "defaultValue": null,
            "isDeprecated": false,
            "deprecationReason": null
          },
          {
            "name": "kid",
            "description": "Unique identifier for the key.",
            "type": {
              "kind": "NON_NULL",
              "name": null,
              "ofType": {
                "kind": "SCALAR",
                "name": "String",
                "ofType": null
              }
            },
            "defaultValue": null,
            "isDeprecated": false,
            "deprecationReason": null
          },
          {
            "name": "kty",
            "description": "Key type. The only allowed value is `OKP`.",
            "type": {
              "kind": "NON_NULL",
              "name": null,
              "ofType": {
                "kind": "ENUM",
                "name": "Kty",
                "ofType": null
              }
            },
            "defaultValue": null,
            "isDeprecated": false,
            "deprecationReason": null
          },
          {
            "name": "x",
            "description": "Base64 url-encoded public key.",
            "type": {
              "kind": "NON_NULL",
              "name": null,
              "ofType": {
                "kind": "SCALAR",
                "name": "String",
                "ofType": null
              }
            },
            "defaultValue": null,
            "isDeprecated": false,
            "deprecationReason": null
          }
        ],
        "interfaces": null,
        "enumValues": null,
        "possibleTypes": null
      },
      {
        "kind": "ENUM",
        "name": "Kty",
        "description": null,
        "isOneOf": null,
        "fields": null,
        "inputFields": null,
        "interfaces": null,
        "enumValues": [
          {
            "name": "OKP",
            "description": "Octet Key Pair (OKP) key type.",
            "isDeprecated": false,
            "deprecationReason": null
          }
        ],
        "possibleTypes": null
      },
      {
        "kind": "ENUM",
        "name": "LiquidityError",
        "description": null,
        "isOneOf": null,
        "fields": null,
        "inputFields": null,
        "interfaces": null,
        "enumValues": [
          {
            "name": "AlreadyPosted",
            "description": "The transfer has already been posted.",
            "isDeprecated": false,
            "deprecationReason": null
          },
          {
            "name": "AlreadyVoided",
            "description": "The transfer has already been voided.",
            "isDeprecated": false,
            "deprecationReason": null
          },
          {
            "name": "AmountZero",
            "description": "The amount specified for the transfer is zero.",
            "isDeprecated": false,
            "deprecationReason": null
          },
          {
            "name": "InsufficientBalance",
            "description": "Insufficient balance to complete the transfer.",
            "isDeprecated": false,
            "deprecationReason": null
          },
          {
            "name": "InvalidId",
            "description": "The provided ID for the transfer is invalid.",
            "isDeprecated": false,
            "deprecationReason": null
          },
          {
            "name": "TransferExists",
            "description": "A transfer with the same ID already exists.",
            "isDeprecated": false,
            "deprecationReason": null
          },
          {
            "name": "UnknownAsset",
            "description": "The specified asset could not be found.",
            "isDeprecated": false,
            "deprecationReason": null
          },
          {
            "name": "UnknownIncomingPayment",
            "description": "The specified incoming payment could not be found.",
            "isDeprecated": false,
            "deprecationReason": null
          },
          {
            "name": "UnknownOutgoingPayment",
            "description": "The specified outgoing payment could not be found.",
            "isDeprecated": false,
            "deprecationReason": null
          },
          {
            "name": "UnknownPayment",
            "description": "The specified payment could not be found.",
            "isDeprecated": false,
            "deprecationReason": null
          },
          {
            "name": "UnknownPeer",
            "description": "The specified peer could not be found.",
            "isDeprecated": false,
            "deprecationReason": null
          },
          {
            "name": "UnknownTransfer",
            "description": "The specified transfer could not be found.",
            "isDeprecated": false,
            "deprecationReason": null
          },
          {
            "name": "UnknownWalletAddress",
            "description": "The specified wallet address could not be found.",
            "isDeprecated": false,
            "deprecationReason": null
          }
        ],
        "possibleTypes": null
      },
      {
        "kind": "OBJECT",
        "name": "LiquidityMutationResponse",
        "description": null,
        "isOneOf": null,
        "fields": [
          {
            "name": "success",
            "description": "Indicates whether the liquidity operation was successful.",
            "args": [],
            "type": {
              "kind": "NON_NULL",
              "name": null,
              "ofType": {
                "kind": "SCALAR",
                "name": "Boolean",
                "ofType": null
              }
            },
            "isDeprecated": false,
            "deprecationReason": null
          }
        ],
        "inputFields": null,
        "interfaces": [],
        "enumValues": null,
        "possibleTypes": null
      },
      {
        "kind": "INTERFACE",
        "name": "Model",
        "description": null,
        "isOneOf": null,
        "fields": [
          {
            "name": "createdAt",
            "description": "The date and time that the entity was created.",
            "args": [],
            "type": {
              "kind": "NON_NULL",
              "name": null,
              "ofType": {
                "kind": "SCALAR",
                "name": "String",
                "ofType": null
              }
            },
            "isDeprecated": false,
            "deprecationReason": null
          },
          {
            "name": "id",
            "description": "Unique identifier for the entity.",
            "args": [],
            "type": {
              "kind": "NON_NULL",
              "name": null,
              "ofType": {
                "kind": "SCALAR",
                "name": "ID",
                "ofType": null
              }
            },
            "isDeprecated": false,
            "deprecationReason": null
          }
        ],
        "inputFields": null,
        "interfaces": [],
        "enumValues": null,
        "possibleTypes": [
          {
            "kind": "OBJECT",
            "name": "AccountingTransfer",
            "ofType": null
          },
          {
            "kind": "OBJECT",
            "name": "Asset",
            "ofType": null
          },
          {
            "kind": "OBJECT",
            "name": "Fee",
            "ofType": null
          },
          {
            "kind": "OBJECT",
            "name": "IncomingPayment",
            "ofType": null
          },
          {
            "kind": "OBJECT",
            "name": "OutgoingPayment",
            "ofType": null
          },
          {
            "kind": "OBJECT",
            "name": "OutgoingPaymentCardDetails",
            "ofType": null
          },
          {
            "kind": "OBJECT",
            "name": "Payment",
            "ofType": null
          },
          {
            "kind": "OBJECT",
            "name": "Peer",
            "ofType": null
          },
          {
            "kind": "OBJECT",
            "name": "Tenant",
            "ofType": null
          },
          {
            "kind": "OBJECT",
            "name": "WalletAddress",
            "ofType": null
          },
          {
            "kind": "OBJECT",
            "name": "WalletAddressKey",
            "ofType": null
          },
          {
            "kind": "OBJECT",
            "name": "WebhookEvent",
            "ofType": null
          }
        ]
      },
      {
        "kind": "OBJECT",
        "name": "Mutation",
        "description": null,
        "isOneOf": null,
        "fields": [
          {
            "name": "approveIncomingPayment",
            "description": "Approves the incoming payment if the incoming payment is in the PENDING state",
            "args": [
              {
                "name": "input",
                "description": null,
                "type": {
                  "kind": "NON_NULL",
                  "name": null,
                  "ofType": {
                    "kind": "INPUT_OBJECT",
                    "name": "ApproveIncomingPaymentInput",
                    "ofType": null
                  }
                },
                "defaultValue": null,
                "isDeprecated": false,
                "deprecationReason": null
              }
            ],
            "type": {
              "kind": "NON_NULL",
              "name": null,
              "ofType": {
                "kind": "OBJECT",
                "name": "ApproveIncomingPaymentResponse",
                "ofType": null
              }
            },
            "isDeprecated": false,
            "deprecationReason": null
          },
          {
            "name": "cancelIncomingPayment",
            "description": "Cancel the incoming payment if the incoming payment is in the PENDING state",
            "args": [
              {
                "name": "input",
                "description": null,
                "type": {
                  "kind": "NON_NULL",
                  "name": null,
                  "ofType": {
                    "kind": "INPUT_OBJECT",
                    "name": "CancelIncomingPaymentInput",
                    "ofType": null
                  }
                },
                "defaultValue": null,
                "isDeprecated": false,
                "deprecationReason": null
              }
            ],
            "type": {
              "kind": "NON_NULL",
              "name": null,
              "ofType": {
                "kind": "OBJECT",
                "name": "CancelIncomingPaymentResponse",
                "ofType": null
              }
            },
            "isDeprecated": false,
            "deprecationReason": null
          },
          {
            "name": "cancelOutgoingPayment",
            "description": "Cancel an outgoing payment.",
            "args": [
              {
                "name": "input",
                "description": null,
                "type": {
                  "kind": "NON_NULL",
                  "name": null,
                  "ofType": {
                    "kind": "INPUT_OBJECT",
                    "name": "CancelOutgoingPaymentInput",
                    "ofType": null
                  }
                },
                "defaultValue": null,
                "isDeprecated": false,
                "deprecationReason": null
              }
            ],
            "type": {
              "kind": "NON_NULL",
              "name": null,
              "ofType": {
                "kind": "OBJECT",
                "name": "OutgoingPaymentResponse",
                "ofType": null
              }
            },
            "isDeprecated": false,
            "deprecationReason": null
          },
          {
            "name": "createAsset",
            "description": "Create a new asset.",
            "args": [
              {
                "name": "input",
                "description": null,
                "type": {
                  "kind": "NON_NULL",
                  "name": null,
                  "ofType": {
                    "kind": "INPUT_OBJECT",
                    "name": "CreateAssetInput",
                    "ofType": null
                  }
                },
                "defaultValue": null,
                "isDeprecated": false,
                "deprecationReason": null
              }
            ],
            "type": {
              "kind": "NON_NULL",
              "name": null,
              "ofType": {
                "kind": "OBJECT",
                "name": "AssetMutationResponse",
                "ofType": null
              }
            },
            "isDeprecated": false,
            "deprecationReason": null
          },
          {
            "name": "createAssetLiquidityWithdrawal",
            "description": "Withdraw asset liquidity.",
            "args": [
              {
                "name": "input",
                "description": null,
                "type": {
                  "kind": "NON_NULL",
                  "name": null,
                  "ofType": {
                    "kind": "INPUT_OBJECT",
                    "name": "CreateAssetLiquidityWithdrawalInput",
                    "ofType": null
                  }
                },
                "defaultValue": null,
                "isDeprecated": false,
                "deprecationReason": null
              }
            ],
            "type": {
              "kind": "OBJECT",
              "name": "LiquidityMutationResponse",
              "ofType": null
            },
            "isDeprecated": false,
            "deprecationReason": null
          },
          {
            "name": "createIncomingPayment",
            "description": "Create an internal Open Payments incoming payment. The receiver has a wallet address on this Rafiki instance.",
            "args": [
              {
                "name": "input",
                "description": null,
                "type": {
                  "kind": "NON_NULL",
                  "name": null,
                  "ofType": {
                    "kind": "INPUT_OBJECT",
                    "name": "CreateIncomingPaymentInput",
                    "ofType": null
                  }
                },
                "defaultValue": null,
                "isDeprecated": false,
                "deprecationReason": null
              }
            ],
            "type": {
              "kind": "NON_NULL",
              "name": null,
              "ofType": {
                "kind": "OBJECT",
                "name": "IncomingPaymentResponse",
                "ofType": null
              }
            },
            "isDeprecated": false,
            "deprecationReason": null
          },
          {
            "name": "createIncomingPaymentWithdrawal",
            "description": "Withdraw incoming payment liquidity.",
            "args": [
              {
                "name": "input",
                "description": null,
                "type": {
                  "kind": "NON_NULL",
                  "name": null,
                  "ofType": {
                    "kind": "INPUT_OBJECT",
                    "name": "CreateIncomingPaymentWithdrawalInput",
                    "ofType": null
                  }
                },
                "defaultValue": null,
                "isDeprecated": false,
                "deprecationReason": null
              }
            ],
            "type": {
              "kind": "OBJECT",
              "name": "LiquidityMutationResponse",
              "ofType": null
            },
            "isDeprecated": false,
            "deprecationReason": null
          },
          {
            "name": "createOrUpdatePeerByUrl",
            "description": "Create or update a peer using a URL.",
            "args": [
              {
                "name": "input",
                "description": null,
                "type": {
                  "kind": "NON_NULL",
                  "name": null,
                  "ofType": {
                    "kind": "INPUT_OBJECT",
                    "name": "CreateOrUpdatePeerByUrlInput",
                    "ofType": null
                  }
                },
                "defaultValue": null,
                "isDeprecated": false,
                "deprecationReason": null
              }
            ],
            "type": {
              "kind": "NON_NULL",
              "name": null,
              "ofType": {
                "kind": "OBJECT",
                "name": "CreateOrUpdatePeerByUrlMutationResponse",
                "ofType": null
              }
            },
            "isDeprecated": false,
            "deprecationReason": null
          },
          {
            "name": "createOutgoingPayment",
            "description": "Create an Open Payments outgoing payment.",
            "args": [
              {
                "name": "input",
                "description": null,
                "type": {
                  "kind": "NON_NULL",
                  "name": null,
                  "ofType": {
                    "kind": "INPUT_OBJECT",
                    "name": "CreateOutgoingPaymentInput",
                    "ofType": null
                  }
                },
                "defaultValue": null,
                "isDeprecated": false,
                "deprecationReason": null
              }
            ],
            "type": {
              "kind": "NON_NULL",
              "name": null,
              "ofType": {
                "kind": "OBJECT",
                "name": "OutgoingPaymentResponse",
                "ofType": null
              }
            },
            "isDeprecated": false,
            "deprecationReason": null
          },
          {
            "name": "createOutgoingPaymentFromIncomingPayment",
            "description": "Create an Open Payments outgoing payment from an incoming payment.",
            "args": [
              {
                "name": "input",
                "description": null,
                "type": {
                  "kind": "NON_NULL",
                  "name": null,
                  "ofType": {
                    "kind": "INPUT_OBJECT",
                    "name": "CreateOutgoingPaymentFromIncomingPaymentInput",
                    "ofType": null
                  }
                },
                "defaultValue": null,
                "isDeprecated": false,
                "deprecationReason": null
              }
            ],
            "type": {
              "kind": "NON_NULL",
              "name": null,
              "ofType": {
                "kind": "OBJECT",
                "name": "OutgoingPaymentResponse",
                "ofType": null
              }
            },
            "isDeprecated": false,
            "deprecationReason": null
          },
          {
            "name": "createOutgoingPaymentWithdrawal",
            "description": "Withdraw outgoing payment liquidity.",
            "args": [
              {
                "name": "input",
                "description": null,
                "type": {
                  "kind": "NON_NULL",
                  "name": null,
                  "ofType": {
                    "kind": "INPUT_OBJECT",
                    "name": "CreateOutgoingPaymentWithdrawalInput",
                    "ofType": null
                  }
                },
                "defaultValue": null,
                "isDeprecated": false,
                "deprecationReason": null
              }
            ],
            "type": {
              "kind": "OBJECT",
              "name": "LiquidityMutationResponse",
              "ofType": null
            },
            "isDeprecated": false,
            "deprecationReason": null
          },
          {
            "name": "createPeer",
            "description": "Create a new peer.",
            "args": [
              {
                "name": "input",
                "description": null,
                "type": {
                  "kind": "NON_NULL",
                  "name": null,
                  "ofType": {
                    "kind": "INPUT_OBJECT",
                    "name": "CreatePeerInput",
                    "ofType": null
                  }
                },
                "defaultValue": null,
                "isDeprecated": false,
                "deprecationReason": null
              }
            ],
            "type": {
              "kind": "NON_NULL",
              "name": null,
              "ofType": {
                "kind": "OBJECT",
                "name": "CreatePeerMutationResponse",
                "ofType": null
              }
            },
            "isDeprecated": false,
            "deprecationReason": null
          },
          {
            "name": "createPeerLiquidityWithdrawal",
            "description": "Withdraw peer liquidity.",
            "args": [
              {
                "name": "input",
                "description": null,
                "type": {
                  "kind": "NON_NULL",
                  "name": null,
                  "ofType": {
                    "kind": "INPUT_OBJECT",
                    "name": "CreatePeerLiquidityWithdrawalInput",
                    "ofType": null
                  }
                },
                "defaultValue": null,
                "isDeprecated": false,
                "deprecationReason": null
              }
            ],
            "type": {
              "kind": "OBJECT",
              "name": "LiquidityMutationResponse",
              "ofType": null
            },
            "isDeprecated": false,
            "deprecationReason": null
          },
          {
            "name": "createQuote",
            "description": "Create an Open Payments quote.",
            "args": [
              {
                "name": "input",
                "description": null,
                "type": {
                  "kind": "NON_NULL",
                  "name": null,
                  "ofType": {
                    "kind": "INPUT_OBJECT",
                    "name": "CreateQuoteInput",
                    "ofType": null
                  }
                },
                "defaultValue": null,
                "isDeprecated": false,
                "deprecationReason": null
              }
            ],
            "type": {
              "kind": "NON_NULL",
              "name": null,
              "ofType": {
                "kind": "OBJECT",
                "name": "QuoteResponse",
                "ofType": null
              }
            },
            "isDeprecated": false,
            "deprecationReason": null
          },
          {
            "name": "createReceiver",
            "description": "Create an internal or external Open Payments incoming payment. The receiver has a wallet address on either this or another Open Payments resource server.",
            "args": [
              {
                "name": "input",
                "description": null,
                "type": {
                  "kind": "NON_NULL",
                  "name": null,
                  "ofType": {
                    "kind": "INPUT_OBJECT",
                    "name": "CreateReceiverInput",
                    "ofType": null
                  }
                },
                "defaultValue": null,
                "isDeprecated": false,
                "deprecationReason": null
              }
            ],
            "type": {
              "kind": "NON_NULL",
              "name": null,
              "ofType": {
                "kind": "OBJECT",
                "name": "CreateReceiverResponse",
                "ofType": null
              }
            },
            "isDeprecated": false,
            "deprecationReason": null
          },
          {
            "name": "createTenant",
            "description": "As an operator, create a tenant.",
            "args": [
              {
                "name": "input",
                "description": null,
                "type": {
                  "kind": "NON_NULL",
                  "name": null,
                  "ofType": {
                    "kind": "INPUT_OBJECT",
                    "name": "CreateTenantInput",
                    "ofType": null
                  }
                },
                "defaultValue": null,
                "isDeprecated": false,
                "deprecationReason": null
              }
            ],
            "type": {
              "kind": "NON_NULL",
              "name": null,
              "ofType": {
                "kind": "OBJECT",
                "name": "TenantMutationResponse",
                "ofType": null
              }
            },
            "isDeprecated": false,
            "deprecationReason": null
          },
          {
            "name": "createTenantSettings",
            "description": null,
            "args": [
              {
                "name": "input",
                "description": null,
                "type": {
                  "kind": "NON_NULL",
                  "name": null,
                  "ofType": {
                    "kind": "INPUT_OBJECT",
                    "name": "CreateTenantSettingsInput",
                    "ofType": null
                  }
                },
                "defaultValue": null,
                "isDeprecated": false,
                "deprecationReason": null
              }
            ],
            "type": {
              "kind": "OBJECT",
              "name": "CreateTenantSettingsMutationResponse",
              "ofType": null
            },
            "isDeprecated": false,
            "deprecationReason": null
          },
          {
            "name": "createWalletAddress",
            "description": "Create a new wallet address.",
            "args": [
              {
                "name": "input",
                "description": null,
                "type": {
                  "kind": "NON_NULL",
                  "name": null,
                  "ofType": {
                    "kind": "INPUT_OBJECT",
                    "name": "CreateWalletAddressInput",
                    "ofType": null
                  }
                },
                "defaultValue": null,
                "isDeprecated": false,
                "deprecationReason": null
              }
            ],
            "type": {
              "kind": "NON_NULL",
              "name": null,
              "ofType": {
                "kind": "OBJECT",
                "name": "CreateWalletAddressMutationResponse",
                "ofType": null
              }
            },
            "isDeprecated": false,
            "deprecationReason": null
          },
          {
            "name": "createWalletAddressKey",
            "description": "Add a public key to a wallet address that is used to verify Open Payments requests.",
            "args": [
              {
                "name": "input",
                "description": null,
                "type": {
                  "kind": "NON_NULL",
                  "name": null,
                  "ofType": {
                    "kind": "INPUT_OBJECT",
                    "name": "CreateWalletAddressKeyInput",
                    "ofType": null
                  }
                },
                "defaultValue": null,
                "isDeprecated": false,
                "deprecationReason": null
              }
            ],
            "type": {
              "kind": "OBJECT",
              "name": "CreateWalletAddressKeyMutationResponse",
              "ofType": null
            },
            "isDeprecated": false,
            "deprecationReason": null
          },
          {
            "name": "createWalletAddressWithdrawal",
            "description": "Withdraw liquidity from a wallet address received via Web Monetization.",
            "args": [
              {
                "name": "input",
                "description": null,
                "type": {
                  "kind": "NON_NULL",
                  "name": null,
                  "ofType": {
                    "kind": "INPUT_OBJECT",
                    "name": "CreateWalletAddressWithdrawalInput",
                    "ofType": null
                  }
                },
                "defaultValue": null,
                "isDeprecated": false,
                "deprecationReason": null
              }
            ],
            "type": {
              "kind": "OBJECT",
              "name": "WalletAddressWithdrawalMutationResponse",
              "ofType": null
            },
            "isDeprecated": false,
            "deprecationReason": null
          },
          {
            "name": "deleteAsset",
            "description": "Delete an asset.",
            "args": [
              {
                "name": "input",
                "description": null,
                "type": {
                  "kind": "NON_NULL",
                  "name": null,
                  "ofType": {
                    "kind": "INPUT_OBJECT",
                    "name": "DeleteAssetInput",
                    "ofType": null
                  }
                },
                "defaultValue": null,
                "isDeprecated": false,
                "deprecationReason": null
              }
            ],
            "type": {
              "kind": "NON_NULL",
              "name": null,
              "ofType": {
                "kind": "OBJECT",
                "name": "DeleteAssetMutationResponse",
                "ofType": null
              }
            },
            "isDeprecated": false,
            "deprecationReason": null
          },
          {
            "name": "deletePeer",
            "description": "Delete a peer.",
            "args": [
              {
                "name": "input",
                "description": null,
                "type": {
                  "kind": "NON_NULL",
                  "name": null,
                  "ofType": {
                    "kind": "INPUT_OBJECT",
                    "name": "DeletePeerInput",
                    "ofType": null
                  }
                },
                "defaultValue": null,
                "isDeprecated": false,
                "deprecationReason": null
              }
            ],
            "type": {
              "kind": "NON_NULL",
              "name": null,
              "ofType": {
                "kind": "OBJECT",
                "name": "DeletePeerMutationResponse",
                "ofType": null
              }
            },
            "isDeprecated": false,
            "deprecationReason": null
          },
          {
            "name": "deleteTenant",
            "description": "Delete a tenant.",
            "args": [
              {
                "name": "id",
                "description": null,
                "type": {
                  "kind": "NON_NULL",
                  "name": null,
                  "ofType": {
                    "kind": "SCALAR",
                    "name": "String",
                    "ofType": null
                  }
                },
                "defaultValue": null,
                "isDeprecated": false,
                "deprecationReason": null
              }
            ],
            "type": {
              "kind": "NON_NULL",
              "name": null,
              "ofType": {
                "kind": "OBJECT",
                "name": "DeleteTenantMutationResponse",
                "ofType": null
              }
            },
            "isDeprecated": false,
            "deprecationReason": null
          },
          {
            "name": "depositAssetLiquidity",
            "description": "Deposit asset liquidity.",
            "args": [
              {
                "name": "input",
                "description": null,
                "type": {
                  "kind": "NON_NULL",
                  "name": null,
                  "ofType": {
                    "kind": "INPUT_OBJECT",
                    "name": "DepositAssetLiquidityInput",
                    "ofType": null
                  }
                },
                "defaultValue": null,
                "isDeprecated": false,
                "deprecationReason": null
              }
            ],
            "type": {
              "kind": "OBJECT",
              "name": "LiquidityMutationResponse",
              "ofType": null
            },
            "isDeprecated": false,
            "deprecationReason": null
          },
          {
            "name": "depositEventLiquidity",
            "description": "Deposit webhook event liquidity (deprecated).",
            "args": [
              {
                "name": "input",
                "description": null,
                "type": {
                  "kind": "NON_NULL",
                  "name": null,
                  "ofType": {
                    "kind": "INPUT_OBJECT",
                    "name": "DepositEventLiquidityInput",
                    "ofType": null
                  }
                },
                "defaultValue": null,
                "isDeprecated": false,
                "deprecationReason": null
              }
            ],
            "type": {
              "kind": "OBJECT",
              "name": "LiquidityMutationResponse",
              "ofType": null
            },
            "isDeprecated": true,
            "deprecationReason": "Use `depositOutgoingPaymentLiquidity`"
          },
          {
            "name": "depositOutgoingPaymentLiquidity",
            "description": "Deposit outgoing payment liquidity.",
            "args": [
              {
                "name": "input",
                "description": null,
                "type": {
                  "kind": "NON_NULL",
                  "name": null,
                  "ofType": {
                    "kind": "INPUT_OBJECT",
                    "name": "DepositOutgoingPaymentLiquidityInput",
                    "ofType": null
                  }
                },
                "defaultValue": null,
                "isDeprecated": false,
                "deprecationReason": null
              }
            ],
            "type": {
              "kind": "OBJECT",
              "name": "LiquidityMutationResponse",
              "ofType": null
            },
            "isDeprecated": false,
            "deprecationReason": null
          },
          {
            "name": "depositPeerLiquidity",
            "description": "Deposit peer liquidity.",
            "args": [
              {
                "name": "input",
                "description": null,
                "type": {
                  "kind": "NON_NULL",
                  "name": null,
                  "ofType": {
                    "kind": "INPUT_OBJECT",
                    "name": "DepositPeerLiquidityInput",
                    "ofType": null
                  }
                },
                "defaultValue": null,
                "isDeprecated": false,
                "deprecationReason": null
              }
            ],
            "type": {
              "kind": "OBJECT",
              "name": "LiquidityMutationResponse",
              "ofType": null
            },
            "isDeprecated": false,
            "deprecationReason": null
          },
          {
            "name": "postLiquidityWithdrawal",
            "description": "Post liquidity withdrawal. Withdrawals are two-phase commits and are committed via this mutation.",
            "args": [
              {
                "name": "input",
                "description": null,
                "type": {
                  "kind": "NON_NULL",
                  "name": null,
                  "ofType": {
                    "kind": "INPUT_OBJECT",
                    "name": "PostLiquidityWithdrawalInput",
                    "ofType": null
                  }
                },
                "defaultValue": null,
                "isDeprecated": false,
                "deprecationReason": null
              }
            ],
            "type": {
              "kind": "OBJECT",
              "name": "LiquidityMutationResponse",
              "ofType": null
            },
            "isDeprecated": false,
            "deprecationReason": null
          },
          {
            "name": "revokeWalletAddressKey",
            "description": "Revoke a public key associated with a wallet address. Open Payment requests using this key for request signatures will be denied going forward.",
            "args": [
              {
                "name": "input",
                "description": null,
                "type": {
                  "kind": "NON_NULL",
                  "name": null,
                  "ofType": {
                    "kind": "INPUT_OBJECT",
                    "name": "RevokeWalletAddressKeyInput",
                    "ofType": null
                  }
                },
                "defaultValue": null,
                "isDeprecated": false,
                "deprecationReason": null
              }
            ],
            "type": {
              "kind": "OBJECT",
              "name": "RevokeWalletAddressKeyMutationResponse",
              "ofType": null
            },
            "isDeprecated": false,
            "deprecationReason": null
          },
          {
            "name": "setFee",
            "description": "Set the fee structure on an asset.",
            "args": [
              {
                "name": "input",
                "description": null,
                "type": {
                  "kind": "NON_NULL",
                  "name": null,
                  "ofType": {
                    "kind": "INPUT_OBJECT",
                    "name": "SetFeeInput",
                    "ofType": null
                  }
                },
                "defaultValue": null,
                "isDeprecated": false,
                "deprecationReason": null
              }
            ],
            "type": {
              "kind": "NON_NULL",
              "name": null,
              "ofType": {
                "kind": "OBJECT",
                "name": "SetFeeResponse",
                "ofType": null
              }
            },
            "isDeprecated": false,
            "deprecationReason": null
          },
          {
            "name": "triggerWalletAddressEvents",
            "description": "If automatic withdrawal of funds received via Web Monetization by the wallet address are disabled, this mutation can be used to trigger up to **n** withdrawal events.",
            "args": [
              {
                "name": "input",
                "description": null,
                "type": {
                  "kind": "NON_NULL",
                  "name": null,
                  "ofType": {
                    "kind": "INPUT_OBJECT",
                    "name": "TriggerWalletAddressEventsInput",
                    "ofType": null
                  }
                },
                "defaultValue": null,
                "isDeprecated": false,
                "deprecationReason": null
              }
            ],
            "type": {
              "kind": "NON_NULL",
              "name": null,
              "ofType": {
                "kind": "OBJECT",
                "name": "TriggerWalletAddressEventsMutationResponse",
                "ofType": null
              }
            },
            "isDeprecated": false,
            "deprecationReason": null
          },
          {
            "name": "updateAsset",
            "description": "Update an existing asset.",
            "args": [
              {
                "name": "input",
                "description": null,
                "type": {
                  "kind": "NON_NULL",
                  "name": null,
                  "ofType": {
                    "kind": "INPUT_OBJECT",
                    "name": "UpdateAssetInput",
                    "ofType": null
                  }
                },
                "defaultValue": null,
                "isDeprecated": false,
                "deprecationReason": null
              }
            ],
            "type": {
              "kind": "NON_NULL",
              "name": null,
              "ofType": {
                "kind": "OBJECT",
                "name": "AssetMutationResponse",
                "ofType": null
              }
            },
            "isDeprecated": false,
            "deprecationReason": null
          },
          {
            "name": "updateIncomingPayment",
            "description": "Update an existing incoming payment.",
            "args": [
              {
                "name": "input",
                "description": null,
                "type": {
                  "kind": "NON_NULL",
                  "name": null,
                  "ofType": {
                    "kind": "INPUT_OBJECT",
                    "name": "UpdateIncomingPaymentInput",
                    "ofType": null
                  }
                },
                "defaultValue": null,
                "isDeprecated": false,
                "deprecationReason": null
              }
            ],
            "type": {
              "kind": "NON_NULL",
              "name": null,
              "ofType": {
                "kind": "OBJECT",
                "name": "IncomingPaymentResponse",
                "ofType": null
              }
            },
            "isDeprecated": false,
            "deprecationReason": null
          },
          {
            "name": "updatePeer",
            "description": "Update an existing peer.",
            "args": [
              {
                "name": "input",
                "description": null,
                "type": {
                  "kind": "NON_NULL",
                  "name": null,
                  "ofType": {
                    "kind": "INPUT_OBJECT",
                    "name": "UpdatePeerInput",
                    "ofType": null
                  }
                },
                "defaultValue": null,
                "isDeprecated": false,
                "deprecationReason": null
              }
            ],
            "type": {
              "kind": "NON_NULL",
              "name": null,
              "ofType": {
                "kind": "OBJECT",
                "name": "UpdatePeerMutationResponse",
                "ofType": null
              }
            },
            "isDeprecated": false,
            "deprecationReason": null
          },
          {
            "name": "updateTenant",
            "description": "Update a tenant.",
            "args": [
              {
                "name": "input",
                "description": null,
                "type": {
                  "kind": "NON_NULL",
                  "name": null,
                  "ofType": {
                    "kind": "INPUT_OBJECT",
                    "name": "UpdateTenantInput",
                    "ofType": null
                  }
                },
                "defaultValue": null,
                "isDeprecated": false,
                "deprecationReason": null
              }
            ],
            "type": {
              "kind": "NON_NULL",
              "name": null,
              "ofType": {
                "kind": "OBJECT",
                "name": "TenantMutationResponse",
                "ofType": null
              }
            },
            "isDeprecated": false,
            "deprecationReason": null
          },
          {
            "name": "updateWalletAddress",
            "description": "Update an existing wallet address.",
            "args": [
              {
                "name": "input",
                "description": null,
                "type": {
                  "kind": "NON_NULL",
                  "name": null,
                  "ofType": {
                    "kind": "INPUT_OBJECT",
                    "name": "UpdateWalletAddressInput",
                    "ofType": null
                  }
                },
                "defaultValue": null,
                "isDeprecated": false,
                "deprecationReason": null
              }
            ],
            "type": {
              "kind": "NON_NULL",
              "name": null,
              "ofType": {
                "kind": "OBJECT",
                "name": "UpdateWalletAddressMutationResponse",
                "ofType": null
              }
            },
            "isDeprecated": false,
            "deprecationReason": null
          },
          {
            "name": "voidLiquidityWithdrawal",
            "description": "Void liquidity withdrawal. Withdrawals are two-phase commits and are rolled back via this mutation.",
            "args": [
              {
                "name": "input",
                "description": null,
                "type": {
                  "kind": "NON_NULL",
                  "name": null,
                  "ofType": {
                    "kind": "INPUT_OBJECT",
                    "name": "VoidLiquidityWithdrawalInput",
                    "ofType": null
                  }
                },
                "defaultValue": null,
                "isDeprecated": false,
                "deprecationReason": null
              }
            ],
            "type": {
              "kind": "OBJECT",
              "name": "LiquidityMutationResponse",
              "ofType": null
            },
            "isDeprecated": false,
            "deprecationReason": null
          },
          {
            "name": "withdrawEventLiquidity",
            "description": "Withdraw webhook event liquidity (deprecated).",
            "args": [
              {
                "name": "input",
                "description": null,
                "type": {
                  "kind": "NON_NULL",
                  "name": null,
                  "ofType": {
                    "kind": "INPUT_OBJECT",
                    "name": "WithdrawEventLiquidityInput",
                    "ofType": null
                  }
                },
                "defaultValue": null,
                "isDeprecated": false,
                "deprecationReason": null
              }
            ],
            "type": {
              "kind": "OBJECT",
              "name": "LiquidityMutationResponse",
              "ofType": null
            },
            "isDeprecated": true,
            "deprecationReason": "Use `createOutgoingPaymentWithdrawal, createIncomingPaymentWithdrawal, or createWalletAddressWithdrawal`"
          }
        ],
        "inputFields": null,
        "interfaces": [],
        "enumValues": null,
        "possibleTypes": null
      },
      {
        "kind": "OBJECT",
        "name": "OutgoingPayment",
        "description": null,
        "isOneOf": null,
        "fields": [
          {
            "name": "cardDetails",
            "description": "Used for the card service to provide the card expiry and signature",
            "args": [],
            "type": {
              "kind": "OBJECT",
              "name": "OutgoingPaymentCardDetails",
              "ofType": null
            },
            "isDeprecated": false,
            "deprecationReason": null
          },
          {
            "name": "client",
            "description": "Information about the wallet address of the Open Payments client that created the outgoing payment.",
            "args": [],
            "type": {
              "kind": "SCALAR",
              "name": "String",
              "ofType": null
            },
            "isDeprecated": false,
            "deprecationReason": null
          },
          {
            "name": "createdAt",
            "description": "The date and time that the outgoing payment was created.",
            "args": [],
            "type": {
              "kind": "NON_NULL",
              "name": null,
              "ofType": {
                "kind": "SCALAR",
                "name": "String",
                "ofType": null
              }
            },
            "isDeprecated": false,
            "deprecationReason": null
          },
          {
            "name": "debitAmount",
            "description": "Amount to send (fixed send).",
            "args": [],
            "type": {
              "kind": "NON_NULL",
              "name": null,
              "ofType": {
                "kind": "OBJECT",
                "name": "Amount",
                "ofType": null
              }
            },
            "isDeprecated": false,
            "deprecationReason": null
          },
          {
            "name": "error",
            "description": "Any error encountered during the payment process.",
            "args": [],
            "type": {
              "kind": "SCALAR",
              "name": "String",
              "ofType": null
            },
            "isDeprecated": false,
            "deprecationReason": null
          },
          {
            "name": "grantId",
            "description": "Unique identifier of the grant under which the outgoing payment was created.",
            "args": [],
            "type": {
              "kind": "SCALAR",
              "name": "String",
              "ofType": null
            },
            "isDeprecated": false,
            "deprecationReason": null
          },
          {
            "name": "id",
            "description": "Unique identifier of the outgoing payment.",
            "args": [],
            "type": {
              "kind": "NON_NULL",
              "name": null,
              "ofType": {
                "kind": "SCALAR",
                "name": "ID",
                "ofType": null
              }
            },
            "isDeprecated": false,
            "deprecationReason": null
          },
          {
            "name": "liquidity",
            "description": "Current amount of liquidity available for this outgoing payment.",
            "args": [],
            "type": {
              "kind": "SCALAR",
              "name": "UInt64",
              "ofType": null
            },
            "isDeprecated": false,
            "deprecationReason": null
          },
          {
            "name": "metadata",
            "description": "Additional metadata associated with the outgoing payment.",
            "args": [],
            "type": {
              "kind": "SCALAR",
              "name": "JSONObject",
              "ofType": null
            },
            "isDeprecated": false,
            "deprecationReason": null
          },
          {
            "name": "quote",
            "description": "Corresponding quote for the outgoing payment.",
            "args": [],
            "type": {
              "kind": "OBJECT",
              "name": "Quote",
              "ofType": null
            },
            "isDeprecated": false,
            "deprecationReason": null
          },
          {
            "name": "receiveAmount",
            "description": "Amount to receive (fixed receive).",
            "args": [],
            "type": {
              "kind": "NON_NULL",
              "name": null,
              "ofType": {
                "kind": "OBJECT",
                "name": "Amount",
                "ofType": null
              }
            },
            "isDeprecated": false,
            "deprecationReason": null
          },
          {
            "name": "receiver",
            "description": "Wallet address URL of the receiver.",
            "args": [],
            "type": {
              "kind": "NON_NULL",
              "name": null,
              "ofType": {
                "kind": "SCALAR",
                "name": "String",
                "ofType": null
              }
            },
            "isDeprecated": false,
            "deprecationReason": null
          },
          {
            "name": "sentAmount",
            "description": "Amount already sent.",
            "args": [],
            "type": {
              "kind": "NON_NULL",
              "name": null,
              "ofType": {
                "kind": "OBJECT",
                "name": "Amount",
                "ofType": null
              }
            },
            "isDeprecated": false,
            "deprecationReason": null
          },
          {
            "name": "state",
            "description": "State of the outgoing payment.",
            "args": [],
            "type": {
              "kind": "NON_NULL",
              "name": null,
              "ofType": {
                "kind": "ENUM",
                "name": "OutgoingPaymentState",
                "ofType": null
              }
            },
            "isDeprecated": false,
            "deprecationReason": null
          },
          {
            "name": "stateAttempts",
            "description": "Number of attempts made to send an outgoing payment.",
            "args": [],
            "type": {
              "kind": "NON_NULL",
              "name": null,
              "ofType": {
                "kind": "SCALAR",
                "name": "Int",
                "ofType": null
              }
            },
            "isDeprecated": false,
            "deprecationReason": null
          },
          {
            "name": "tenantId",
            "description": "Tenant ID of the outgoing payment.",
            "args": [],
            "type": {
              "kind": "SCALAR",
              "name": "String",
              "ofType": null
            },
            "isDeprecated": false,
            "deprecationReason": null
          },
          {
            "name": "walletAddressId",
            "description": "Unique identifier of the wallet address under which the outgoing payment was created.",
            "args": [],
            "type": {
              "kind": "NON_NULL",
              "name": null,
              "ofType": {
                "kind": "SCALAR",
                "name": "ID",
                "ofType": null
              }
            },
            "isDeprecated": false,
            "deprecationReason": null
          }
        ],
        "inputFields": null,
        "interfaces": [
          {
            "kind": "INTERFACE",
            "name": "BasePayment",
            "ofType": null
          },
          {
            "kind": "INTERFACE",
            "name": "Model",
            "ofType": null
          }
        ],
        "enumValues": null,
        "possibleTypes": null
      },
      {
        "kind": "OBJECT",
        "name": "OutgoingPaymentCardDetails",
        "description": null,
        "isOneOf": null,
        "fields": [
          {
            "name": "createdAt",
            "description": null,
            "args": [],
            "type": {
              "kind": "NON_NULL",
              "name": null,
              "ofType": {
                "kind": "SCALAR",
                "name": "String",
                "ofType": null
              }
            },
            "isDeprecated": false,
            "deprecationReason": null
          },
          {
            "name": "id",
            "description": null,
            "args": [],
            "type": {
              "kind": "NON_NULL",
              "name": null,
              "ofType": {
                "kind": "SCALAR",
                "name": "ID",
                "ofType": null
              }
            },
            "isDeprecated": false,
            "deprecationReason": null
          },
          {
            "name": "outgoingPaymentId",
            "description": null,
            "args": [],
            "type": {
              "kind": "NON_NULL",
              "name": null,
              "ofType": {
                "kind": "SCALAR",
                "name": "ID",
                "ofType": null
              }
            },
            "isDeprecated": false,
            "deprecationReason": null
          },
          {
            "name": "requestId",
            "description": null,
            "args": [],
            "type": {
              "kind": "SCALAR",
              "name": "String",
              "ofType": null
            },
            "isDeprecated": false,
            "deprecationReason": null
          },
          {
            "name": "signature",
            "description": null,
            "args": [],
            "type": {
              "kind": "NON_NULL",
              "name": null,
              "ofType": {
                "kind": "SCALAR",
                "name": "String",
                "ofType": null
              }
            },
            "isDeprecated": false,
            "deprecationReason": null
          },
          {
            "name": "updatedAt",
            "description": null,
            "args": [],
            "type": {
              "kind": "NON_NULL",
              "name": null,
              "ofType": {
                "kind": "SCALAR",
                "name": "String",
                "ofType": null
              }
            },
            "isDeprecated": false,
            "deprecationReason": null
          }
        ],
        "inputFields": null,
        "interfaces": [
          {
            "kind": "INTERFACE",
            "name": "Model",
            "ofType": null
          }
        ],
        "enumValues": null,
        "possibleTypes": null
      },
      {
        "kind": "OBJECT",
        "name": "OutgoingPaymentConnection",
        "description": null,
        "isOneOf": null,
        "fields": [
          {
            "name": "edges",
            "description": "A list of outgoing payment edges, containing outgoing payment nodes and cursors for pagination.",
            "args": [],
            "type": {
              "kind": "NON_NULL",
              "name": null,
              "ofType": {
                "kind": "LIST",
                "name": null,
                "ofType": {
                  "kind": "NON_NULL",
                  "name": null,
                  "ofType": {
                    "kind": "OBJECT",
                    "name": "OutgoingPaymentEdge",
                    "ofType": null
                  }
                }
              }
            },
            "isDeprecated": false,
            "deprecationReason": null
          },
          {
            "name": "pageInfo",
            "description": "Pagination information for the outgoing payments.",
            "args": [],
            "type": {
              "kind": "NON_NULL",
              "name": null,
              "ofType": {
                "kind": "OBJECT",
                "name": "PageInfo",
                "ofType": null
              }
            },
            "isDeprecated": false,
            "deprecationReason": null
          }
        ],
        "inputFields": null,
        "interfaces": [],
        "enumValues": null,
        "possibleTypes": null
      },
      {
        "kind": "OBJECT",
        "name": "OutgoingPaymentEdge",
        "description": null,
        "isOneOf": null,
        "fields": [
          {
            "name": "cursor",
            "description": "A cursor for paginating through the outgoing payments.",
            "args": [],
            "type": {
              "kind": "NON_NULL",
              "name": null,
              "ofType": {
                "kind": "SCALAR",
                "name": "String",
                "ofType": null
              }
            },
            "isDeprecated": false,
            "deprecationReason": null
          },
          {
            "name": "node",
            "description": "An outgoing payment node in the list.",
            "args": [],
            "type": {
              "kind": "NON_NULL",
              "name": null,
              "ofType": {
                "kind": "OBJECT",
                "name": "OutgoingPayment",
                "ofType": null
              }
            },
            "isDeprecated": false,
            "deprecationReason": null
          }
        ],
        "inputFields": null,
        "interfaces": [],
        "enumValues": null,
        "possibleTypes": null
      },
      {
        "kind": "INPUT_OBJECT",
        "name": "OutgoingPaymentFilter",
        "description": null,
        "isOneOf": false,
        "fields": null,
        "inputFields": [
          {
            "name": "receiver",
            "description": "Filter for outgoing payments based on the receiver's details.",
            "type": {
              "kind": "INPUT_OBJECT",
              "name": "FilterString",
              "ofType": null
            },
            "defaultValue": null,
            "isDeprecated": false,
            "deprecationReason": null
          },
          {
            "name": "state",
            "description": "Filter for outgoing payments based on their state.",
            "type": {
              "kind": "INPUT_OBJECT",
              "name": "FilterString",
              "ofType": null
            },
            "defaultValue": null,
            "isDeprecated": false,
            "deprecationReason": null
          },
          {
            "name": "walletAddressId",
            "description": "Filter for outgoing payments based on the wallet address ID.",
            "type": {
              "kind": "INPUT_OBJECT",
              "name": "FilterString",
              "ofType": null
            },
            "defaultValue": null,
            "isDeprecated": false,
            "deprecationReason": null
          }
        ],
        "interfaces": null,
        "enumValues": null,
        "possibleTypes": null
      },
      {
        "kind": "OBJECT",
        "name": "OutgoingPaymentResponse",
        "description": null,
        "isOneOf": null,
        "fields": [
          {
            "name": "payment",
            "description": "The outgoing payment object returned in the response.",
            "args": [],
            "type": {
              "kind": "OBJECT",
              "name": "OutgoingPayment",
              "ofType": null
            },
            "isDeprecated": false,
            "deprecationReason": null
          }
        ],
        "inputFields": null,
        "interfaces": [],
        "enumValues": null,
        "possibleTypes": null
      },
      {
        "kind": "ENUM",
        "name": "OutgoingPaymentState",
        "description": null,
        "isOneOf": null,
        "fields": null,
        "inputFields": null,
        "interfaces": null,
        "enumValues": [
          {
            "name": "CANCELLED",
            "description": "The payment has been canceled.",
            "isDeprecated": false,
            "deprecationReason": null
          },
          {
            "name": "COMPLETED",
            "description": "The payment has been successfully completed.",
            "isDeprecated": false,
            "deprecationReason": null
          },
          {
            "name": "FAILED",
            "description": "The payment has failed.",
            "isDeprecated": false,
            "deprecationReason": null
          },
          {
            "name": "FUNDING",
            "description": "The payment is reserving funds and will transition to `SENDING` once funds are secured.",
            "isDeprecated": false,
            "deprecationReason": null
          },
          {
            "name": "SENDING",
            "description": "The payment is in progress and will transition to `COMPLETED` upon success.",
            "isDeprecated": false,
            "deprecationReason": null
          }
        ],
        "possibleTypes": null
      },
      {
        "kind": "OBJECT",
        "name": "PageInfo",
        "description": null,
        "isOneOf": null,
        "fields": [
          {
            "name": "endCursor",
            "description": "The cursor used to fetch the next page when paginating forwards.",
            "args": [],
            "type": {
              "kind": "SCALAR",
              "name": "String",
              "ofType": null
            },
            "isDeprecated": false,
            "deprecationReason": null
          },
          {
            "name": "hasNextPage",
            "description": "Indicates if there are more pages when paginating forwards.",
            "args": [],
            "type": {
              "kind": "NON_NULL",
              "name": null,
              "ofType": {
                "kind": "SCALAR",
                "name": "Boolean",
                "ofType": null
              }
            },
            "isDeprecated": false,
            "deprecationReason": null
          },
          {
            "name": "hasPreviousPage",
            "description": "Indicates if there are more pages when paginating backwards.",
            "args": [],
            "type": {
              "kind": "NON_NULL",
              "name": null,
              "ofType": {
                "kind": "SCALAR",
                "name": "Boolean",
                "ofType": null
              }
            },
            "isDeprecated": false,
            "deprecationReason": null
          },
          {
            "name": "startCursor",
            "description": "The cursor used to fetch the next page when paginating backwards.",
            "args": [],
            "type": {
              "kind": "SCALAR",
              "name": "String",
              "ofType": null
            },
            "isDeprecated": false,
            "deprecationReason": null
          }
        ],
        "inputFields": null,
        "interfaces": [],
        "enumValues": null,
        "possibleTypes": null
      },
      {
        "kind": "OBJECT",
        "name": "Payment",
        "description": null,
        "isOneOf": null,
        "fields": [
          {
            "name": "client",
            "description": "Information about the wallet address of the Open Payments client that created the payment.",
            "args": [],
            "type": {
              "kind": "SCALAR",
              "name": "String",
              "ofType": null
            },
            "isDeprecated": false,
            "deprecationReason": null
          },
          {
            "name": "createdAt",
            "description": "The date and time that the payment was created.",
            "args": [],
            "type": {
              "kind": "NON_NULL",
              "name": null,
              "ofType": {
                "kind": "SCALAR",
                "name": "String",
                "ofType": null
              }
            },
            "isDeprecated": false,
            "deprecationReason": null
          },
          {
            "name": "id",
            "description": "Unique identifier of the payment.",
            "args": [],
            "type": {
              "kind": "NON_NULL",
              "name": null,
              "ofType": {
                "kind": "SCALAR",
                "name": "ID",
                "ofType": null
              }
            },
            "isDeprecated": false,
            "deprecationReason": null
          },
          {
            "name": "liquidity",
            "description": "Current amount of liquidity available for this payment.",
            "args": [],
            "type": {
              "kind": "SCALAR",
              "name": "UInt64",
              "ofType": null
            },
            "isDeprecated": false,
            "deprecationReason": null
          },
          {
            "name": "metadata",
            "description": "Additional metadata associated with the payment.",
            "args": [],
            "type": {
              "kind": "SCALAR",
              "name": "JSONObject",
              "ofType": null
            },
            "isDeprecated": false,
            "deprecationReason": null
          },
          {
            "name": "state",
            "description": "State of the payment, either `IncomingPaymentState` or `OutgoingPaymentState` according to payment type",
            "args": [],
            "type": {
              "kind": "NON_NULL",
              "name": null,
              "ofType": {
                "kind": "SCALAR",
                "name": "String",
                "ofType": null
              }
            },
            "isDeprecated": false,
            "deprecationReason": null
          },
          {
            "name": "type",
            "description": "Type of payment, either incoming or outgoing.",
            "args": [],
            "type": {
              "kind": "NON_NULL",
              "name": null,
              "ofType": {
                "kind": "ENUM",
                "name": "PaymentType",
                "ofType": null
              }
            },
            "isDeprecated": false,
            "deprecationReason": null
          },
          {
            "name": "walletAddressId",
            "description": "Unique identifier of the wallet address under which the payment was created.",
            "args": [],
            "type": {
              "kind": "NON_NULL",
              "name": null,
              "ofType": {
                "kind": "SCALAR",
                "name": "ID",
                "ofType": null
              }
            },
            "isDeprecated": false,
            "deprecationReason": null
          }
        ],
        "inputFields": null,
        "interfaces": [
          {
            "kind": "INTERFACE",
            "name": "BasePayment",
            "ofType": null
          },
          {
            "kind": "INTERFACE",
            "name": "Model",
            "ofType": null
          }
        ],
        "enumValues": null,
        "possibleTypes": null
      },
      {
        "kind": "OBJECT",
        "name": "PaymentConnection",
        "description": null,
        "isOneOf": null,
        "fields": [
          {
            "name": "edges",
            "description": "A list of payment edges, containing payment nodes and cursors for pagination.",
            "args": [],
            "type": {
              "kind": "NON_NULL",
              "name": null,
              "ofType": {
                "kind": "LIST",
                "name": null,
                "ofType": {
                  "kind": "NON_NULL",
                  "name": null,
                  "ofType": {
                    "kind": "OBJECT",
                    "name": "PaymentEdge",
                    "ofType": null
                  }
                }
              }
            },
            "isDeprecated": false,
            "deprecationReason": null
          },
          {
            "name": "pageInfo",
            "description": "Pagination information for the payments.",
            "args": [],
            "type": {
              "kind": "NON_NULL",
              "name": null,
              "ofType": {
                "kind": "OBJECT",
                "name": "PageInfo",
                "ofType": null
              }
            },
            "isDeprecated": false,
            "deprecationReason": null
          }
        ],
        "inputFields": null,
        "interfaces": [],
        "enumValues": null,
        "possibleTypes": null
      },
      {
        "kind": "OBJECT",
        "name": "PaymentEdge",
        "description": null,
        "isOneOf": null,
        "fields": [
          {
            "name": "cursor",
            "description": "A cursor for paginating through the payments.",
            "args": [],
            "type": {
              "kind": "NON_NULL",
              "name": null,
              "ofType": {
                "kind": "SCALAR",
                "name": "String",
                "ofType": null
              }
            },
            "isDeprecated": false,
            "deprecationReason": null
          },
          {
            "name": "node",
            "description": "A payment node in the list.",
            "args": [],
            "type": {
              "kind": "NON_NULL",
              "name": null,
              "ofType": {
                "kind": "OBJECT",
                "name": "Payment",
                "ofType": null
              }
            },
            "isDeprecated": false,
            "deprecationReason": null
          }
        ],
        "inputFields": null,
        "interfaces": [],
        "enumValues": null,
        "possibleTypes": null
      },
      {
        "kind": "INPUT_OBJECT",
        "name": "PaymentFilter",
        "description": null,
        "isOneOf": false,
        "fields": null,
        "inputFields": [
          {
            "name": "type",
            "description": "Filter for payments based on their type.",
            "type": {
              "kind": "INPUT_OBJECT",
              "name": "FilterString",
              "ofType": null
            },
            "defaultValue": null,
            "isDeprecated": false,
            "deprecationReason": null
          },
          {
            "name": "walletAddressId",
            "description": "Filter for payments based on the wallet address ID.",
            "type": {
              "kind": "INPUT_OBJECT",
              "name": "FilterString",
              "ofType": null
            },
            "defaultValue": null,
            "isDeprecated": false,
            "deprecationReason": null
          }
        ],
        "interfaces": null,
        "enumValues": null,
        "possibleTypes": null
      },
      {
        "kind": "ENUM",
        "name": "PaymentType",
        "description": null,
        "isOneOf": null,
        "fields": null,
        "inputFields": null,
        "interfaces": null,
        "enumValues": [
          {
            "name": "INCOMING",
            "description": "Represents an incoming payment.",
            "isDeprecated": false,
            "deprecationReason": null
          },
          {
            "name": "OUTGOING",
            "description": "Represents an outgoing payment.",
            "isDeprecated": false,
            "deprecationReason": null
          }
        ],
        "possibleTypes": null
      },
      {
        "kind": "OBJECT",
        "name": "Peer",
        "description": null,
        "isOneOf": null,
        "fields": [
          {
            "name": "asset",
            "description": "Asset of peering relationship.",
            "args": [],
            "type": {
              "kind": "NON_NULL",
              "name": null,
              "ofType": {
                "kind": "OBJECT",
                "name": "Asset",
                "ofType": null
              }
            },
            "isDeprecated": false,
            "deprecationReason": null
          },
          {
            "name": "createdAt",
            "description": "The date and time when the peer was created.",
            "args": [],
            "type": {
              "kind": "NON_NULL",
              "name": null,
              "ofType": {
                "kind": "SCALAR",
                "name": "String",
                "ofType": null
              }
            },
            "isDeprecated": false,
            "deprecationReason": null
          },
          {
            "name": "http",
            "description": "Peering connection details.",
            "args": [],
            "type": {
              "kind": "NON_NULL",
              "name": null,
              "ofType": {
                "kind": "OBJECT",
                "name": "Http",
                "ofType": null
              }
            },
            "isDeprecated": false,
            "deprecationReason": null
          },
          {
            "name": "id",
            "description": "Unique identifier of the peer.",
            "args": [],
            "type": {
              "kind": "NON_NULL",
              "name": null,
              "ofType": {
                "kind": "SCALAR",
                "name": "ID",
                "ofType": null
              }
            },
            "isDeprecated": false,
            "deprecationReason": null
          },
          {
            "name": "liquidity",
            "description": "Current amount of peer liquidity available.",
            "args": [],
            "type": {
              "kind": "SCALAR",
              "name": "UInt64",
              "ofType": null
            },
            "isDeprecated": false,
            "deprecationReason": null
          },
          {
            "name": "liquidityThreshold",
            "description": "A webhook event will notify the Account Servicing Entity if liquidity falls below this value.",
            "args": [],
            "type": {
              "kind": "SCALAR",
              "name": "UInt64",
              "ofType": null
            },
            "isDeprecated": false,
            "deprecationReason": null
          },
          {
            "name": "maxPacketAmount",
            "description": "Maximum packet amount that the peer accepts.",
            "args": [],
            "type": {
              "kind": "SCALAR",
              "name": "UInt64",
              "ofType": null
            },
            "isDeprecated": false,
            "deprecationReason": null
          },
          {
            "name": "name",
            "description": "Public name for the peer.",
            "args": [],
            "type": {
              "kind": "SCALAR",
              "name": "String",
              "ofType": null
            },
            "isDeprecated": false,
            "deprecationReason": null
          },
          {
            "name": "staticIlpAddress",
            "description": "ILP address of the peer.",
            "args": [],
            "type": {
              "kind": "NON_NULL",
              "name": null,
              "ofType": {
                "kind": "SCALAR",
                "name": "String",
                "ofType": null
              }
            },
            "isDeprecated": false,
            "deprecationReason": null
          },
          {
            "name": "tenantId",
            "description": "Unique identifier of the tenant associated with the peer.",
            "args": [],
            "type": {
              "kind": "NON_NULL",
              "name": null,
              "ofType": {
                "kind": "SCALAR",
                "name": "ID",
                "ofType": null
              }
            },
            "isDeprecated": false,
            "deprecationReason": null
          }
        ],
        "inputFields": null,
        "interfaces": [
          {
            "kind": "INTERFACE",
            "name": "Model",
            "ofType": null
          }
        ],
        "enumValues": null,
        "possibleTypes": null
      },
      {
        "kind": "OBJECT",
        "name": "PeerEdge",
        "description": null,
        "isOneOf": null,
        "fields": [
          {
            "name": "cursor",
            "description": "A cursor for paginating through the peers.",
            "args": [],
            "type": {
              "kind": "NON_NULL",
              "name": null,
              "ofType": {
                "kind": "SCALAR",
                "name": "String",
                "ofType": null
              }
            },
            "isDeprecated": false,
            "deprecationReason": null
          },
          {
            "name": "node",
            "description": "A peer node in the list.",
            "args": [],
            "type": {
              "kind": "NON_NULL",
              "name": null,
              "ofType": {
                "kind": "OBJECT",
                "name": "Peer",
                "ofType": null
              }
            },
            "isDeprecated": false,
            "deprecationReason": null
          }
        ],
        "inputFields": null,
        "interfaces": [],
        "enumValues": null,
        "possibleTypes": null
      },
      {
        "kind": "OBJECT",
        "name": "PeersConnection",
        "description": null,
        "isOneOf": null,
        "fields": [
          {
            "name": "edges",
            "description": "A list of edges representing peers and cursors for pagination.",
            "args": [],
            "type": {
              "kind": "NON_NULL",
              "name": null,
              "ofType": {
                "kind": "LIST",
                "name": null,
                "ofType": {
                  "kind": "NON_NULL",
                  "name": null,
                  "ofType": {
                    "kind": "OBJECT",
                    "name": "PeerEdge",
                    "ofType": null
                  }
                }
              }
            },
            "isDeprecated": false,
            "deprecationReason": null
          },
          {
            "name": "pageInfo",
            "description": "Information to aid in pagination.",
            "args": [],
            "type": {
              "kind": "NON_NULL",
              "name": null,
              "ofType": {
                "kind": "OBJECT",
                "name": "PageInfo",
                "ofType": null
              }
            },
            "isDeprecated": false,
            "deprecationReason": null
          }
        ],
        "inputFields": null,
        "interfaces": [],
        "enumValues": null,
        "possibleTypes": null
      },
      {
        "kind": "INPUT_OBJECT",
        "name": "PostLiquidityWithdrawalInput",
        "description": null,
        "isOneOf": false,
        "fields": null,
        "inputFields": [
          {
            "name": "idempotencyKey",
            "description": "Unique key to ensure duplicate or retried requests are processed only once. For more information, refer to [idempotency](https://rafiki.dev/apis/graphql/admin-api-overview/#idempotency).",
            "type": {
              "kind": "NON_NULL",
              "name": null,
              "ofType": {
                "kind": "SCALAR",
                "name": "String",
                "ofType": null
              }
            },
            "defaultValue": null,
            "isDeprecated": false,
            "deprecationReason": null
          },
          {
            "name": "withdrawalId",
            "description": "Unique identifier of the liquidity withdrawal to post.",
            "type": {
              "kind": "NON_NULL",
              "name": null,
              "ofType": {
                "kind": "SCALAR",
                "name": "String",
                "ofType": null
              }
            },
            "defaultValue": null,
            "isDeprecated": false,
            "deprecationReason": null
          }
        ],
        "interfaces": null,
        "enumValues": null,
        "possibleTypes": null
      },
      {
        "kind": "OBJECT",
        "name": "Query",
        "description": null,
        "isOneOf": null,
        "fields": [
          {
            "name": "accountingTransfers",
            "description": "Fetch a paginated list of accounting transfers for a given account.",
            "args": [
              {
                "name": "id",
                "description": "Unique identifier of the account.",
                "type": {
                  "kind": "NON_NULL",
                  "name": null,
                  "ofType": {
                    "kind": "SCALAR",
                    "name": "String",
                    "ofType": null
                  }
                },
                "defaultValue": null,
                "isDeprecated": false,
                "deprecationReason": null
              },
              {
                "name": "limit",
                "description": "Limit the number of results returned. If no limit is provided, the default limit is 20.",
                "type": {
                  "kind": "SCALAR",
                  "name": "Int",
                  "ofType": null
                },
                "defaultValue": null,
                "isDeprecated": false,
                "deprecationReason": null
              }
            ],
            "type": {
              "kind": "NON_NULL",
              "name": null,
              "ofType": {
                "kind": "OBJECT",
                "name": "AccountingTransferConnection",
                "ofType": null
              }
            },
            "isDeprecated": false,
            "deprecationReason": null
          },
          {
            "name": "asset",
            "description": "Fetch an asset by its ID.",
            "args": [
              {
                "name": "id",
                "description": "Unique identifier of the asset.",
                "type": {
                  "kind": "NON_NULL",
                  "name": null,
                  "ofType": {
                    "kind": "SCALAR",
                    "name": "String",
                    "ofType": null
                  }
                },
                "defaultValue": null,
                "isDeprecated": false,
                "deprecationReason": null
              }
            ],
            "type": {
              "kind": "OBJECT",
              "name": "Asset",
              "ofType": null
            },
            "isDeprecated": false,
            "deprecationReason": null
          },
          {
            "name": "assetByCodeAndScale",
            "description": "Get an asset based on its currency code and scale if it exists.",
            "args": [
              {
                "name": "code",
                "description": "ISO 4217 currency code.",
                "type": {
                  "kind": "NON_NULL",
                  "name": null,
                  "ofType": {
                    "kind": "SCALAR",
                    "name": "String",
                    "ofType": null
                  }
                },
                "defaultValue": null,
                "isDeprecated": false,
                "deprecationReason": null
              },
              {
                "name": "scale",
                "description": "Difference in order of magnitude between the standard unit of an asset and its corresponding fractional unit.",
                "type": {
                  "kind": "NON_NULL",
                  "name": null,
                  "ofType": {
                    "kind": "SCALAR",
                    "name": "UInt8",
                    "ofType": null
                  }
                },
                "defaultValue": null,
                "isDeprecated": false,
                "deprecationReason": null
              }
            ],
            "type": {
              "kind": "OBJECT",
              "name": "Asset",
              "ofType": null
            },
            "isDeprecated": false,
            "deprecationReason": null
          },
          {
            "name": "assets",
            "description": "Fetch a paginated list of assets.",
            "args": [
              {
                "name": "after",
                "description": "Forward pagination: Cursor (asset ID) to start retrieving assets after this point.",
                "type": {
                  "kind": "SCALAR",
                  "name": "String",
                  "ofType": null
                },
                "defaultValue": null,
                "isDeprecated": false,
                "deprecationReason": null
              },
              {
                "name": "before",
                "description": "Backward pagination: Cursor (asset ID) to start retrieving assets before this point.",
                "type": {
                  "kind": "SCALAR",
                  "name": "String",
                  "ofType": null
                },
                "defaultValue": null,
                "isDeprecated": false,
                "deprecationReason": null
              },
              {
                "name": "first",
                "description": "Forward pagination: Limit the result to the first **n** assets after the `after` cursor.",
                "type": {
                  "kind": "SCALAR",
                  "name": "Int",
                  "ofType": null
                },
                "defaultValue": null,
                "isDeprecated": false,
                "deprecationReason": null
              },
              {
                "name": "last",
                "description": "Backward pagination: Limit the result to the last **n** assets before the `before` cursor.",
                "type": {
                  "kind": "SCALAR",
                  "name": "Int",
                  "ofType": null
                },
                "defaultValue": null,
                "isDeprecated": false,
                "deprecationReason": null
              },
              {
                "name": "sortOrder",
                "description": "Specify the sort order of assets based on their creation data, either ascending or descending.",
                "type": {
                  "kind": "ENUM",
                  "name": "SortOrder",
                  "ofType": null
                },
                "defaultValue": null,
                "isDeprecated": false,
                "deprecationReason": null
              },
              {
                "name": "tenantId",
                "description": "Unique identifier of the tenant associated with the wallet address. Optional, if not provided, the tenantId will be obtained from the signature.",
                "type": {
                  "kind": "SCALAR",
                  "name": "String",
                  "ofType": null
                },
                "defaultValue": null,
                "isDeprecated": false,
                "deprecationReason": null
              }
            ],
            "type": {
              "kind": "NON_NULL",
              "name": null,
              "ofType": {
                "kind": "OBJECT",
                "name": "AssetsConnection",
                "ofType": null
              }
            },
            "isDeprecated": false,
            "deprecationReason": null
          },
          {
            "name": "incomingPayment",
            "description": "Fetch an Open Payments incoming payment by its ID.",
            "args": [
              {
                "name": "id",
                "description": "Unique identifier of the incoming payment.",
                "type": {
                  "kind": "NON_NULL",
                  "name": null,
                  "ofType": {
                    "kind": "SCALAR",
                    "name": "String",
                    "ofType": null
                  }
                },
                "defaultValue": null,
                "isDeprecated": false,
                "deprecationReason": null
              }
            ],
            "type": {
              "kind": "OBJECT",
              "name": "IncomingPayment",
              "ofType": null
            },
            "isDeprecated": false,
            "deprecationReason": null
          },
          {
            "name": "outgoingPayment",
            "description": "Fetch an Open Payments outgoing payment by its ID.",
            "args": [
              {
                "name": "id",
                "description": "Unique identifier of the outgoing payment.",
                "type": {
                  "kind": "NON_NULL",
                  "name": null,
                  "ofType": {
                    "kind": "SCALAR",
                    "name": "String",
                    "ofType": null
                  }
                },
                "defaultValue": null,
                "isDeprecated": false,
                "deprecationReason": null
              }
            ],
            "type": {
              "kind": "OBJECT",
              "name": "OutgoingPayment",
              "ofType": null
            },
            "isDeprecated": false,
            "deprecationReason": null
          },
          {
            "name": "outgoingPayments",
            "description": "Fetch a paginated list of outgoing payments by receiver.",
            "args": [
              {
                "name": "after",
                "description": "Forward pagination: Cursor (outgoing payment ID) to start retrieving outgoing payments after this point.",
                "type": {
                  "kind": "SCALAR",
                  "name": "String",
                  "ofType": null
                },
                "defaultValue": null,
                "isDeprecated": false,
                "deprecationReason": null
              },
              {
                "name": "before",
                "description": "Backward pagination: Cursor (outgoing payment ID) to start retrieving outgoing payments before this point.",
                "type": {
                  "kind": "SCALAR",
                  "name": "String",
                  "ofType": null
                },
                "defaultValue": null,
                "isDeprecated": false,
                "deprecationReason": null
              },
              {
                "name": "filter",
                "description": "Filter outgoing payments based on specific criteria such as receiver, wallet address ID, or state.",
                "type": {
                  "kind": "INPUT_OBJECT",
                  "name": "OutgoingPaymentFilter",
                  "ofType": null
                },
                "defaultValue": null,
                "isDeprecated": false,
                "deprecationReason": null
              },
              {
                "name": "first",
                "description": "Forward pagination: Limit the result to the first **n** outgoing payments after the `after` cursor.",
                "type": {
                  "kind": "SCALAR",
                  "name": "Int",
                  "ofType": null
                },
                "defaultValue": null,
                "isDeprecated": false,
                "deprecationReason": null
              },
              {
                "name": "last",
                "description": "Backward pagination: Limit the result to the last **n** outgoing payments before the `before` cursor.",
                "type": {
                  "kind": "SCALAR",
                  "name": "Int",
                  "ofType": null
                },
                "defaultValue": null,
                "isDeprecated": false,
                "deprecationReason": null
              },
              {
                "name": "sortOrder",
                "description": "Specify the sort order of outgoing payments based on their creation date, either ascending or descending.",
                "type": {
                  "kind": "ENUM",
                  "name": "SortOrder",
                  "ofType": null
                },
                "defaultValue": null,
                "isDeprecated": false,
                "deprecationReason": null
              },
              {
                "name": "tenantId",
                "description": "Unique identifier of the tenant associated with the wallet address. Optional, if not provided, the tenantId will be obtained from the signature.",
                "type": {
                  "kind": "SCALAR",
                  "name": "String",
                  "ofType": null
                },
                "defaultValue": null,
                "isDeprecated": false,
                "deprecationReason": null
              }
            ],
            "type": {
              "kind": "NON_NULL",
              "name": null,
              "ofType": {
                "kind": "OBJECT",
                "name": "OutgoingPaymentConnection",
                "ofType": null
              }
            },
            "isDeprecated": false,
            "deprecationReason": null
          },
          {
            "name": "payments",
            "description": "Fetch a paginated list of combined payments, including incoming and outgoing payments.",
            "args": [
              {
                "name": "after",
                "description": "Forward pagination: Cursor (payment ID) to start retrieving payments after this point.",
                "type": {
                  "kind": "SCALAR",
                  "name": "String",
                  "ofType": null
                },
                "defaultValue": null,
                "isDeprecated": false,
                "deprecationReason": null
              },
              {
                "name": "before",
                "description": "Backward pagination: Cursor (payment ID) to start retrieving payments before this point.",
                "type": {
                  "kind": "SCALAR",
                  "name": "String",
                  "ofType": null
                },
                "defaultValue": null,
                "isDeprecated": false,
                "deprecationReason": null
              },
              {
                "name": "filter",
                "description": "Filter payment events based on specific criteria such as payment type or wallet address ID.",
                "type": {
                  "kind": "INPUT_OBJECT",
                  "name": "PaymentFilter",
                  "ofType": null
                },
                "defaultValue": null,
                "isDeprecated": false,
                "deprecationReason": null
              },
              {
                "name": "first",
                "description": "Forward pagination: Limit the result to the first **n** payments after the `after` cursor.",
                "type": {
                  "kind": "SCALAR",
                  "name": "Int",
                  "ofType": null
                },
                "defaultValue": null,
                "isDeprecated": false,
                "deprecationReason": null
              },
              {
                "name": "last",
                "description": "Backward pagination: Limit the result to the last **n** payments before the `before` cursor.",
                "type": {
                  "kind": "SCALAR",
                  "name": "Int",
                  "ofType": null
                },
                "defaultValue": null,
                "isDeprecated": false,
                "deprecationReason": null
              },
              {
                "name": "sortOrder",
                "description": "Specify the sort order of payments based on their creation date, either ascending or descending.",
                "type": {
                  "kind": "ENUM",
                  "name": "SortOrder",
                  "ofType": null
                },
                "defaultValue": null,
                "isDeprecated": false,
                "deprecationReason": null
              },
              {
                "name": "tenantId",
                "description": "Unique identifier of the tenant associated with the wallet address. Optional, if not provided, the tenantId will be obtained from the signature.",
                "type": {
                  "kind": "SCALAR",
                  "name": "String",
                  "ofType": null
                },
                "defaultValue": null,
                "isDeprecated": false,
                "deprecationReason": null
              }
            ],
            "type": {
              "kind": "NON_NULL",
              "name": null,
              "ofType": {
                "kind": "OBJECT",
                "name": "PaymentConnection",
                "ofType": null
              }
            },
            "isDeprecated": false,
            "deprecationReason": null
          },
          {
            "name": "peer",
            "description": "Fetch a peer by its ID.",
            "args": [
              {
                "name": "id",
                "description": "Unique identifier of the peer.",
                "type": {
                  "kind": "NON_NULL",
                  "name": null,
                  "ofType": {
                    "kind": "SCALAR",
                    "name": "String",
                    "ofType": null
                  }
                },
                "defaultValue": null,
                "isDeprecated": false,
                "deprecationReason": null
              }
            ],
            "type": {
              "kind": "OBJECT",
              "name": "Peer",
              "ofType": null
            },
            "isDeprecated": false,
            "deprecationReason": null
          },
          {
            "name": "peerByAddressAndAsset",
            "description": "Get a peer based on its ILP address and asset ID if it exists.",
            "args": [
              {
                "name": "assetId",
                "description": "Asset ID of peering relationship.",
                "type": {
                  "kind": "NON_NULL",
                  "name": null,
                  "ofType": {
                    "kind": "SCALAR",
                    "name": "String",
                    "ofType": null
                  }
                },
                "defaultValue": null,
                "isDeprecated": false,
                "deprecationReason": null
              },
              {
                "name": "staticIlpAddress",
                "description": "ILP address of the peer.",
                "type": {
                  "kind": "NON_NULL",
                  "name": null,
                  "ofType": {
                    "kind": "SCALAR",
                    "name": "String",
                    "ofType": null
                  }
                },
                "defaultValue": null,
                "isDeprecated": false,
                "deprecationReason": null
              }
            ],
            "type": {
              "kind": "OBJECT",
              "name": "Peer",
              "ofType": null
            },
            "isDeprecated": false,
            "deprecationReason": null
          },
          {
            "name": "peers",
            "description": "Fetch a paginated list of peers.",
            "args": [
              {
                "name": "after",
                "description": "Forward pagination: Cursor (peer ID) to start retrieving peers after this point.",
                "type": {
                  "kind": "SCALAR",
                  "name": "String",
                  "ofType": null
                },
                "defaultValue": null,
                "isDeprecated": false,
                "deprecationReason": null
              },
              {
                "name": "before",
                "description": "Backward pagination: Cursor (peer ID) to start retrieving peers before this point.",
                "type": {
                  "kind": "SCALAR",
                  "name": "String",
                  "ofType": null
                },
                "defaultValue": null,
                "isDeprecated": false,
                "deprecationReason": null
              },
              {
                "name": "first",
                "description": "Forward pagination: Limit the result to the first **n** peers after the `after` cursor.",
                "type": {
                  "kind": "SCALAR",
                  "name": "Int",
                  "ofType": null
                },
                "defaultValue": null,
                "isDeprecated": false,
                "deprecationReason": null
              },
              {
                "name": "last",
                "description": "Backward pagination: Limit the result to the last **n** peers before the `before` cursor.",
                "type": {
                  "kind": "SCALAR",
                  "name": "Int",
                  "ofType": null
                },
                "defaultValue": null,
                "isDeprecated": false,
                "deprecationReason": null
              },
              {
                "name": "sortOrder",
                "description": "Specify the sort order of peers based on their creation date, either ascending or descending.",
                "type": {
                  "kind": "ENUM",
                  "name": "SortOrder",
                  "ofType": null
                },
                "defaultValue": null,
                "isDeprecated": false,
                "deprecationReason": null
              },
              {
                "name": "tenantId",
                "description": "Unique identifier of the tenant associated with the peer.",
                "type": {
                  "kind": "SCALAR",
                  "name": "ID",
                  "ofType": null
                },
                "defaultValue": null,
                "isDeprecated": false,
                "deprecationReason": null
              }
            ],
            "type": {
              "kind": "NON_NULL",
              "name": null,
              "ofType": {
                "kind": "OBJECT",
                "name": "PeersConnection",
                "ofType": null
              }
            },
            "isDeprecated": false,
            "deprecationReason": null
          },
          {
            "name": "quote",
            "description": "Fetch an Open Payments quote by its ID.",
            "args": [
              {
                "name": "id",
                "description": "Unique identifier of the quote.",
                "type": {
                  "kind": "NON_NULL",
                  "name": null,
                  "ofType": {
                    "kind": "SCALAR",
                    "name": "String",
                    "ofType": null
                  }
                },
                "defaultValue": null,
                "isDeprecated": false,
                "deprecationReason": null
              }
            ],
            "type": {
              "kind": "OBJECT",
              "name": "Quote",
              "ofType": null
            },
            "isDeprecated": false,
            "deprecationReason": null
          },
          {
            "name": "receiver",
            "description": "Retrieve an Open Payments incoming payment by receiver ID. The receiver's wallet address can be hosted on this server or a remote Open Payments resource server.",
            "args": [
              {
                "name": "id",
                "description": "Unique identifier of the receiver (incoming payment URL).",
                "type": {
                  "kind": "NON_NULL",
                  "name": null,
                  "ofType": {
                    "kind": "SCALAR",
                    "name": "String",
                    "ofType": null
                  }
                },
                "defaultValue": null,
                "isDeprecated": false,
                "deprecationReason": null
              }
            ],
            "type": {
              "kind": "OBJECT",
              "name": "Receiver",
              "ofType": null
            },
            "isDeprecated": false,
            "deprecationReason": null
          },
          {
            "name": "tenant",
            "description": "Retrieve a tenant of the instance.",
            "args": [
              {
                "name": "id",
                "description": "Unique identifier of the tenant.",
                "type": {
                  "kind": "NON_NULL",
                  "name": null,
                  "ofType": {
                    "kind": "SCALAR",
                    "name": "String",
                    "ofType": null
                  }
                },
                "defaultValue": null,
                "isDeprecated": false,
                "deprecationReason": null
              }
            ],
            "type": {
              "kind": "NON_NULL",
              "name": null,
              "ofType": {
                "kind": "OBJECT",
                "name": "Tenant",
                "ofType": null
              }
            },
            "isDeprecated": false,
            "deprecationReason": null
          },
          {
            "name": "tenants",
            "description": "As an operator, fetch a paginated list of tenants on the instance.",
            "args": [
              {
                "name": "after",
                "description": "Forward pagination: Cursor (tenant ID) to start retrieving tenants after this point.",
                "type": {
                  "kind": "SCALAR",
                  "name": "String",
                  "ofType": null
                },
                "defaultValue": null,
                "isDeprecated": false,
                "deprecationReason": null
              },
              {
                "name": "before",
                "description": "Backward pagination: Cursor (tenant ID) to start retrieving tenants before this point.",
                "type": {
                  "kind": "SCALAR",
                  "name": "String",
                  "ofType": null
                },
                "defaultValue": null,
                "isDeprecated": false,
                "deprecationReason": null
              },
              {
                "name": "first",
                "description": "Forward pagination: Limit the result to the first **n** tenants after the `after` cursor.",
                "type": {
                  "kind": "SCALAR",
                  "name": "Int",
                  "ofType": null
                },
                "defaultValue": null,
                "isDeprecated": false,
                "deprecationReason": null
              },
              {
                "name": "last",
                "description": "Backward pagination: Limit the result to the last **n** tenants before the `before` cursor.",
                "type": {
                  "kind": "SCALAR",
                  "name": "Int",
                  "ofType": null
                },
                "defaultValue": null,
                "isDeprecated": false,
                "deprecationReason": null
              },
              {
                "name": "sortOrder",
                "description": "Specify the sort order of tenants based on their creation date, either ascending or descending.",
                "type": {
                  "kind": "ENUM",
                  "name": "SortOrder",
                  "ofType": null
                },
                "defaultValue": null,
                "isDeprecated": false,
                "deprecationReason": null
              }
            ],
            "type": {
              "kind": "NON_NULL",
              "name": null,
              "ofType": {
                "kind": "OBJECT",
                "name": "TenantsConnection",
                "ofType": null
              }
            },
            "isDeprecated": false,
            "deprecationReason": null
          },
          {
            "name": "walletAddress",
            "description": "Fetch a wallet address by its ID.",
            "args": [
              {
                "name": "id",
                "description": "Unique identifier of the wallet address.",
                "type": {
                  "kind": "NON_NULL",
                  "name": null,
                  "ofType": {
                    "kind": "SCALAR",
                    "name": "String",
                    "ofType": null
                  }
                },
                "defaultValue": null,
                "isDeprecated": false,
                "deprecationReason": null
              }
            ],
            "type": {
              "kind": "OBJECT",
              "name": "WalletAddress",
              "ofType": null
            },
            "isDeprecated": false,
            "deprecationReason": null
          },
          {
            "name": "walletAddressByUrl",
            "description": "Get a wallet address by its url if it exists",
            "args": [
              {
                "name": "url",
                "description": "Wallet Address URL.",
                "type": {
                  "kind": "NON_NULL",
                  "name": null,
                  "ofType": {
                    "kind": "SCALAR",
                    "name": "String",
                    "ofType": null
                  }
                },
                "defaultValue": null,
                "isDeprecated": false,
                "deprecationReason": null
              }
            ],
            "type": {
              "kind": "OBJECT",
              "name": "WalletAddress",
              "ofType": null
            },
            "isDeprecated": false,
            "deprecationReason": null
          },
          {
            "name": "walletAddresses",
            "description": "Fetch a paginated list of wallet addresses.",
            "args": [
              {
                "name": "after",
                "description": "Forward pagination: Cursor (wallet address ID) to start retrieving wallet addresses after this point.",
                "type": {
                  "kind": "SCALAR",
                  "name": "String",
                  "ofType": null
                },
                "defaultValue": null,
                "isDeprecated": false,
                "deprecationReason": null
              },
              {
                "name": "before",
                "description": "Backward pagination: Cursor (wallet address ID) to start retrieving wallet addresses before this point.",
                "type": {
                  "kind": "SCALAR",
                  "name": "String",
                  "ofType": null
                },
                "defaultValue": null,
                "isDeprecated": false,
                "deprecationReason": null
              },
              {
                "name": "first",
                "description": "Forward pagination: Limit the result to the first **n** wallet addresses after the `after` cursor.",
                "type": {
                  "kind": "SCALAR",
                  "name": "Int",
                  "ofType": null
                },
                "defaultValue": null,
                "isDeprecated": false,
                "deprecationReason": null
              },
              {
                "name": "last",
                "description": "Backward pagination: Limit the result to the last **n** wallet addresses before the `before` cursor.",
                "type": {
                  "kind": "SCALAR",
                  "name": "Int",
                  "ofType": null
                },
                "defaultValue": null,
                "isDeprecated": false,
                "deprecationReason": null
              },
              {
                "name": "sortOrder",
                "description": "Specify the sort order of wallet addresses based on their creation date, either ascending or descending.",
                "type": {
                  "kind": "ENUM",
                  "name": "SortOrder",
                  "ofType": null
                },
                "defaultValue": null,
                "isDeprecated": false,
                "deprecationReason": null
              },
              {
                "name": "tenantId",
                "description": "Unique identifier of the tenant associated with the wallet address. Optional, if not provided, the tenantId will be obtained from the signature.",
                "type": {
                  "kind": "SCALAR",
                  "name": "String",
                  "ofType": null
                },
                "defaultValue": null,
                "isDeprecated": false,
                "deprecationReason": null
              }
            ],
            "type": {
              "kind": "NON_NULL",
              "name": null,
              "ofType": {
                "kind": "OBJECT",
                "name": "WalletAddressesConnection",
                "ofType": null
              }
            },
            "isDeprecated": false,
            "deprecationReason": null
          },
          {
            "name": "webhookEvents",
            "description": "Fetch a paginated list of webhook events.",
            "args": [
              {
                "name": "after",
                "description": "Forward pagination: Cursor (webhook event ID) to start retrieving webhook events after this point.",
                "type": {
                  "kind": "SCALAR",
                  "name": "String",
                  "ofType": null
                },
                "defaultValue": null,
                "isDeprecated": false,
                "deprecationReason": null
              },
              {
                "name": "before",
                "description": "Backward pagination: Cursor (webhook event ID) to start retrieving webhook events before this point.",
                "type": {
                  "kind": "SCALAR",
                  "name": "String",
                  "ofType": null
                },
                "defaultValue": null,
                "isDeprecated": false,
                "deprecationReason": null
              },
              {
                "name": "filter",
                "description": "Filter webhook events based on specific criteria.",
                "type": {
                  "kind": "INPUT_OBJECT",
                  "name": "WebhookEventFilter",
                  "ofType": null
                },
                "defaultValue": null,
                "isDeprecated": false,
                "deprecationReason": null
              },
              {
                "name": "first",
                "description": "Forward pagination: Limit the result to the first **n** webhook events after the `after` cursor.",
                "type": {
                  "kind": "SCALAR",
                  "name": "Int",
                  "ofType": null
                },
                "defaultValue": null,
                "isDeprecated": false,
                "deprecationReason": null
              },
              {
                "name": "last",
                "description": "Backward pagination: Limit the result to the last **n** webhook events before the `before` cursor.",
                "type": {
                  "kind": "SCALAR",
                  "name": "Int",
                  "ofType": null
                },
                "defaultValue": null,
                "isDeprecated": false,
                "deprecationReason": null
              },
              {
                "name": "sortOrder",
                "description": "Specify the sort order of webhook events based on their creation date, either ascending or descending.",
                "type": {
                  "kind": "ENUM",
                  "name": "SortOrder",
                  "ofType": null
                },
                "defaultValue": null,
                "isDeprecated": false,
                "deprecationReason": null
              },
              {
                "name": "tenantId",
                "description": "Unique identifier of the tenant associated with the wallet address. Optional, if not provided, the tenantId will be obtained from the signature.",
                "type": {
                  "kind": "SCALAR",
                  "name": "String",
                  "ofType": null
                },
                "defaultValue": null,
                "isDeprecated": false,
                "deprecationReason": null
              }
            ],
            "type": {
              "kind": "NON_NULL",
              "name": null,
              "ofType": {
                "kind": "OBJECT",
                "name": "WebhookEventsConnection",
                "ofType": null
              }
            },
            "isDeprecated": false,
            "deprecationReason": null
          },
          {
            "name": "whoami",
            "description": "Determine if the requester has operator permissions",
            "args": [],
            "type": {
              "kind": "NON_NULL",
              "name": null,
              "ofType": {
                "kind": "OBJECT",
                "name": "WhoamiResponse",
                "ofType": null
              }
            },
            "isDeprecated": false,
            "deprecationReason": null
          }
        ],
        "inputFields": null,
        "interfaces": [],
        "enumValues": null,
        "possibleTypes": null
      },
      {
        "kind": "OBJECT",
        "name": "Quote",
        "description": null,
        "isOneOf": null,
        "fields": [
          {
            "name": "createdAt",
            "description": "The date and time that the quote was created.",
            "args": [],
            "type": {
              "kind": "NON_NULL",
              "name": null,
              "ofType": {
                "kind": "SCALAR",
                "name": "String",
                "ofType": null
              }
            },
            "isDeprecated": false,
            "deprecationReason": null
          },
          {
            "name": "debitAmount",
            "description": "Amount to send (fixed send).",
            "args": [],
            "type": {
              "kind": "NON_NULL",
              "name": null,
              "ofType": {
                "kind": "OBJECT",
                "name": "Amount",
                "ofType": null
              }
            },
            "isDeprecated": false,
            "deprecationReason": null
          },
          {
            "name": "estimatedExchangeRate",
            "description": "Estimated exchange rate for this quote.",
            "args": [],
            "type": {
              "kind": "SCALAR",
              "name": "Float",
              "ofType": null
            },
            "isDeprecated": false,
            "deprecationReason": null
          },
          {
            "name": "expiresAt",
            "description": "The date and time that the quote will expire.",
            "args": [],
            "type": {
              "kind": "NON_NULL",
              "name": null,
              "ofType": {
                "kind": "SCALAR",
                "name": "String",
                "ofType": null
              }
            },
            "isDeprecated": false,
            "deprecationReason": null
          },
          {
            "name": "id",
            "description": "Unique identifier of the quote.",
            "args": [],
            "type": {
              "kind": "NON_NULL",
              "name": null,
              "ofType": {
                "kind": "SCALAR",
                "name": "ID",
                "ofType": null
              }
            },
            "isDeprecated": false,
            "deprecationReason": null
          },
          {
            "name": "receiveAmount",
            "description": "Amount to receive (fixed receive).",
            "args": [],
            "type": {
              "kind": "NON_NULL",
              "name": null,
              "ofType": {
                "kind": "OBJECT",
                "name": "Amount",
                "ofType": null
              }
            },
            "isDeprecated": false,
            "deprecationReason": null
          },
          {
            "name": "receiver",
            "description": "Wallet address URL of the receiver.",
            "args": [],
            "type": {
              "kind": "NON_NULL",
              "name": null,
              "ofType": {
                "kind": "SCALAR",
                "name": "String",
                "ofType": null
              }
            },
            "isDeprecated": false,
            "deprecationReason": null
          },
          {
            "name": "tenantId",
            "description": "Unique identifier of the tenant under which the quote was created.",
            "args": [],
            "type": {
              "kind": "NON_NULL",
              "name": null,
              "ofType": {
                "kind": "SCALAR",
                "name": "ID",
                "ofType": null
              }
            },
            "isDeprecated": false,
            "deprecationReason": null
          },
          {
            "name": "walletAddressId",
            "description": "Unique identifier of the wallet address under which the quote was created.",
            "args": [],
            "type": {
              "kind": "NON_NULL",
              "name": null,
              "ofType": {
                "kind": "SCALAR",
                "name": "ID",
                "ofType": null
              }
            },
            "isDeprecated": false,
            "deprecationReason": null
          }
        ],
        "inputFields": null,
        "interfaces": [],
        "enumValues": null,
        "possibleTypes": null
      },
      {
        "kind": "OBJECT",
        "name": "QuoteConnection",
        "description": null,
        "isOneOf": null,
        "fields": [
          {
            "name": "edges",
            "description": "A list of quote edges, containing quote nodes and cursors for pagination.",
            "args": [],
            "type": {
              "kind": "NON_NULL",
              "name": null,
              "ofType": {
                "kind": "LIST",
                "name": null,
                "ofType": {
                  "kind": "NON_NULL",
                  "name": null,
                  "ofType": {
                    "kind": "OBJECT",
                    "name": "QuoteEdge",
                    "ofType": null
                  }
                }
              }
            },
            "isDeprecated": false,
            "deprecationReason": null
          },
          {
            "name": "pageInfo",
            "description": "Pagination information for quotes.",
            "args": [],
            "type": {
              "kind": "NON_NULL",
              "name": null,
              "ofType": {
                "kind": "OBJECT",
                "name": "PageInfo",
                "ofType": null
              }
            },
            "isDeprecated": false,
            "deprecationReason": null
          }
        ],
        "inputFields": null,
        "interfaces": [],
        "enumValues": null,
        "possibleTypes": null
      },
      {
        "kind": "OBJECT",
        "name": "QuoteEdge",
        "description": null,
        "isOneOf": null,
        "fields": [
          {
            "name": "cursor",
            "description": "A cursor for paginating through the quotes.",
            "args": [],
            "type": {
              "kind": "NON_NULL",
              "name": null,
              "ofType": {
                "kind": "SCALAR",
                "name": "String",
                "ofType": null
              }
            },
            "isDeprecated": false,
            "deprecationReason": null
          },
          {
            "name": "node",
            "description": "A quote node in the list.",
            "args": [],
            "type": {
              "kind": "NON_NULL",
              "name": null,
              "ofType": {
                "kind": "OBJECT",
                "name": "Quote",
                "ofType": null
              }
            },
            "isDeprecated": false,
            "deprecationReason": null
          }
        ],
        "inputFields": null,
        "interfaces": [],
        "enumValues": null,
        "possibleTypes": null
      },
      {
        "kind": "OBJECT",
        "name": "QuoteResponse",
        "description": null,
        "isOneOf": null,
        "fields": [
          {
            "name": "quote",
            "description": "The quote object returned in the response.",
            "args": [],
            "type": {
              "kind": "OBJECT",
              "name": "Quote",
              "ofType": null
            },
            "isDeprecated": false,
            "deprecationReason": null
          }
        ],
        "inputFields": null,
        "interfaces": [],
        "enumValues": null,
        "possibleTypes": null
      },
      {
        "kind": "OBJECT",
        "name": "Receiver",
        "description": null,
        "isOneOf": null,
        "fields": [
          {
            "name": "completed",
            "description": "Indicates whether the incoming payment has completed receiving funds.",
            "args": [],
            "type": {
              "kind": "NON_NULL",
              "name": null,
              "ofType": {
                "kind": "SCALAR",
                "name": "Boolean",
                "ofType": null
              }
            },
            "isDeprecated": false,
            "deprecationReason": null
          },
          {
            "name": "createdAt",
            "description": "The date and time that the incoming payment was created.",
            "args": [],
            "type": {
              "kind": "NON_NULL",
              "name": null,
              "ofType": {
                "kind": "SCALAR",
                "name": "String",
                "ofType": null
              }
            },
            "isDeprecated": false,
            "deprecationReason": null
          },
          {
            "name": "expiresAt",
            "description": "Date and time that the incoming payment will expire. After this time, the incoming payment will not accept further payments made to it.",
            "args": [],
            "type": {
              "kind": "SCALAR",
              "name": "String",
              "ofType": null
            },
            "isDeprecated": false,
            "deprecationReason": null
          },
          {
            "name": "id",
            "description": "Unique identifier of the receiver (incoming payment URL).",
            "args": [],
            "type": {
              "kind": "NON_NULL",
              "name": null,
              "ofType": {
                "kind": "SCALAR",
                "name": "String",
                "ofType": null
              }
            },
            "isDeprecated": false,
            "deprecationReason": null
          },
          {
            "name": "incomingAmount",
            "description": "The maximum amount that should be paid into the wallet address under this incoming payment.",
            "args": [],
            "type": {
              "kind": "OBJECT",
              "name": "Amount",
              "ofType": null
            },
            "isDeprecated": false,
            "deprecationReason": null
          },
          {
            "name": "metadata",
            "description": "Additional metadata associated with the incoming payment.",
            "args": [],
            "type": {
              "kind": "SCALAR",
              "name": "JSONObject",
              "ofType": null
            },
            "isDeprecated": false,
            "deprecationReason": null
          },
          {
            "name": "receivedAmount",
            "description": "The total amount that has been paid into the wallet address under this incoming payment.",
            "args": [],
            "type": {
              "kind": "NON_NULL",
              "name": null,
              "ofType": {
                "kind": "OBJECT",
                "name": "Amount",
                "ofType": null
              }
            },
            "isDeprecated": false,
            "deprecationReason": null
          },
          {
            "name": "walletAddressUrl",
            "description": "Wallet address URL under which the incoming payment was created.",
            "args": [],
            "type": {
              "kind": "NON_NULL",
              "name": null,
              "ofType": {
                "kind": "SCALAR",
                "name": "String",
                "ofType": null
              }
            },
            "isDeprecated": false,
            "deprecationReason": null
          }
        ],
        "inputFields": null,
        "interfaces": [],
        "enumValues": null,
        "possibleTypes": null
      },
      {
        "kind": "INPUT_OBJECT",
        "name": "RevokeWalletAddressKeyInput",
        "description": null,
        "isOneOf": false,
        "fields": null,
        "inputFields": [
          {
            "name": "id",
            "description": "Internal unique identifier of the key to revoke.",
            "type": {
              "kind": "NON_NULL",
              "name": null,
              "ofType": {
                "kind": "SCALAR",
                "name": "String",
                "ofType": null
              }
            },
            "defaultValue": null,
            "isDeprecated": false,
            "deprecationReason": null
          },
          {
            "name": "idempotencyKey",
            "description": "Unique key to ensure duplicate or retried requests are processed only once. For more information, refer to [idempotency](https://rafiki.dev/apis/graphql/admin-api-overview/#idempotency).",
            "type": {
              "kind": "SCALAR",
              "name": "String",
              "ofType": null
            },
            "defaultValue": null,
            "isDeprecated": false,
            "deprecationReason": null
          }
        ],
        "interfaces": null,
        "enumValues": null,
        "possibleTypes": null
      },
      {
        "kind": "OBJECT",
        "name": "RevokeWalletAddressKeyMutationResponse",
        "description": null,
        "isOneOf": null,
        "fields": [
          {
            "name": "walletAddressKey",
            "description": "The wallet address key that was revoked.",
            "args": [],
            "type": {
              "kind": "OBJECT",
              "name": "WalletAddressKey",
              "ofType": null
            },
            "isDeprecated": false,
            "deprecationReason": null
          }
        ],
        "inputFields": null,
        "interfaces": [],
        "enumValues": null,
        "possibleTypes": null
      },
      {
        "kind": "INPUT_OBJECT",
        "name": "SetFeeInput",
        "description": null,
        "isOneOf": false,
        "fields": null,
        "inputFields": [
          {
            "name": "assetId",
            "description": "Unique identifier of the asset id to add the fees to.",
            "type": {
              "kind": "NON_NULL",
              "name": null,
              "ofType": {
                "kind": "SCALAR",
                "name": "ID",
                "ofType": null
              }
            },
            "defaultValue": null,
            "isDeprecated": false,
            "deprecationReason": null
          },
          {
            "name": "fee",
            "description": "Fee values",
            "type": {
              "kind": "NON_NULL",
              "name": null,
              "ofType": {
                "kind": "INPUT_OBJECT",
                "name": "FeeDetails",
                "ofType": null
              }
            },
            "defaultValue": null,
            "isDeprecated": false,
            "deprecationReason": null
          },
          {
            "name": "idempotencyKey",
            "description": "Unique key to ensure duplicate or retried requests are processed only once. For more information, refer to [idempotency](https://rafiki.dev/apis/graphql/admin-api-overview/#idempotency).",
            "type": {
              "kind": "SCALAR",
              "name": "String",
              "ofType": null
            },
            "defaultValue": null,
            "isDeprecated": false,
            "deprecationReason": null
          },
          {
            "name": "type",
            "description": "Type of fee, either sending or receiving.",
            "type": {
              "kind": "NON_NULL",
              "name": null,
              "ofType": {
                "kind": "ENUM",
                "name": "FeeType",
                "ofType": null
              }
            },
            "defaultValue": null,
            "isDeprecated": false,
            "deprecationReason": null
          }
        ],
        "interfaces": null,
        "enumValues": null,
        "possibleTypes": null
      },
      {
        "kind": "OBJECT",
        "name": "SetFeeResponse",
        "description": null,
        "isOneOf": null,
        "fields": [
          {
            "name": "fee",
            "description": "The fee that was set.",
            "args": [],
            "type": {
              "kind": "OBJECT",
              "name": "Fee",
              "ofType": null
            },
            "isDeprecated": false,
            "deprecationReason": null
          }
        ],
        "inputFields": null,
        "interfaces": [],
        "enumValues": null,
        "possibleTypes": null
      },
      {
        "kind": "ENUM",
        "name": "SortOrder",
        "description": null,
        "isOneOf": null,
        "fields": null,
        "inputFields": null,
        "interfaces": null,
        "enumValues": [
          {
            "name": "ASC",
            "description": "Sort the results in ascending order.",
            "isDeprecated": false,
            "deprecationReason": null
          },
          {
            "name": "DESC",
            "description": "Sort the results in descending order.",
            "isDeprecated": false,
            "deprecationReason": null
          }
        ],
        "possibleTypes": null
      },
      {
        "kind": "SCALAR",
        "name": "String",
        "description": "The `String` scalar type represents textual data, represented as UTF-8 character sequences. The String type is most often used by GraphQL to represent free-form human-readable text.",
        "isOneOf": null,
        "fields": null,
        "inputFields": null,
        "interfaces": null,
        "enumValues": null,
        "possibleTypes": null
      },
      {
        "kind": "OBJECT",
        "name": "Tenant",
        "description": null,
        "isOneOf": null,
        "fields": [
          {
            "name": "apiSecret",
            "description": "Secret used to secure requests made for this tenant.",
            "args": [],
            "type": {
              "kind": "NON_NULL",
              "name": null,
              "ofType": {
                "kind": "SCALAR",
                "name": "String",
                "ofType": null
              }
            },
            "isDeprecated": false,
            "deprecationReason": null
          },
          {
            "name": "createdAt",
            "description": "The date and time that this tenant was created.",
            "args": [],
            "type": {
              "kind": "NON_NULL",
              "name": null,
              "ofType": {
                "kind": "SCALAR",
                "name": "String",
                "ofType": null
              }
            },
            "isDeprecated": false,
            "deprecationReason": null
          },
          {
            "name": "deletedAt",
            "description": "The date and time that this tenant was deleted.",
            "args": [],
            "type": {
              "kind": "SCALAR",
              "name": "String",
              "ofType": null
            },
            "isDeprecated": false,
            "deprecationReason": null
          },
          {
            "name": "email",
            "description": "Contact email of the tenant owner.",
            "args": [],
            "type": {
              "kind": "SCALAR",
              "name": "String",
              "ofType": null
            },
            "isDeprecated": false,
            "deprecationReason": null
          },
          {
            "name": "id",
            "description": "Unique identifier of the tenant.",
            "args": [],
            "type": {
              "kind": "NON_NULL",
              "name": null,
              "ofType": {
                "kind": "SCALAR",
                "name": "ID",
                "ofType": null
              }
            },
            "isDeprecated": false,
            "deprecationReason": null
          },
          {
            "name": "idpConsentUrl",
            "description": "URL of the tenant's identity provider's consent screen.",
            "args": [],
            "type": {
              "kind": "SCALAR",
              "name": "String",
              "ofType": null
            },
            "isDeprecated": false,
            "deprecationReason": null
          },
          {
            "name": "idpSecret",
            "description": "Secret used to secure requests from the tenant's identity provider.",
            "args": [],
            "type": {
              "kind": "SCALAR",
              "name": "String",
              "ofType": null
            },
            "isDeprecated": false,
            "deprecationReason": null
          },
          {
            "name": "publicName",
            "description": "Public name for the tenant.",
            "args": [],
            "type": {
              "kind": "SCALAR",
              "name": "String",
              "ofType": null
            },
            "isDeprecated": false,
            "deprecationReason": null
          },
          {
            "name": "settings",
            "description": "List of settings for the tenant.",
            "args": [],
            "type": {
              "kind": "NON_NULL",
              "name": null,
              "ofType": {
                "kind": "LIST",
                "name": null,
                "ofType": {
                  "kind": "NON_NULL",
                  "name": null,
                  "ofType": {
                    "kind": "OBJECT",
                    "name": "TenantSetting",
                    "ofType": null
                  }
                }
              }
            },
            "isDeprecated": false,
            "deprecationReason": null
          }
        ],
        "inputFields": null,
        "interfaces": [
          {
            "kind": "INTERFACE",
            "name": "Model",
            "ofType": null
          }
        ],
        "enumValues": null,
        "possibleTypes": null
      },
      {
        "kind": "OBJECT",
        "name": "TenantEdge",
        "description": null,
        "isOneOf": null,
        "fields": [
          {
            "name": "cursor",
            "description": "A cursor for paginating through the tenants.",
            "args": [],
            "type": {
              "kind": "NON_NULL",
              "name": null,
              "ofType": {
                "kind": "SCALAR",
                "name": "String",
                "ofType": null
              }
            },
            "isDeprecated": false,
            "deprecationReason": null
          },
          {
            "name": "node",
            "description": "A tenant node in the list.",
            "args": [],
            "type": {
              "kind": "NON_NULL",
              "name": null,
              "ofType": {
                "kind": "OBJECT",
                "name": "Tenant",
                "ofType": null
              }
            },
            "isDeprecated": false,
            "deprecationReason": null
          }
        ],
        "inputFields": null,
        "interfaces": [],
        "enumValues": null,
        "possibleTypes": null
      },
      {
        "kind": "OBJECT",
        "name": "TenantMutationResponse",
        "description": null,
        "isOneOf": null,
        "fields": [
          {
            "name": "tenant",
            "description": null,
            "args": [],
            "type": {
              "kind": "NON_NULL",
              "name": null,
              "ofType": {
                "kind": "OBJECT",
                "name": "Tenant",
                "ofType": null
              }
            },
            "isDeprecated": false,
            "deprecationReason": null
          }
        ],
        "inputFields": null,
        "interfaces": [],
        "enumValues": null,
        "possibleTypes": null
      },
      {
        "kind": "OBJECT",
        "name": "TenantSetting",
        "description": null,
        "isOneOf": null,
        "fields": [
          {
            "name": "key",
            "description": "Key for this setting.",
            "args": [],
            "type": {
              "kind": "NON_NULL",
              "name": null,
              "ofType": {
                "kind": "ENUM",
                "name": "TenantSettingKey",
                "ofType": null
              }
            },
            "isDeprecated": false,
            "deprecationReason": null
          },
          {
            "name": "value",
            "description": "Value of a setting for this key.",
            "args": [],
            "type": {
              "kind": "NON_NULL",
              "name": null,
              "ofType": {
                "kind": "SCALAR",
                "name": "String",
                "ofType": null
              }
            },
            "isDeprecated": false,
            "deprecationReason": null
          }
        ],
        "inputFields": null,
        "interfaces": [],
        "enumValues": null,
        "possibleTypes": null
      },
      {
        "kind": "INPUT_OBJECT",
        "name": "TenantSettingInput",
        "description": null,
        "isOneOf": false,
        "fields": null,
        "inputFields": [
          {
            "name": "key",
            "description": "Key for this setting.",
            "type": {
              "kind": "NON_NULL",
              "name": null,
              "ofType": {
                "kind": "ENUM",
                "name": "TenantSettingKey",
                "ofType": null
              }
            },
            "defaultValue": null,
            "isDeprecated": false,
            "deprecationReason": null
          },
          {
            "name": "value",
            "description": "Value of a setting for this key.",
            "type": {
              "kind": "NON_NULL",
              "name": null,
              "ofType": {
                "kind": "SCALAR",
                "name": "String",
                "ofType": null
              }
            },
            "defaultValue": null,
            "isDeprecated": false,
            "deprecationReason": null
          }
        ],
        "interfaces": null,
        "enumValues": null,
        "possibleTypes": null
      },
      {
        "kind": "ENUM",
        "name": "TenantSettingKey",
        "description": null,
        "isOneOf": null,
        "fields": null,
        "inputFields": null,
        "interfaces": null,
        "enumValues": [
          {
            "name": "EXCHANGE_RATES_URL",
            "description": null,
            "isDeprecated": false,
            "deprecationReason": null
          },
          {
            "name": "ILP_ADDRESS",
            "description": null,
            "isDeprecated": false,
            "deprecationReason": null
          },
          {
            "name": "WALLET_ADDRESS_URL",
            "description": null,
            "isDeprecated": false,
            "deprecationReason": null
          },
          {
            "name": "WEBHOOK_MAX_RETRY",
            "description": null,
            "isDeprecated": false,
            "deprecationReason": null
          },
          {
            "name": "WEBHOOK_TIMEOUT",
            "description": null,
            "isDeprecated": false,
            "deprecationReason": null
          },
          {
            "name": "WEBHOOK_URL",
            "description": null,
            "isDeprecated": false,
            "deprecationReason": null
          }
        ],
        "possibleTypes": null
      },
      {
        "kind": "OBJECT",
        "name": "TenantsConnection",
        "description": null,
        "isOneOf": null,
        "fields": [
          {
            "name": "edges",
            "description": "A list of edges representing tenants and cursors for pagination.",
            "args": [],
            "type": {
              "kind": "NON_NULL",
              "name": null,
              "ofType": {
                "kind": "LIST",
                "name": null,
                "ofType": {
                  "kind": "NON_NULL",
                  "name": null,
                  "ofType": {
                    "kind": "OBJECT",
                    "name": "TenantEdge",
                    "ofType": null
                  }
                }
              }
            },
            "isDeprecated": false,
            "deprecationReason": null
          },
          {
            "name": "pageInfo",
            "description": "Information to aid in pagination.",
            "args": [],
            "type": {
              "kind": "NON_NULL",
              "name": null,
              "ofType": {
                "kind": "OBJECT",
                "name": "PageInfo",
                "ofType": null
              }
            },
            "isDeprecated": false,
            "deprecationReason": null
          }
        ],
        "inputFields": null,
        "interfaces": [],
        "enumValues": null,
        "possibleTypes": null
      },
      {
        "kind": "ENUM",
        "name": "TransferState",
        "description": null,
        "isOneOf": null,
        "fields": null,
        "inputFields": null,
        "interfaces": null,
        "enumValues": [
          {
            "name": "PENDING",
            "description": "The accounting transfer is pending",
            "isDeprecated": false,
            "deprecationReason": null
          },
          {
            "name": "POSTED",
            "description": "The accounting transfer is posted",
            "isDeprecated": false,
            "deprecationReason": null
          },
          {
            "name": "VOIDED",
            "description": "The accounting transfer is voided",
            "isDeprecated": false,
            "deprecationReason": null
          }
        ],
        "possibleTypes": null
      },
      {
        "kind": "ENUM",
        "name": "TransferType",
        "description": null,
        "isOneOf": null,
        "fields": null,
        "inputFields": null,
        "interfaces": null,
        "enumValues": [
          {
            "name": "DEPOSIT",
            "description": "Represents a deposit transfer.",
            "isDeprecated": false,
            "deprecationReason": null
          },
          {
            "name": "TRANSFER",
            "description": "Represents a generic transfer within Rafiki.",
            "isDeprecated": false,
            "deprecationReason": null
          },
          {
            "name": "WITHDRAWAL",
            "description": "Represents a withdrawal transfer.",
            "isDeprecated": false,
            "deprecationReason": null
          }
        ],
        "possibleTypes": null
      },
      {
        "kind": "INPUT_OBJECT",
        "name": "TriggerWalletAddressEventsInput",
        "description": null,
        "isOneOf": false,
        "fields": null,
        "inputFields": [
          {
            "name": "idempotencyKey",
            "description": "Unique key to ensure duplicate or retried requests are processed only once. For more information, refer to [idempotency](https://rafiki.dev/apis/graphql/admin-api-overview/#idempotency).",
            "type": {
              "kind": "SCALAR",
              "name": "String",
              "ofType": null
            },
            "defaultValue": null,
            "isDeprecated": false,
            "deprecationReason": null
          },
          {
            "name": "limit",
            "description": "Maximum number of events being triggered (n).",
            "type": {
              "kind": "NON_NULL",
              "name": null,
              "ofType": {
                "kind": "SCALAR",
                "name": "Int",
                "ofType": null
              }
            },
            "defaultValue": null,
            "isDeprecated": false,
            "deprecationReason": null
          }
        ],
        "interfaces": null,
        "enumValues": null,
        "possibleTypes": null
      },
      {
        "kind": "OBJECT",
        "name": "TriggerWalletAddressEventsMutationResponse",
        "description": null,
        "isOneOf": null,
        "fields": [
          {
            "name": "count",
            "description": "The number of events that were triggered.",
            "args": [],
            "type": {
              "kind": "SCALAR",
              "name": "Int",
              "ofType": null
            },
            "isDeprecated": false,
            "deprecationReason": null
          }
        ],
        "inputFields": null,
        "interfaces": [],
        "enumValues": null,
        "possibleTypes": null
      },
      {
        "kind": "SCALAR",
        "name": "UInt8",
        "description": "The `UInt8` scalar type represents unsigned 8-bit whole numeric values, ranging from 0 to 255.",
        "isOneOf": null,
        "fields": null,
        "inputFields": null,
        "interfaces": null,
        "enumValues": null,
        "possibleTypes": null
      },
      {
        "kind": "SCALAR",
        "name": "UInt64",
        "description": "The `UInt64` scalar type represents unsigned 64-bit whole numeric values. It is capable of handling values that are larger than the JavaScript `Number` type limit (greater than 2^53).",
        "isOneOf": null,
        "fields": null,
        "inputFields": null,
        "interfaces": null,
        "enumValues": null,
        "possibleTypes": null
      },
      {
        "kind": "INPUT_OBJECT",
        "name": "UpdateAssetInput",
        "description": null,
        "isOneOf": false,
        "fields": null,
        "inputFields": [
          {
            "name": "id",
            "description": "Unique identifier of the asset to update.",
            "type": {
              "kind": "NON_NULL",
              "name": null,
              "ofType": {
                "kind": "SCALAR",
                "name": "String",
                "ofType": null
              }
            },
            "defaultValue": null,
            "isDeprecated": false,
            "deprecationReason": null
          },
          {
            "name": "idempotencyKey",
            "description": "Unique key to ensure duplicate or retried requests are processed only once. For more information, refer to [idempotency](https://rafiki.dev/apis/graphql/admin-api-overview/#idempotency).",
            "type": {
              "kind": "SCALAR",
              "name": "String",
              "ofType": null
            },
            "defaultValue": null,
            "isDeprecated": false,
            "deprecationReason": null
          },
          {
            "name": "liquidityThreshold",
            "description": "A webhook event will notify the Account Servicing Entity if liquidity falls below this new value.",
            "type": {
              "kind": "SCALAR",
              "name": "UInt64",
              "ofType": null
            },
            "defaultValue": null,
            "isDeprecated": false,
            "deprecationReason": null
          },
          {
            "name": "withdrawalThreshold",
            "description": "New minimum amount of liquidity that can be withdrawn from the asset.",
            "type": {
              "kind": "SCALAR",
              "name": "UInt64",
              "ofType": null
            },
            "defaultValue": null,
            "isDeprecated": false,
            "deprecationReason": null
          }
        ],
        "interfaces": null,
        "enumValues": null,
        "possibleTypes": null
      },
      {
        "kind": "INPUT_OBJECT",
        "name": "UpdateIncomingPaymentInput",
        "description": null,
        "isOneOf": false,
        "fields": null,
        "inputFields": [
          {
            "name": "id",
            "description": "Unique identifier of the incoming payment to update.",
            "type": {
              "kind": "NON_NULL",
              "name": null,
              "ofType": {
                "kind": "SCALAR",
                "name": "ID",
                "ofType": null
              }
            },
            "defaultValue": null,
            "isDeprecated": false,
            "deprecationReason": null
          },
          {
            "name": "metadata",
            "description": "The new metadata object to save for the incoming payment. It will overwrite any existing metadata.",
            "type": {
              "kind": "NON_NULL",
              "name": null,
              "ofType": {
                "kind": "SCALAR",
                "name": "JSONObject",
                "ofType": null
              }
            },
            "defaultValue": null,
            "isDeprecated": false,
            "deprecationReason": null
          }
        ],
        "interfaces": null,
        "enumValues": null,
        "possibleTypes": null
      },
      {
        "kind": "INPUT_OBJECT",
        "name": "UpdatePeerInput",
        "description": null,
        "isOneOf": false,
        "fields": null,
        "inputFields": [
          {
            "name": "http",
            "description": "New peering connection details.",
            "type": {
              "kind": "INPUT_OBJECT",
              "name": "HttpInput",
              "ofType": null
            },
            "defaultValue": null,
            "isDeprecated": false,
            "deprecationReason": null
          },
          {
            "name": "id",
            "description": "Unique identifier of the peer to update.",
            "type": {
              "kind": "NON_NULL",
              "name": null,
              "ofType": {
                "kind": "SCALAR",
                "name": "String",
                "ofType": null
              }
            },
            "defaultValue": null,
            "isDeprecated": false,
            "deprecationReason": null
          },
          {
            "name": "idempotencyKey",
            "description": "Unique key to ensure duplicate or retried requests are processed only once. For more information, refer to [idempotency](https://rafiki.dev/apis/graphql/admin-api-overview/#idempotency).",
            "type": {
              "kind": "SCALAR",
              "name": "String",
              "ofType": null
            },
            "defaultValue": null,
            "isDeprecated": false,
            "deprecationReason": null
          },
          {
            "name": "liquidityThreshold",
            "description": "A webhook event will notify the Account Servicing Entity if peer liquidity falls below this new value.",
            "type": {
              "kind": "SCALAR",
              "name": "UInt64",
              "ofType": null
            },
            "defaultValue": null,
            "isDeprecated": false,
            "deprecationReason": null
          },
          {
            "name": "maxPacketAmount",
            "description": "New maximum packet amount that the peer accepts.",
            "type": {
              "kind": "SCALAR",
              "name": "UInt64",
              "ofType": null
            },
            "defaultValue": null,
            "isDeprecated": false,
            "deprecationReason": null
          },
          {
            "name": "name",
            "description": "New public name for the peer.",
            "type": {
              "kind": "SCALAR",
              "name": "String",
              "ofType": null
            },
            "defaultValue": null,
            "isDeprecated": false,
            "deprecationReason": null
          },
          {
            "name": "staticIlpAddress",
            "description": "New ILP address for the peer.",
            "type": {
              "kind": "SCALAR",
              "name": "String",
              "ofType": null
            },
            "defaultValue": null,
            "isDeprecated": false,
            "deprecationReason": null
          }
        ],
        "interfaces": null,
        "enumValues": null,
        "possibleTypes": null
      },
      {
        "kind": "OBJECT",
        "name": "UpdatePeerMutationResponse",
        "description": null,
        "isOneOf": null,
        "fields": [
          {
            "name": "peer",
            "description": "The peer that was updated.",
            "args": [],
            "type": {
              "kind": "OBJECT",
              "name": "Peer",
              "ofType": null
            },
            "isDeprecated": false,
            "deprecationReason": null
          }
        ],
        "inputFields": null,
        "interfaces": [],
        "enumValues": null,
        "possibleTypes": null
      },
      {
        "kind": "INPUT_OBJECT",
        "name": "UpdateTenantInput",
        "description": null,
        "isOneOf": false,
        "fields": null,
        "inputFields": [
          {
            "name": "apiSecret",
            "description": "Secret used to secure requests made for this tenant.",
            "type": {
              "kind": "SCALAR",
              "name": "String",
              "ofType": null
            },
            "defaultValue": null,
            "isDeprecated": false,
            "deprecationReason": null
          },
          {
            "name": "email",
            "description": "Contact email of the tenant owner.",
            "type": {
              "kind": "SCALAR",
              "name": "String",
              "ofType": null
            },
            "defaultValue": null,
            "isDeprecated": false,
            "deprecationReason": null
          },
          {
            "name": "id",
            "description": "Unique identifier of the tenant.",
            "type": {
              "kind": "NON_NULL",
              "name": null,
              "ofType": {
                "kind": "SCALAR",
                "name": "ID",
                "ofType": null
              }
            },
            "defaultValue": null,
            "isDeprecated": false,
            "deprecationReason": null
          },
          {
            "name": "idpConsentUrl",
            "description": "URL of the tenant's identity provider's consent screen.",
            "type": {
              "kind": "SCALAR",
              "name": "String",
              "ofType": null
            },
            "defaultValue": null,
            "isDeprecated": false,
            "deprecationReason": null
          },
          {
            "name": "idpSecret",
            "description": "Secret used to secure requests from the tenant's identity provider.",
            "type": {
              "kind": "SCALAR",
              "name": "String",
              "ofType": null
            },
            "defaultValue": null,
            "isDeprecated": false,
            "deprecationReason": null
          },
          {
            "name": "publicName",
            "description": "Public name for the tenant.",
            "type": {
              "kind": "SCALAR",
              "name": "String",
              "ofType": null
            },
            "defaultValue": null,
            "isDeprecated": false,
            "deprecationReason": null
          }
        ],
        "interfaces": null,
        "enumValues": null,
        "possibleTypes": null
      },
      {
        "kind": "INPUT_OBJECT",
        "name": "UpdateWalletAddressInput",
        "description": null,
        "isOneOf": false,
        "fields": null,
        "inputFields": [
          {
            "name": "additionalProperties",
            "description": "Additional properties associated with this wallet address.",
            "type": {
              "kind": "LIST",
              "name": null,
              "ofType": {
                "kind": "NON_NULL",
                "name": null,
                "ofType": {
                  "kind": "INPUT_OBJECT",
                  "name": "AdditionalPropertyInput",
                  "ofType": null
                }
              }
            },
            "defaultValue": null,
            "isDeprecated": false,
            "deprecationReason": null
          },
          {
            "name": "id",
            "description": "Unique identifier of the wallet address to update. This cannot be changed.",
            "type": {
              "kind": "NON_NULL",
              "name": null,
              "ofType": {
                "kind": "SCALAR",
                "name": "ID",
                "ofType": null
              }
            },
            "defaultValue": null,
            "isDeprecated": false,
            "deprecationReason": null
          },
          {
            "name": "idempotencyKey",
            "description": "Unique key to ensure duplicate or retried requests are processed only once. For more information, refer to [idempotency](https://rafiki.dev/apis/graphql/admin-api-overview/#idempotency).",
            "type": {
              "kind": "SCALAR",
              "name": "String",
              "ofType": null
            },
            "defaultValue": null,
            "isDeprecated": false,
            "deprecationReason": null
          },
          {
            "name": "publicName",
            "description": "New public name for the wallet address. This is visible to anyone with the wallet address URL.",
            "type": {
              "kind": "SCALAR",
              "name": "String",
              "ofType": null
            },
            "defaultValue": null,
            "isDeprecated": false,
            "deprecationReason": null
          },
          {
            "name": "status",
            "description": "New status to set the wallet address to, either active or inactive.",
            "type": {
              "kind": "ENUM",
              "name": "WalletAddressStatus",
              "ofType": null
            },
            "defaultValue": null,
            "isDeprecated": false,
            "deprecationReason": null
          }
        ],
        "interfaces": null,
        "enumValues": null,
        "possibleTypes": null
      },
      {
        "kind": "OBJECT",
        "name": "UpdateWalletAddressMutationResponse",
        "description": null,
        "isOneOf": null,
        "fields": [
          {
            "name": "walletAddress",
            "description": "The updated wallet address.",
            "args": [],
            "type": {
              "kind": "OBJECT",
              "name": "WalletAddress",
              "ofType": null
            },
            "isDeprecated": false,
            "deprecationReason": null
          }
        ],
        "inputFields": null,
        "interfaces": [],
        "enumValues": null,
        "possibleTypes": null
      },
      {
        "kind": "INPUT_OBJECT",
        "name": "VoidLiquidityWithdrawalInput",
        "description": null,
        "isOneOf": false,
        "fields": null,
        "inputFields": [
          {
            "name": "idempotencyKey",
            "description": "Unique key to ensure duplicate or retried requests are processed only once. For more information, refer to [idempotency](https://rafiki.dev/apis/graphql/admin-api-overview/#idempotency).",
            "type": {
              "kind": "NON_NULL",
              "name": null,
              "ofType": {
                "kind": "SCALAR",
                "name": "String",
                "ofType": null
              }
            },
            "defaultValue": null,
            "isDeprecated": false,
            "deprecationReason": null
          },
          {
            "name": "withdrawalId",
            "description": "Unique identifier of the liquidity withdrawal to void.",
            "type": {
              "kind": "NON_NULL",
              "name": null,
              "ofType": {
                "kind": "SCALAR",
                "name": "String",
                "ofType": null
              }
            },
            "defaultValue": null,
            "isDeprecated": false,
            "deprecationReason": null
          }
        ],
        "interfaces": null,
        "enumValues": null,
        "possibleTypes": null
      },
      {
        "kind": "OBJECT",
        "name": "WalletAddress",
        "description": null,
        "isOneOf": null,
        "fields": [
          {
            "name": "additionalProperties",
            "description": "Additional properties associated with the wallet address.",
            "args": [],
            "type": {
              "kind": "LIST",
              "name": null,
              "ofType": {
                "kind": "OBJECT",
                "name": "AdditionalProperty",
                "ofType": null
              }
            },
            "isDeprecated": false,
            "deprecationReason": null
          },
          {
            "name": "address",
            "description": "Wallet Address.",
            "args": [],
            "type": {
              "kind": "NON_NULL",
              "name": null,
              "ofType": {
                "kind": "SCALAR",
                "name": "String",
                "ofType": null
              }
            },
            "isDeprecated": false,
            "deprecationReason": null
          },
          {
            "name": "asset",
            "description": "Asset of the wallet address.",
            "args": [],
            "type": {
              "kind": "NON_NULL",
              "name": null,
              "ofType": {
                "kind": "OBJECT",
                "name": "Asset",
                "ofType": null
              }
            },
            "isDeprecated": false,
            "deprecationReason": null
          },
          {
            "name": "createdAt",
            "description": "The date and time when the wallet address was created.",
            "args": [],
            "type": {
              "kind": "NON_NULL",
              "name": null,
              "ofType": {
                "kind": "SCALAR",
                "name": "String",
                "ofType": null
              }
            },
            "isDeprecated": false,
            "deprecationReason": null
          },
          {
            "name": "id",
            "description": "Unique identifier of the wallet address.",
            "args": [],
            "type": {
              "kind": "NON_NULL",
              "name": null,
              "ofType": {
                "kind": "SCALAR",
                "name": "ID",
                "ofType": null
              }
            },
            "isDeprecated": false,
            "deprecationReason": null
          },
          {
            "name": "incomingPayments",
            "description": "List of incoming payments received by this wallet address",
            "args": [
              {
                "name": "after",
                "description": "Forward pagination: Cursor (incoming payment ID) to start retrieving incoming payments after this point.",
                "type": {
                  "kind": "SCALAR",
                  "name": "String",
                  "ofType": null
                },
                "defaultValue": null,
                "isDeprecated": false,
                "deprecationReason": null
              },
              {
                "name": "before",
                "description": "Backward pagination: Cursor (incoming payment ID) to start retrieving incoming payments before this point.",
                "type": {
                  "kind": "SCALAR",
                  "name": "String",
                  "ofType": null
                },
                "defaultValue": null,
                "isDeprecated": false,
                "deprecationReason": null
              },
              {
                "name": "first",
                "description": "Forward pagination: Limit the result to the first **n** incoming payments after the `after` cursor.",
                "type": {
                  "kind": "SCALAR",
                  "name": "Int",
                  "ofType": null
                },
                "defaultValue": null,
                "isDeprecated": false,
                "deprecationReason": null
              },
              {
                "name": "last",
                "description": "Backward pagination: Limit the result to the last **n** incoming payments before the `before` cursor.",
                "type": {
                  "kind": "SCALAR",
                  "name": "Int",
                  "ofType": null
                },
                "defaultValue": null,
                "isDeprecated": false,
                "deprecationReason": null
              },
              {
                "name": "sortOrder",
                "description": "Specify the sort order of incoming payments based on their creation date, either ascending or descending.",
                "type": {
                  "kind": "ENUM",
                  "name": "SortOrder",
                  "ofType": null
                },
                "defaultValue": null,
                "isDeprecated": false,
                "deprecationReason": null
              }
            ],
            "type": {
              "kind": "OBJECT",
              "name": "IncomingPaymentConnection",
              "ofType": null
            },
            "isDeprecated": false,
            "deprecationReason": null
          },
          {
            "name": "liquidity",
            "description": "Current amount of liquidity available for this wallet address.",
            "args": [],
            "type": {
              "kind": "SCALAR",
              "name": "UInt64",
              "ofType": null
            },
            "isDeprecated": false,
            "deprecationReason": null
          },
          {
            "name": "outgoingPayments",
            "description": "List of outgoing payments sent from this wallet address",
            "args": [
              {
                "name": "after",
                "description": "Forward pagination: Cursor (outgoing payment ID) to start retrieving outgoing payments after this point.",
                "type": {
                  "kind": "SCALAR",
                  "name": "String",
                  "ofType": null
                },
                "defaultValue": null,
                "isDeprecated": false,
                "deprecationReason": null
              },
              {
                "name": "before",
                "description": "Backward pagination: Cursor (outgoing payment ID) to start retrieving outgoing payments before this point.",
                "type": {
                  "kind": "SCALAR",
                  "name": "String",
                  "ofType": null
                },
                "defaultValue": null,
                "isDeprecated": false,
                "deprecationReason": null
              },
              {
                "name": "first",
                "description": "Forward pagination: Limit the result to the first **n** outgoing payments after the `after` cursor.",
                "type": {
                  "kind": "SCALAR",
                  "name": "Int",
                  "ofType": null
                },
                "defaultValue": null,
                "isDeprecated": false,
                "deprecationReason": null
              },
              {
                "name": "last",
                "description": "Backward pagination: Limit the result to the last **n** outgoing payments before the `before` cursor.",
                "type": {
                  "kind": "SCALAR",
                  "name": "Int",
                  "ofType": null
                },
                "defaultValue": null,
                "isDeprecated": false,
                "deprecationReason": null
              },
              {
                "name": "sortOrder",
                "description": "Specify the sort order of outgoing payments based on their creation date, either ascending or descending.",
                "type": {
                  "kind": "ENUM",
                  "name": "SortOrder",
                  "ofType": null
                },
                "defaultValue": null,
                "isDeprecated": false,
                "deprecationReason": null
              }
            ],
            "type": {
              "kind": "OBJECT",
              "name": "OutgoingPaymentConnection",
              "ofType": null
            },
            "isDeprecated": false,
            "deprecationReason": null
          },
          {
            "name": "publicName",
            "description": "Public name associated with the wallet address. This is visible to anyone with the wallet address URL.",
            "args": [],
            "type": {
              "kind": "SCALAR",
              "name": "String",
              "ofType": null
            },
            "isDeprecated": false,
            "deprecationReason": null
          },
          {
            "name": "quotes",
            "description": "List of quotes created at this wallet address",
            "args": [
              {
                "name": "after",
                "description": "Forward pagination: Cursor (quote ID) to start retrieving quotes after this point.",
                "type": {
                  "kind": "SCALAR",
                  "name": "String",
                  "ofType": null
                },
                "defaultValue": null,
                "isDeprecated": false,
                "deprecationReason": null
              },
              {
                "name": "before",
                "description": "Backward pagination: Cursor (quote ID) to start retrieving quotes before this point.",
                "type": {
                  "kind": "SCALAR",
                  "name": "String",
                  "ofType": null
                },
                "defaultValue": null,
                "isDeprecated": false,
                "deprecationReason": null
              },
              {
                "name": "first",
                "description": "Forward pagination: Limit the result to the first **n** quotes after the `after` cursor.",
                "type": {
                  "kind": "SCALAR",
                  "name": "Int",
                  "ofType": null
                },
                "defaultValue": null,
                "isDeprecated": false,
                "deprecationReason": null
              },
              {
                "name": "last",
                "description": "Backward pagination: Limit the result to the last **n** quotes before the `before` cursor.",
                "type": {
                  "kind": "SCALAR",
                  "name": "Int",
                  "ofType": null
                },
                "defaultValue": null,
                "isDeprecated": false,
                "deprecationReason": null
              },
              {
                "name": "sortOrder",
                "description": "Specify the sort order of quotes based on their creation data, either ascending or descending.",
                "type": {
                  "kind": "ENUM",
                  "name": "SortOrder",
                  "ofType": null
                },
                "defaultValue": null,
                "isDeprecated": false,
                "deprecationReason": null
              }
            ],
            "type": {
              "kind": "OBJECT",
              "name": "QuoteConnection",
              "ofType": null
            },
            "isDeprecated": false,
            "deprecationReason": null
          },
          {
            "name": "status",
            "description": "The current status of the wallet, either active or inactive.",
            "args": [],
            "type": {
              "kind": "NON_NULL",
              "name": null,
              "ofType": {
                "kind": "ENUM",
                "name": "WalletAddressStatus",
                "ofType": null
              }
            },
            "isDeprecated": false,
            "deprecationReason": null
          },
          {
            "name": "tenantId",
            "description": "Tenant ID of the wallet address.",
            "args": [],
            "type": {
              "kind": "SCALAR",
              "name": "String",
              "ofType": null
            },
            "isDeprecated": false,
            "deprecationReason": null
          },
          {
            "name": "walletAddressKeys",
            "description": "List of keys associated with this wallet address",
            "args": [
              {
                "name": "after",
                "description": "Forward pagination: Cursor (wallet address key ID) to start retrieving keys after this point.",
                "type": {
                  "kind": "SCALAR",
                  "name": "String",
                  "ofType": null
                },
                "defaultValue": null,
                "isDeprecated": false,
                "deprecationReason": null
              },
              {
                "name": "before",
                "description": "Backward pagination: Cursor (wallet address key ID) to start retrieving keys before this point.",
                "type": {
                  "kind": "SCALAR",
                  "name": "String",
                  "ofType": null
                },
                "defaultValue": null,
                "isDeprecated": false,
                "deprecationReason": null
              },
              {
                "name": "first",
                "description": "Forward pagination: Limit the result to the first **n** keys after the `after` cursor.",
                "type": {
                  "kind": "SCALAR",
                  "name": "Int",
                  "ofType": null
                },
                "defaultValue": null,
                "isDeprecated": false,
                "deprecationReason": null
              },
              {
                "name": "last",
                "description": "Backward pagination: Limit the result to the last **n** keys before the `before` cursor.",
                "type": {
                  "kind": "SCALAR",
                  "name": "Int",
                  "ofType": null
                },
                "defaultValue": null,
                "isDeprecated": false,
                "deprecationReason": null
              },
              {
                "name": "sortOrder",
                "description": "Specify the sort order of keys based on their creation data, either ascending or descending.",
                "type": {
                  "kind": "ENUM",
                  "name": "SortOrder",
                  "ofType": null
                },
                "defaultValue": null,
                "isDeprecated": false,
                "deprecationReason": null
              }
            ],
            "type": {
              "kind": "OBJECT",
              "name": "WalletAddressKeyConnection",
              "ofType": null
            },
            "isDeprecated": false,
            "deprecationReason": null
          }
        ],
        "inputFields": null,
        "interfaces": [
          {
            "kind": "INTERFACE",
            "name": "Model",
            "ofType": null
          }
        ],
        "enumValues": null,
        "possibleTypes": null
      },
      {
        "kind": "OBJECT",
        "name": "WalletAddressEdge",
        "description": null,
        "isOneOf": null,
        "fields": [
          {
            "name": "cursor",
            "description": "A cursor for paginating through the wallet addresses.",
            "args": [],
            "type": {
              "kind": "NON_NULL",
              "name": null,
              "ofType": {
                "kind": "SCALAR",
                "name": "String",
                "ofType": null
              }
            },
            "isDeprecated": false,
            "deprecationReason": null
          },
          {
            "name": "node",
            "description": "A wallet address node in the list.",
            "args": [],
            "type": {
              "kind": "NON_NULL",
              "name": null,
              "ofType": {
                "kind": "OBJECT",
                "name": "WalletAddress",
                "ofType": null
              }
            },
            "isDeprecated": false,
            "deprecationReason": null
          }
        ],
        "inputFields": null,
        "interfaces": [],
        "enumValues": null,
        "possibleTypes": null
      },
      {
        "kind": "OBJECT",
        "name": "WalletAddressKey",
        "description": null,
        "isOneOf": null,
        "fields": [
          {
            "name": "createdAt",
            "description": "The date and time that this wallet address key was created.",
            "args": [],
            "type": {
              "kind": "NON_NULL",
              "name": null,
              "ofType": {
                "kind": "SCALAR",
                "name": "String",
                "ofType": null
              }
            },
            "isDeprecated": false,
            "deprecationReason": null
          },
          {
            "name": "id",
            "description": "Unique internal identifier for the wallet address key.",
            "args": [],
            "type": {
              "kind": "NON_NULL",
              "name": null,
              "ofType": {
                "kind": "SCALAR",
                "name": "ID",
                "ofType": null
              }
            },
            "isDeprecated": false,
            "deprecationReason": null
          },
          {
            "name": "jwk",
            "description": "The public key object in JSON Web Key (JWK) format.",
            "args": [],
            "type": {
              "kind": "NON_NULL",
              "name": null,
              "ofType": {
                "kind": "OBJECT",
                "name": "Jwk",
                "ofType": null
              }
            },
            "isDeprecated": false,
            "deprecationReason": null
          },
          {
            "name": "revoked",
            "description": "Indicator of whether the key has been revoked.",
            "args": [],
            "type": {
              "kind": "NON_NULL",
              "name": null,
              "ofType": {
                "kind": "SCALAR",
                "name": "Boolean",
                "ofType": null
              }
            },
            "isDeprecated": false,
            "deprecationReason": null
          },
          {
            "name": "walletAddressId",
            "description": "Unique identifier of the wallet address to associate with the key.",
            "args": [],
            "type": {
              "kind": "NON_NULL",
              "name": null,
              "ofType": {
                "kind": "SCALAR",
                "name": "ID",
                "ofType": null
              }
            },
            "isDeprecated": false,
            "deprecationReason": null
          }
        ],
        "inputFields": null,
        "interfaces": [
          {
            "kind": "INTERFACE",
            "name": "Model",
            "ofType": null
          }
        ],
        "enumValues": null,
        "possibleTypes": null
      },
      {
        "kind": "OBJECT",
        "name": "WalletAddressKeyConnection",
        "description": null,
        "isOneOf": null,
        "fields": [
          {
            "name": "edges",
            "description": "A list of wallet address key edges, containing wallet address key nodes and cursors for pagination.",
            "args": [],
            "type": {
              "kind": "NON_NULL",
              "name": null,
              "ofType": {
                "kind": "LIST",
                "name": null,
                "ofType": {
                  "kind": "NON_NULL",
                  "name": null,
                  "ofType": {
                    "kind": "OBJECT",
                    "name": "WalletAddressKeyEdge",
                    "ofType": null
                  }
                }
              }
            },
            "isDeprecated": false,
            "deprecationReason": null
          },
          {
            "name": "pageInfo",
            "description": "Pagination information for wallet address keys.",
            "args": [],
            "type": {
              "kind": "NON_NULL",
              "name": null,
              "ofType": {
                "kind": "OBJECT",
                "name": "PageInfo",
                "ofType": null
              }
            },
            "isDeprecated": false,
            "deprecationReason": null
          }
        ],
        "inputFields": null,
        "interfaces": [],
        "enumValues": null,
        "possibleTypes": null
      },
      {
        "kind": "OBJECT",
        "name": "WalletAddressKeyEdge",
        "description": null,
        "isOneOf": null,
        "fields": [
          {
            "name": "cursor",
            "description": "A cursor for paginating through the wallet address keys.",
            "args": [],
            "type": {
              "kind": "NON_NULL",
              "name": null,
              "ofType": {
                "kind": "SCALAR",
                "name": "String",
                "ofType": null
              }
            },
            "isDeprecated": false,
            "deprecationReason": null
          },
          {
            "name": "node",
            "description": "A wallet address key node in the list.",
            "args": [],
            "type": {
              "kind": "NON_NULL",
              "name": null,
              "ofType": {
                "kind": "OBJECT",
                "name": "WalletAddressKey",
                "ofType": null
              }
            },
            "isDeprecated": false,
            "deprecationReason": null
          }
        ],
        "inputFields": null,
        "interfaces": [],
        "enumValues": null,
        "possibleTypes": null
      },
      {
        "kind": "ENUM",
        "name": "WalletAddressStatus",
        "description": null,
        "isOneOf": null,
        "fields": null,
        "inputFields": null,
        "interfaces": null,
        "enumValues": [
          {
            "name": "ACTIVE",
            "description": "The default status of a wallet address.",
            "isDeprecated": false,
            "deprecationReason": null
          },
          {
            "name": "INACTIVE",
            "description": "The status after deactivating a wallet address.",
            "isDeprecated": false,
            "deprecationReason": null
          }
        ],
        "possibleTypes": null
      },
      {
        "kind": "OBJECT",
        "name": "WalletAddressWithdrawal",
        "description": null,
        "isOneOf": null,
        "fields": [
          {
            "name": "amount",
            "description": "Amount to be withdrawn.",
            "args": [],
            "type": {
              "kind": "NON_NULL",
              "name": null,
              "ofType": {
                "kind": "SCALAR",
                "name": "UInt64",
                "ofType": null
              }
            },
            "isDeprecated": false,
            "deprecationReason": null
          },
          {
            "name": "id",
            "description": "Unique identifier for the withdrawal.",
            "args": [],
            "type": {
              "kind": "NON_NULL",
              "name": null,
              "ofType": {
                "kind": "SCALAR",
                "name": "ID",
                "ofType": null
              }
            },
            "isDeprecated": false,
            "deprecationReason": null
          },
          {
            "name": "walletAddress",
            "description": "Details about the wallet address from which the withdrawal is made.",
            "args": [],
            "type": {
              "kind": "NON_NULL",
              "name": null,
              "ofType": {
                "kind": "OBJECT",
                "name": "WalletAddress",
                "ofType": null
              }
            },
            "isDeprecated": false,
            "deprecationReason": null
          }
        ],
        "inputFields": null,
        "interfaces": [],
        "enumValues": null,
        "possibleTypes": null
      },
      {
        "kind": "OBJECT",
        "name": "WalletAddressWithdrawalMutationResponse",
        "description": null,
        "isOneOf": null,
        "fields": [
          {
            "name": "withdrawal",
            "description": "The wallet address withdrawal that was processed.",
            "args": [],
            "type": {
              "kind": "OBJECT",
              "name": "WalletAddressWithdrawal",
              "ofType": null
            },
            "isDeprecated": false,
            "deprecationReason": null
          }
        ],
        "inputFields": null,
        "interfaces": [],
        "enumValues": null,
        "possibleTypes": null
      },
      {
        "kind": "OBJECT",
        "name": "WalletAddressesConnection",
        "description": null,
        "isOneOf": null,
        "fields": [
          {
            "name": "edges",
            "description": "A list of wallet address edges, containing wallet address nodes and cursors for pagination.",
            "args": [],
            "type": {
              "kind": "NON_NULL",
              "name": null,
              "ofType": {
                "kind": "LIST",
                "name": null,
                "ofType": {
                  "kind": "NON_NULL",
                  "name": null,
                  "ofType": {
                    "kind": "OBJECT",
                    "name": "WalletAddressEdge",
                    "ofType": null
                  }
                }
              }
            },
            "isDeprecated": false,
            "deprecationReason": null
          },
          {
            "name": "pageInfo",
            "description": "Pagination information for the wallet addresses.",
            "args": [],
            "type": {
              "kind": "NON_NULL",
              "name": null,
              "ofType": {
                "kind": "OBJECT",
                "name": "PageInfo",
                "ofType": null
              }
            },
            "isDeprecated": false,
            "deprecationReason": null
          }
        ],
        "inputFields": null,
        "interfaces": [],
        "enumValues": null,
        "possibleTypes": null
      },
      {
        "kind": "OBJECT",
        "name": "WebhookEvent",
        "description": null,
        "isOneOf": null,
        "fields": [
          {
            "name": "createdAt",
            "description": "The date and time when the webhook event was created.",
            "args": [],
            "type": {
              "kind": "NON_NULL",
              "name": null,
              "ofType": {
                "kind": "SCALAR",
                "name": "String",
                "ofType": null
              }
            },
            "isDeprecated": false,
            "deprecationReason": null
          },
          {
            "name": "data",
            "description": "Stringified JSON data for the webhook event.",
            "args": [],
            "type": {
              "kind": "NON_NULL",
              "name": null,
              "ofType": {
                "kind": "SCALAR",
                "name": "JSONObject",
                "ofType": null
              }
            },
            "isDeprecated": false,
            "deprecationReason": null
          },
          {
            "name": "id",
            "description": "Unique identifier of the webhook event.",
            "args": [],
            "type": {
              "kind": "NON_NULL",
              "name": null,
              "ofType": {
                "kind": "SCALAR",
                "name": "ID",
                "ofType": null
              }
            },
            "isDeprecated": false,
            "deprecationReason": null
          },
          {
            "name": "tenantId",
            "description": "Tenant of the webhook event.",
            "args": [],
            "type": {
              "kind": "NON_NULL",
              "name": null,
              "ofType": {
                "kind": "SCALAR",
                "name": "ID",
                "ofType": null
              }
            },
            "isDeprecated": false,
            "deprecationReason": null
          },
          {
            "name": "type",
            "description": "Type of webhook event.",
            "args": [],
            "type": {
              "kind": "NON_NULL",
              "name": null,
              "ofType": {
                "kind": "SCALAR",
                "name": "String",
                "ofType": null
              }
            },
            "isDeprecated": false,
            "deprecationReason": null
          }
        ],
        "inputFields": null,
        "interfaces": [
          {
            "kind": "INTERFACE",
            "name": "Model",
            "ofType": null
          }
        ],
        "enumValues": null,
        "possibleTypes": null
      },
      {
        "kind": "INPUT_OBJECT",
        "name": "WebhookEventFilter",
        "description": null,
        "isOneOf": false,
        "fields": null,
        "inputFields": [
          {
            "name": "type",
            "description": "Filter for webhook events based on their type.",
            "type": {
              "kind": "INPUT_OBJECT",
              "name": "FilterString",
              "ofType": null
            },
            "defaultValue": null,
            "isDeprecated": false,
            "deprecationReason": null
          }
        ],
        "interfaces": null,
        "enumValues": null,
        "possibleTypes": null
      },
      {
        "kind": "OBJECT",
        "name": "WebhookEventsConnection",
        "description": null,
        "isOneOf": null,
        "fields": [
          {
            "name": "edges",
            "description": "A list of webhook event edges, containing event nodes and cursors for pagination.",
            "args": [],
            "type": {
              "kind": "NON_NULL",
              "name": null,
              "ofType": {
                "kind": "LIST",
                "name": null,
                "ofType": {
                  "kind": "NON_NULL",
                  "name": null,
                  "ofType": {
                    "kind": "OBJECT",
                    "name": "WebhookEventsEdge",
                    "ofType": null
                  }
                }
              }
            },
            "isDeprecated": false,
            "deprecationReason": null
          },
          {
            "name": "pageInfo",
            "description": "Pagination information for webhook events.",
            "args": [],
            "type": {
              "kind": "NON_NULL",
              "name": null,
              "ofType": {
                "kind": "OBJECT",
                "name": "PageInfo",
                "ofType": null
              }
            },
            "isDeprecated": false,
            "deprecationReason": null
          }
        ],
        "inputFields": null,
        "interfaces": [],
        "enumValues": null,
        "possibleTypes": null
      },
      {
        "kind": "OBJECT",
        "name": "WebhookEventsEdge",
        "description": null,
        "isOneOf": null,
        "fields": [
          {
            "name": "cursor",
            "description": "A cursor for paginating through the webhook events.",
            "args": [],
            "type": {
              "kind": "NON_NULL",
              "name": null,
              "ofType": {
                "kind": "SCALAR",
                "name": "String",
                "ofType": null
              }
            },
            "isDeprecated": false,
            "deprecationReason": null
          },
          {
            "name": "node",
            "description": "A webhook event node in the list.",
            "args": [],
            "type": {
              "kind": "NON_NULL",
              "name": null,
              "ofType": {
                "kind": "OBJECT",
                "name": "WebhookEvent",
                "ofType": null
              }
            },
            "isDeprecated": false,
            "deprecationReason": null
          }
        ],
        "inputFields": null,
        "interfaces": [],
        "enumValues": null,
        "possibleTypes": null
      },
      {
        "kind": "OBJECT",
        "name": "WhoamiResponse",
        "description": null,
        "isOneOf": null,
        "fields": [
          {
            "name": "id",
            "description": null,
            "args": [],
            "type": {
              "kind": "NON_NULL",
              "name": null,
              "ofType": {
                "kind": "SCALAR",
                "name": "String",
                "ofType": null
              }
            },
            "isDeprecated": false,
            "deprecationReason": null
          },
          {
            "name": "isOperator",
            "description": null,
            "args": [],
            "type": {
              "kind": "NON_NULL",
              "name": null,
              "ofType": {
                "kind": "SCALAR",
                "name": "Boolean",
                "ofType": null
              }
            },
            "isDeprecated": false,
            "deprecationReason": null
          }
        ],
        "inputFields": null,
        "interfaces": [],
        "enumValues": null,
        "possibleTypes": null
      },
      {
        "kind": "INPUT_OBJECT",
        "name": "WithdrawEventLiquidityInput",
        "description": null,
        "isOneOf": false,
        "fields": null,
        "inputFields": [
          {
            "name": "eventId",
            "description": "Unique identifier of the event to withdraw liquidity from.",
            "type": {
              "kind": "NON_NULL",
              "name": null,
              "ofType": {
                "kind": "SCALAR",
                "name": "String",
                "ofType": null
              }
            },
            "defaultValue": null,
            "isDeprecated": false,
            "deprecationReason": null
          },
          {
            "name": "idempotencyKey",
            "description": "Unique key to ensure duplicate or retried requests are processed only once. For more information, refer to [idempotency](https://rafiki.dev/apis/graphql/admin-api-overview/#idempotency).",
            "type": {
              "kind": "NON_NULL",
              "name": null,
              "ofType": {
                "kind": "SCALAR",
                "name": "String",
                "ofType": null
              }
            },
            "defaultValue": null,
            "isDeprecated": false,
            "deprecationReason": null
          }
        ],
        "interfaces": null,
        "enumValues": null,
        "possibleTypes": null
      },
      {
        "kind": "OBJECT",
        "name": "__Directive",
        "description": "A Directive provides a way to describe alternate runtime execution and type validation behavior in a GraphQL document.\n\nIn some cases, you need to provide options to alter GraphQL's execution behavior in ways field arguments will not suffice, such as conditionally including or skipping a field. Directives provide this by describing additional information to the executor.",
        "isOneOf": null,
        "fields": [
          {
            "name": "name",
            "description": null,
            "args": [],
            "type": {
              "kind": "NON_NULL",
              "name": null,
              "ofType": {
                "kind": "SCALAR",
                "name": "String",
                "ofType": null
              }
            },
            "isDeprecated": false,
            "deprecationReason": null
          },
          {
            "name": "description",
            "description": null,
            "args": [],
            "type": {
              "kind": "SCALAR",
              "name": "String",
              "ofType": null
            },
            "isDeprecated": false,
            "deprecationReason": null
          },
          {
            "name": "isRepeatable",
            "description": null,
            "args": [],
            "type": {
              "kind": "NON_NULL",
              "name": null,
              "ofType": {
                "kind": "SCALAR",
                "name": "Boolean",
                "ofType": null
              }
            },
            "isDeprecated": false,
            "deprecationReason": null
          },
          {
            "name": "locations",
            "description": null,
            "args": [],
            "type": {
              "kind": "NON_NULL",
              "name": null,
              "ofType": {
                "kind": "LIST",
                "name": null,
                "ofType": {
                  "kind": "NON_NULL",
                  "name": null,
                  "ofType": {
                    "kind": "ENUM",
                    "name": "__DirectiveLocation",
                    "ofType": null
                  }
                }
              }
            },
            "isDeprecated": false,
            "deprecationReason": null
          },
          {
            "name": "args",
            "description": null,
            "args": [
              {
                "name": "includeDeprecated",
                "description": null,
                "type": {
                  "kind": "SCALAR",
                  "name": "Boolean",
                  "ofType": null
                },
                "defaultValue": "false",
                "isDeprecated": false,
                "deprecationReason": null
              }
            ],
            "type": {
              "kind": "NON_NULL",
              "name": null,
              "ofType": {
                "kind": "LIST",
                "name": null,
                "ofType": {
                  "kind": "NON_NULL",
                  "name": null,
                  "ofType": {
                    "kind": "OBJECT",
                    "name": "__InputValue",
                    "ofType": null
                  }
                }
              }
            },
            "isDeprecated": false,
            "deprecationReason": null
          }
        ],
        "inputFields": null,
        "interfaces": [],
        "enumValues": null,
        "possibleTypes": null
      },
      {
        "kind": "ENUM",
        "name": "__DirectiveLocation",
        "description": "A Directive can be adjacent to many parts of the GraphQL language, a __DirectiveLocation describes one such possible adjacencies.",
        "isOneOf": null,
        "fields": null,
        "inputFields": null,
        "interfaces": null,
        "enumValues": [
          {
            "name": "QUERY",
            "description": "Location adjacent to a query operation.",
            "isDeprecated": false,
            "deprecationReason": null
          },
          {
            "name": "MUTATION",
            "description": "Location adjacent to a mutation operation.",
            "isDeprecated": false,
            "deprecationReason": null
          },
          {
            "name": "SUBSCRIPTION",
            "description": "Location adjacent to a subscription operation.",
            "isDeprecated": false,
            "deprecationReason": null
          },
          {
            "name": "FIELD",
            "description": "Location adjacent to a field.",
            "isDeprecated": false,
            "deprecationReason": null
          },
          {
            "name": "FRAGMENT_DEFINITION",
            "description": "Location adjacent to a fragment definition.",
            "isDeprecated": false,
            "deprecationReason": null
          },
          {
            "name": "FRAGMENT_SPREAD",
            "description": "Location adjacent to a fragment spread.",
            "isDeprecated": false,
            "deprecationReason": null
          },
          {
            "name": "INLINE_FRAGMENT",
            "description": "Location adjacent to an inline fragment.",
            "isDeprecated": false,
            "deprecationReason": null
          },
          {
            "name": "VARIABLE_DEFINITION",
            "description": "Location adjacent to a variable definition.",
            "isDeprecated": false,
            "deprecationReason": null
          },
          {
            "name": "SCHEMA",
            "description": "Location adjacent to a schema definition.",
            "isDeprecated": false,
            "deprecationReason": null
          },
          {
            "name": "SCALAR",
            "description": "Location adjacent to a scalar definition.",
            "isDeprecated": false,
            "deprecationReason": null
          },
          {
            "name": "OBJECT",
            "description": "Location adjacent to an object type definition.",
            "isDeprecated": false,
            "deprecationReason": null
          },
          {
            "name": "FIELD_DEFINITION",
            "description": "Location adjacent to a field definition.",
            "isDeprecated": false,
            "deprecationReason": null
          },
          {
            "name": "ARGUMENT_DEFINITION",
            "description": "Location adjacent to an argument definition.",
            "isDeprecated": false,
            "deprecationReason": null
          },
          {
            "name": "INTERFACE",
            "description": "Location adjacent to an interface definition.",
            "isDeprecated": false,
            "deprecationReason": null
          },
          {
            "name": "UNION",
            "description": "Location adjacent to a union definition.",
            "isDeprecated": false,
            "deprecationReason": null
          },
          {
            "name": "ENUM",
            "description": "Location adjacent to an enum definition.",
            "isDeprecated": false,
            "deprecationReason": null
          },
          {
            "name": "ENUM_VALUE",
            "description": "Location adjacent to an enum value definition.",
            "isDeprecated": false,
            "deprecationReason": null
          },
          {
            "name": "INPUT_OBJECT",
            "description": "Location adjacent to an input object type definition.",
            "isDeprecated": false,
            "deprecationReason": null
          },
          {
            "name": "INPUT_FIELD_DEFINITION",
            "description": "Location adjacent to an input object field definition.",
            "isDeprecated": false,
            "deprecationReason": null
          }
        ],
        "possibleTypes": null
      },
      {
        "kind": "OBJECT",
        "name": "__EnumValue",
        "description": "One possible value for a given Enum. Enum values are unique values, not a placeholder for a string or numeric value. However an Enum value is returned in a JSON response as a string.",
        "isOneOf": null,
        "fields": [
          {
            "name": "name",
            "description": null,
            "args": [],
            "type": {
              "kind": "NON_NULL",
              "name": null,
              "ofType": {
                "kind": "SCALAR",
                "name": "String",
                "ofType": null
              }
            },
            "isDeprecated": false,
            "deprecationReason": null
          },
          {
            "name": "description",
            "description": null,
            "args": [],
            "type": {
              "kind": "SCALAR",
              "name": "String",
              "ofType": null
            },
            "isDeprecated": false,
            "deprecationReason": null
          },
          {
            "name": "isDeprecated",
            "description": null,
            "args": [],
            "type": {
              "kind": "NON_NULL",
              "name": null,
              "ofType": {
                "kind": "SCALAR",
                "name": "Boolean",
                "ofType": null
              }
            },
            "isDeprecated": false,
            "deprecationReason": null
          },
          {
            "name": "deprecationReason",
            "description": null,
            "args": [],
            "type": {
              "kind": "SCALAR",
              "name": "String",
              "ofType": null
            },
            "isDeprecated": false,
            "deprecationReason": null
          }
        ],
        "inputFields": null,
        "interfaces": [],
        "enumValues": null,
        "possibleTypes": null
      },
      {
        "kind": "OBJECT",
        "name": "__Field",
        "description": "Object and Interface types are described by a list of Fields, each of which has a name, potentially a list of arguments, and a return type.",
        "isOneOf": null,
        "fields": [
          {
            "name": "name",
            "description": null,
            "args": [],
            "type": {
              "kind": "NON_NULL",
              "name": null,
              "ofType": {
                "kind": "SCALAR",
                "name": "String",
                "ofType": null
              }
            },
            "isDeprecated": false,
            "deprecationReason": null
          },
          {
            "name": "description",
            "description": null,
            "args": [],
            "type": {
              "kind": "SCALAR",
              "name": "String",
              "ofType": null
            },
            "isDeprecated": false,
            "deprecationReason": null
          },
          {
            "name": "args",
            "description": null,
            "args": [
              {
                "name": "includeDeprecated",
                "description": null,
                "type": {
                  "kind": "SCALAR",
                  "name": "Boolean",
                  "ofType": null
                },
                "defaultValue": "false",
                "isDeprecated": false,
                "deprecationReason": null
              }
            ],
            "type": {
              "kind": "NON_NULL",
              "name": null,
              "ofType": {
                "kind": "LIST",
                "name": null,
                "ofType": {
                  "kind": "NON_NULL",
                  "name": null,
                  "ofType": {
                    "kind": "OBJECT",
                    "name": "__InputValue",
                    "ofType": null
                  }
                }
              }
            },
            "isDeprecated": false,
            "deprecationReason": null
          },
          {
            "name": "type",
            "description": null,
            "args": [],
            "type": {
              "kind": "NON_NULL",
              "name": null,
              "ofType": {
                "kind": "OBJECT",
                "name": "__Type",
                "ofType": null
              }
            },
            "isDeprecated": false,
            "deprecationReason": null
          },
          {
            "name": "isDeprecated",
            "description": null,
            "args": [],
            "type": {
              "kind": "NON_NULL",
              "name": null,
              "ofType": {
                "kind": "SCALAR",
                "name": "Boolean",
                "ofType": null
              }
            },
            "isDeprecated": false,
            "deprecationReason": null
          },
          {
            "name": "deprecationReason",
            "description": null,
            "args": [],
            "type": {
              "kind": "SCALAR",
              "name": "String",
              "ofType": null
            },
            "isDeprecated": false,
            "deprecationReason": null
          }
        ],
        "inputFields": null,
        "interfaces": [],
        "enumValues": null,
        "possibleTypes": null
      },
      {
        "kind": "OBJECT",
        "name": "__InputValue",
        "description": "Arguments provided to Fields or Directives and the input fields of an InputObject are represented as Input Values which describe their type and optionally a default value.",
        "isOneOf": null,
        "fields": [
          {
            "name": "name",
            "description": null,
            "args": [],
            "type": {
              "kind": "NON_NULL",
              "name": null,
              "ofType": {
                "kind": "SCALAR",
                "name": "String",
                "ofType": null
              }
            },
            "isDeprecated": false,
            "deprecationReason": null
          },
          {
            "name": "description",
            "description": null,
            "args": [],
            "type": {
              "kind": "SCALAR",
              "name": "String",
              "ofType": null
            },
            "isDeprecated": false,
            "deprecationReason": null
          },
          {
            "name": "type",
            "description": null,
            "args": [],
            "type": {
              "kind": "NON_NULL",
              "name": null,
              "ofType": {
                "kind": "OBJECT",
                "name": "__Type",
                "ofType": null
              }
            },
            "isDeprecated": false,
            "deprecationReason": null
          },
          {
            "name": "defaultValue",
            "description": "A GraphQL-formatted string representing the default value for this input value.",
            "args": [],
            "type": {
              "kind": "SCALAR",
              "name": "String",
              "ofType": null
            },
            "isDeprecated": false,
            "deprecationReason": null
          },
          {
            "name": "isDeprecated",
            "description": null,
            "args": [],
            "type": {
              "kind": "NON_NULL",
              "name": null,
              "ofType": {
                "kind": "SCALAR",
                "name": "Boolean",
                "ofType": null
              }
            },
            "isDeprecated": false,
            "deprecationReason": null
          },
          {
            "name": "deprecationReason",
            "description": null,
            "args": [],
            "type": {
              "kind": "SCALAR",
              "name": "String",
              "ofType": null
            },
            "isDeprecated": false,
            "deprecationReason": null
          }
        ],
        "inputFields": null,
        "interfaces": [],
        "enumValues": null,
        "possibleTypes": null
      },
      {
        "kind": "OBJECT",
        "name": "__Schema",
        "description": "A GraphQL Schema defines the capabilities of a GraphQL server. It exposes all available types and directives on the server, as well as the entry points for query, mutation, and subscription operations.",
        "isOneOf": null,
        "fields": [
          {
            "name": "description",
            "description": null,
            "args": [],
            "type": {
              "kind": "SCALAR",
              "name": "String",
              "ofType": null
            },
            "isDeprecated": false,
            "deprecationReason": null
          },
          {
            "name": "types",
            "description": "A list of all types supported by this server.",
            "args": [],
            "type": {
              "kind": "NON_NULL",
              "name": null,
              "ofType": {
                "kind": "LIST",
                "name": null,
                "ofType": {
                  "kind": "NON_NULL",
                  "name": null,
                  "ofType": {
                    "kind": "OBJECT",
                    "name": "__Type",
                    "ofType": null
                  }
                }
              }
            },
            "isDeprecated": false,
            "deprecationReason": null
          },
          {
            "name": "queryType",
            "description": "The type that query operations will be rooted at.",
            "args": [],
            "type": {
              "kind": "NON_NULL",
              "name": null,
              "ofType": {
                "kind": "OBJECT",
                "name": "__Type",
                "ofType": null
              }
            },
            "isDeprecated": false,
            "deprecationReason": null
          },
          {
            "name": "mutationType",
            "description": "If this server supports mutation, the type that mutation operations will be rooted at.",
            "args": [],
            "type": {
              "kind": "OBJECT",
              "name": "__Type",
              "ofType": null
            },
            "isDeprecated": false,
            "deprecationReason": null
          },
          {
            "name": "subscriptionType",
            "description": "If this server support subscription, the type that subscription operations will be rooted at.",
            "args": [],
            "type": {
              "kind": "OBJECT",
              "name": "__Type",
              "ofType": null
            },
            "isDeprecated": false,
            "deprecationReason": null
          },
          {
            "name": "directives",
            "description": "A list of all directives supported by this server.",
            "args": [],
            "type": {
              "kind": "NON_NULL",
              "name": null,
              "ofType": {
                "kind": "LIST",
                "name": null,
                "ofType": {
                  "kind": "NON_NULL",
                  "name": null,
                  "ofType": {
                    "kind": "OBJECT",
                    "name": "__Directive",
                    "ofType": null
                  }
                }
              }
            },
            "isDeprecated": false,
            "deprecationReason": null
          }
        ],
        "inputFields": null,
        "interfaces": [],
        "enumValues": null,
        "possibleTypes": null
      },
      {
        "kind": "OBJECT",
        "name": "__Type",
        "description": "The fundamental unit of any GraphQL Schema is the type. There are many kinds of types in GraphQL as represented by the `__TypeKind` enum.\n\nDepending on the kind of a type, certain fields describe information about that type. Scalar types provide no information beyond a name, description and optional `specifiedByURL`, while Enum types provide their values. Object and Interface types provide the fields they describe. Abstract types, Union and Interface, provide the Object types possible at runtime. List and NonNull types compose other types.",
        "isOneOf": null,
        "fields": [
          {
            "name": "kind",
            "description": null,
            "args": [],
            "type": {
              "kind": "NON_NULL",
              "name": null,
              "ofType": {
                "kind": "ENUM",
                "name": "__TypeKind",
                "ofType": null
              }
            },
            "isDeprecated": false,
            "deprecationReason": null
          },
          {
            "name": "name",
            "description": null,
            "args": [],
            "type": {
              "kind": "SCALAR",
              "name": "String",
              "ofType": null
            },
            "isDeprecated": false,
            "deprecationReason": null
          },
          {
            "name": "description",
            "description": null,
            "args": [],
            "type": {
              "kind": "SCALAR",
              "name": "String",
              "ofType": null
            },
            "isDeprecated": false,
            "deprecationReason": null
          },
          {
            "name": "specifiedByURL",
            "description": null,
            "args": [],
            "type": {
              "kind": "SCALAR",
              "name": "String",
              "ofType": null
            },
            "isDeprecated": false,
            "deprecationReason": null
          },
          {
            "name": "fields",
            "description": null,
            "args": [
              {
                "name": "includeDeprecated",
                "description": null,
                "type": {
                  "kind": "SCALAR",
                  "name": "Boolean",
                  "ofType": null
                },
                "defaultValue": "false",
                "isDeprecated": false,
                "deprecationReason": null
              }
            ],
            "type": {
              "kind": "LIST",
              "name": null,
              "ofType": {
                "kind": "NON_NULL",
                "name": null,
                "ofType": {
                  "kind": "OBJECT",
                  "name": "__Field",
                  "ofType": null
                }
              }
            },
            "isDeprecated": false,
            "deprecationReason": null
          },
          {
            "name": "interfaces",
            "description": null,
            "args": [],
            "type": {
              "kind": "LIST",
              "name": null,
              "ofType": {
                "kind": "NON_NULL",
                "name": null,
                "ofType": {
                  "kind": "OBJECT",
                  "name": "__Type",
                  "ofType": null
                }
              }
            },
            "isDeprecated": false,
            "deprecationReason": null
          },
          {
            "name": "possibleTypes",
            "description": null,
            "args": [],
            "type": {
              "kind": "LIST",
              "name": null,
              "ofType": {
                "kind": "NON_NULL",
                "name": null,
                "ofType": {
                  "kind": "OBJECT",
                  "name": "__Type",
                  "ofType": null
                }
              }
            },
            "isDeprecated": false,
            "deprecationReason": null
          },
          {
            "name": "enumValues",
            "description": null,
            "args": [
              {
                "name": "includeDeprecated",
                "description": null,
                "type": {
                  "kind": "SCALAR",
                  "name": "Boolean",
                  "ofType": null
                },
                "defaultValue": "false",
                "isDeprecated": false,
                "deprecationReason": null
              }
            ],
            "type": {
              "kind": "LIST",
              "name": null,
              "ofType": {
                "kind": "NON_NULL",
                "name": null,
                "ofType": {
                  "kind": "OBJECT",
                  "name": "__EnumValue",
                  "ofType": null
                }
              }
            },
            "isDeprecated": false,
            "deprecationReason": null
          },
          {
            "name": "inputFields",
            "description": null,
            "args": [
              {
                "name": "includeDeprecated",
                "description": null,
                "type": {
                  "kind": "SCALAR",
                  "name": "Boolean",
                  "ofType": null
                },
                "defaultValue": "false",
                "isDeprecated": false,
                "deprecationReason": null
              }
            ],
            "type": {
              "kind": "LIST",
              "name": null,
              "ofType": {
                "kind": "NON_NULL",
                "name": null,
                "ofType": {
                  "kind": "OBJECT",
                  "name": "__InputValue",
                  "ofType": null
                }
              }
            },
            "isDeprecated": false,
            "deprecationReason": null
          },
          {
            "name": "ofType",
            "description": null,
            "args": [],
            "type": {
              "kind": "OBJECT",
              "name": "__Type",
              "ofType": null
            },
            "isDeprecated": false,
            "deprecationReason": null
          },
          {
            "name": "isOneOf",
            "description": null,
            "args": [],
            "type": {
              "kind": "SCALAR",
              "name": "Boolean",
              "ofType": null
            },
            "isDeprecated": false,
            "deprecationReason": null
          }
        ],
        "inputFields": null,
        "interfaces": [],
        "enumValues": null,
        "possibleTypes": null
      },
      {
        "kind": "ENUM",
        "name": "__TypeKind",
        "description": "An enum describing what kind of type a given `__Type` is.",
        "isOneOf": null,
        "fields": null,
        "inputFields": null,
        "interfaces": null,
        "enumValues": [
          {
            "name": "SCALAR",
            "description": "Indicates this type is a scalar.",
            "isDeprecated": false,
            "deprecationReason": null
          },
          {
            "name": "OBJECT",
            "description": "Indicates this type is an object. `fields` and `interfaces` are valid fields.",
            "isDeprecated": false,
            "deprecationReason": null
          },
          {
            "name": "INTERFACE",
            "description": "Indicates this type is an interface. `fields`, `interfaces`, and `possibleTypes` are valid fields.",
            "isDeprecated": false,
            "deprecationReason": null
          },
          {
            "name": "UNION",
            "description": "Indicates this type is a union. `possibleTypes` is a valid field.",
            "isDeprecated": false,
            "deprecationReason": null
          },
          {
            "name": "ENUM",
            "description": "Indicates this type is an enum. `enumValues` is a valid field.",
            "isDeprecated": false,
            "deprecationReason": null
          },
          {
            "name": "INPUT_OBJECT",
            "description": "Indicates this type is an input object. `inputFields` is a valid field.",
            "isDeprecated": false,
            "deprecationReason": null
          },
          {
            "name": "LIST",
            "description": "Indicates this type is a list. `ofType` is a valid field.",
            "isDeprecated": false,
            "deprecationReason": null
          },
          {
            "name": "NON_NULL",
            "description": "Indicates this type is a non-null. `ofType` is a valid field.",
            "isDeprecated": false,
            "deprecationReason": null
          }
        ],
        "possibleTypes": null
      }
    ],
    "directives": [
      {
        "name": "deprecated",
        "description": "Marks an element of a GraphQL schema as no longer supported.",
        "isRepeatable": false,
        "locations": [
          "ARGUMENT_DEFINITION",
          "ENUM_VALUE",
          "FIELD_DEFINITION",
          "INPUT_FIELD_DEFINITION"
        ],
        "args": [
          {
            "name": "reason",
            "description": "Explains why this element was deprecated, usually also including a suggestion for how to access supported similar data. Formatted using the Markdown syntax, as specified by [CommonMark](https://commonmark.org/).",
            "type": {
              "kind": "SCALAR",
              "name": "String",
              "ofType": null
            },
            "defaultValue": "\"No longer supported\"",
            "isDeprecated": false,
            "deprecationReason": null
          }
        ]
      },
      {
        "name": "include",
        "description": "Directs the executor to include this field or fragment only when the `if` argument is true.",
        "isRepeatable": false,
        "locations": [
          "FIELD",
          "FRAGMENT_SPREAD",
          "INLINE_FRAGMENT"
        ],
        "args": [
          {
            "name": "if",
            "description": "Included when true.",
            "type": {
              "kind": "NON_NULL",
              "name": null,
              "ofType": {
                "kind": "SCALAR",
                "name": "Boolean",
                "ofType": null
              }
            },
            "defaultValue": null,
            "isDeprecated": false,
            "deprecationReason": null
          }
        ]
      },
      {
        "name": "oneOf",
        "description": "Indicates exactly one field must be supplied and this field must not be `null`.",
        "isRepeatable": false,
        "locations": [
          "INPUT_OBJECT"
        ],
        "args": []
      },
      {
        "name": "skip",
        "description": "Directs the executor to skip this field or fragment when the `if` argument is true.",
        "isRepeatable": false,
        "locations": [
          "FIELD",
          "FRAGMENT_SPREAD",
          "INLINE_FRAGMENT"
        ],
        "args": [
          {
            "name": "if",
            "description": "Skipped when true.",
            "type": {
              "kind": "NON_NULL",
              "name": null,
              "ofType": {
                "kind": "SCALAR",
                "name": "Boolean",
                "ofType": null
              }
            },
            "defaultValue": null,
            "isDeprecated": false,
            "deprecationReason": null
          }
        ]
      },
      {
        "name": "specifiedBy",
        "description": "Exposes a URL that specifies the behavior of this scalar.",
        "isRepeatable": false,
        "locations": [
          "SCALAR"
        ],
        "args": [
          {
            "name": "url",
            "description": "The URL that specifies the behavior of this scalar.",
            "type": {
              "kind": "NON_NULL",
              "name": null,
              "ofType": {
                "kind": "SCALAR",
                "name": "String",
                "ofType": null
              }
            },
            "defaultValue": null,
            "isDeprecated": false,
            "deprecationReason": null
          }
        ]
      }
    ]
  }
}<|MERGE_RESOLUTION|>--- conflicted
+++ resolved
@@ -1112,23 +1112,6 @@
         "fields": null,
         "inputFields": [
           {
-<<<<<<< HEAD
-            "name": "expiry",
-            "description": "Expire date",
-            "type": {
-              "kind": "NON_NULL",
-              "name": null,
-              "ofType": {
-                "kind": "SCALAR",
-                "name": "String",
-                "ofType": null
-              }
-            },
-            "defaultValue": null,
-            "isDeprecated": false,
-            "deprecationReason": null
-          },
-          {
             "name": "requestId",
             "description": "Unique card request identifier from POS/Card Service",
             "type": {
@@ -1141,8 +1124,6 @@
             "deprecationReason": null
           },
           {
-=======
->>>>>>> 3be9ecf0
             "name": "signature",
             "description": "Signature",
             "type": {
