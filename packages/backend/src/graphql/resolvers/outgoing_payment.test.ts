import nock from 'nock'
import { gql } from 'apollo-server-koa'
import Knex from 'knex'
import { StreamServer } from '@interledger/stream-receiver'
import { PaymentError, PaymentType } from '@interledger/pay'
import { v4 as uuid } from 'uuid'
import * as Pay from '@interledger/pay'

import { createTestApp, TestContainer } from '../../tests/app'
import { IocContract } from '@adonisjs/fold'
import { AppServices } from '../../app'
import { initIocContainer } from '../..'
import { Config } from '../../config/app'
import { AccountFactory } from '../../tests/accountFactory'
import { truncateTables } from '../../tests/tableManager'
import { OutgoingPaymentService } from '../../outgoing_payment/service'
import {
  OutgoingPayment as OutgoingPaymentModel,
  PaymentState
} from '../../outgoing_payment/model'
import { AccountService } from '../../account/service'
import { AssetOptions } from '../../asset/service'
import {
  Account,
  OutgoingPayment,
  OutgoingPaymentResponse,
  PaymentState as SchemaPaymentState,
  PaymentType as SchemaPaymentType
} from '../generated/graphql'

describe('OutgoingPayment Resolvers', (): void => {
  let deps: IocContract<AppServices>
  let appContainer: TestContainer
  let knex: Knex
  let accountService: AccountService
<<<<<<< HEAD
=======
  let balanceService: BalanceService
  let outgoingPaymentService: OutgoingPaymentService
>>>>>>> 3751f4fa

  const streamServer = new StreamServer({
    serverSecret: Buffer.from(
      '61a55774643daa45bec703385ea6911dbaaaa9b4850b77884f2b8257eef05836',
      'hex'
    ),
    serverAddress: 'test.wallet'
  })

  beforeAll(
    async (): Promise<void> => {
      deps = await initIocContainer(Config)
      appContainer = await createTestApp(deps)
      knex = await deps.use('knex')
      accountService = await deps.use('accountService')
      balanceService = await deps.use('balanceService')
      outgoingPaymentService = await deps.use('outgoingPaymentService')

      const credentials = streamServer.generateCredentials({
        asset: {
          code: 'XRP',
          scale: 9
        }
      })
      nock('http://wallet2.example')
        .get('/paymentpointer/bob')
        .reply(200, {
          destination_account: credentials.ilpAddress,
          shared_secret: credentials.sharedSecret.toString('base64')
        })
    }
  )

  afterAll(
    async (): Promise<void> => {
      await truncateTables(knex)
      await appContainer.apolloClient.stop()
      await appContainer.shutdown()
    }
  )

  let payment: OutgoingPaymentModel
  let asset: AssetOptions

  beforeEach(
    async (): Promise<void> => {
<<<<<<< HEAD
      accountService = await deps.use('accountService')
      const accountFactory = new AccountFactory(accountService)
      const account = await accountFactory.build()
      asset = account.asset
      outgoingPaymentService = await deps.use('outgoingPaymentService')
=======
      const accountFactory = new AccountFactory(accountService)
      const { id: sourceAccountId, asset } = await accountFactory.build()
      const accountId = (await accountFactory.build({ asset })).id
>>>>>>> 3751f4fa
      payment = await OutgoingPaymentModel.query(knex).insertAndFetch({
        state: PaymentState.Inactive,
        intent: {
          paymentPointer: 'http://wallet2.example/paymentpointer/bob',
          amountToSend: BigInt(123),
          autoApprove: false
        },
        quote: {
          timestamp: new Date(),
          activationDeadline: new Date(Date.now() + 1000),
          targetType: PaymentType.FixedSend,
          minDeliveryAmount: BigInt(123),
          maxSourceAmount: BigInt(456),
          maxPacketAmount: BigInt(789),
          // eslint-disable-next-line @typescript-eslint/no-non-null-assertion
          minExchangeRate: Pay.Ratio.from(1.23)!,
          // eslint-disable-next-line @typescript-eslint/no-non-null-assertion
          lowExchangeRateEstimate: Pay.Ratio.from(1.2)!,
          // eslint-disable-next-line @typescript-eslint/no-non-null-assertion
          highExchangeRateEstimate: Pay.Ratio.from(2.3)!
        },
        accountId: account.id,
        sourceAccountId: uuid(),
        destinationAccount: {
          scale: 9,
          code: 'XRP',
          url: 'http://wallet2.example/paymentpointer/bob'
        }
      })
    }
  )

  afterEach(() => {
    jest.restoreAllMocks()
  })

  describe('Query.outgoingPayment', (): void => {
    // Query with each payment state with and without an error
    const states: [PaymentState, PaymentError | null][] = Object.values(
      PaymentState
    ).flatMap((state) => [
      [state, null],
      [state, Pay.PaymentError.ReceiverProtocolViolation]
    ])
    test.each(states)(
      '200 - %s, error: %s',
      async (state, error): Promise<void> => {
        const amountSent = BigInt(78)
        jest
          .spyOn(outgoingPaymentService, 'get')
          .mockImplementation(async () => {
            const updatedPayment = payment
            updatedPayment.state = state
            updatedPayment.error = error
            return updatedPayment
          })
        jest
          .spyOn(accountService, 'getTotalSent')
          .mockImplementation(async (id: string) => {
            expect(id).toStrictEqual(payment.accountId)
            return amountSent
          })

        const query = await appContainer.apolloClient
          .query({
            query: gql`
              query OutgoingPayment($paymentId: String!) {
                outgoingPayment(id: $paymentId) {
                  id
                  state
                  error
                  stateAttempts
                  intent {
                    paymentPointer
                    invoiceUrl
                    amountToSend
                    autoApprove
                  }
                  quote {
                    timestamp
                    activationDeadline
                    targetType
                    minDeliveryAmount
                    maxSourceAmount
                    maxPacketAmount
                    minExchangeRate
                    lowExchangeRateEstimate
                    highExchangeRateEstimate
                  }
                  account {
                    id
                    asset {
                      code
                      scale
                    }
                  }
                  sourceAccountId
                  destinationAccount {
                    scale
                    code
                    url
                  }
                  outcome {
                    amountSent
                  }
                  createdAt
                }
              }
            `,
            variables: {
              paymentId: payment.id
            }
          })
          .then((query): OutgoingPayment => query.data?.outgoingPayment)

        expect(query.id).toEqual(payment.id)
        expect(query.state).toEqual(SchemaPaymentState[state])
        expect(query.error).toEqual(error)
        expect(query.stateAttempts).toBe(0)
        expect(query.intent).toEqual({
          ...payment.intent,
          amountToSend: payment.intent?.amountToSend?.toString(),
          invoiceUrl: null,
          __typename: 'PaymentIntent'
        })
        expect(query.quote).toEqual({
          ...payment.quote,
          timestamp: payment.quote?.timestamp.toISOString(),
          activationDeadline: payment.quote?.activationDeadline.toISOString(),
          targetType: SchemaPaymentType.FixedSend,
          minDeliveryAmount: payment.quote?.minDeliveryAmount.toString(),
          maxSourceAmount: payment.quote?.maxSourceAmount.toString(),
          maxPacketAmount: payment.quote?.maxPacketAmount.toString(),
          minExchangeRate: payment.quote?.minExchangeRate.valueOf(),
          lowExchangeRateEstimate: payment.quote?.lowExchangeRateEstimate.valueOf(),
          highExchangeRateEstimate: payment.quote?.highExchangeRateEstimate.valueOf(),
          __typename: 'PaymentQuote'
        })
        expect(query.account).toEqual({
          id: payment.accountId,
          asset: {
            code: asset.code,
            scale: asset.scale,
            __typename: 'Asset'
          },
          __typename: 'Account'
        })
        expect(query.sourceAccountId).toBe(payment.sourceAccountId)
        expect(query.destinationAccount).toEqual({
          ...payment.destinationAccount,
          __typename: 'PaymentDestinationAccount'
        })
        expect(query.outcome).toEqual({
          amountSent: amountSent.toString(),
          __typename: 'OutgoingPaymentOutcome'
        })
        expect(new Date(query.createdAt)).toEqual(payment.createdAt)
      }
    )

    test('404', async (): Promise<void> => {
      jest
        .spyOn(outgoingPaymentService, 'get')
        .mockImplementation(async () => undefined)

      await expect(
        appContainer.apolloClient.query({
          query: gql`
            query OutgoingPayment($paymentId: String!) {
              outgoingPayment(id: $paymentId) {
                id
              }
            }
          `,
          variables: { paymentId: uuid() }
        })
      ).rejects.toThrow('payment does not exist')
    })
  })

  describe('Mutation.createOutgoingPayment', (): void => {
    const input = {
      sourceAccountId: uuid(),
      assetId: uuid(),
      paymentPointer: 'http://wallet2.example/paymentpointer/bob',
      amountToSend: '123',
      autoApprove: false
    }

    test('200', async (): Promise<void> => {
      jest
        .spyOn(outgoingPaymentService, 'create')
        .mockImplementation(async (args) => {
          expect(args).toEqual({
            ...input,
            amountToSend: BigInt(input.amountToSend)
          })
          return payment
        })

      const query = await appContainer.apolloClient
        .query({
          query: gql`
            mutation CreateOutgoingPayment(
              $input: CreateOutgoingPaymentInput!
            ) {
              createOutgoingPayment(input: $input) {
                code
                success
                payment {
                  id
                  state
                }
              }
            }
          `,
          variables: { input }
        })
        .then(
          (query): OutgoingPaymentResponse => query.data?.createOutgoingPayment
        )

      expect(query.code).toBe('200')
      expect(query.success).toBe(true)
      expect(query.payment?.id).toBe(payment.id)
      expect(query.payment?.state).toBe(SchemaPaymentState.Inactive)
    })

    test('400', async (): Promise<void> => {
      jest
        .spyOn(outgoingPaymentService, 'create')
        .mockImplementation(async (_args) => {
          throw PaymentError.InvalidPaymentPointer
        })

      const query = await appContainer.apolloClient
        .query({
          query: gql`
            mutation CreateOutgoingPayment(
              $input: CreateOutgoingPaymentInput!
            ) {
              createOutgoingPayment(input: $input) {
                code
                success
                message
                payment {
                  id
                  state
                }
              }
            }
          `,
          variables: { input }
        })
        .then(
          (query): OutgoingPaymentResponse => query.data?.createOutgoingPayment
        )
      expect(query.code).toBe('400')
      expect(query.success).toBe(false)
      expect(query.message).toBe(PaymentError.InvalidPaymentPointer)
      expect(query.payment).toBeNull()
    })

    test('500', async (): Promise<void> => {
      jest
        .spyOn(outgoingPaymentService, 'create')
        .mockImplementation(async (_args) => {
          throw PaymentError.ReceiverProtocolViolation
        })

      const query = await appContainer.apolloClient
        .query({
          query: gql`
            mutation CreateOutgoingPayment(
              $input: CreateOutgoingPaymentInput!
            ) {
              createOutgoingPayment(input: $input) {
                code
                success
                message
                payment {
                  id
                  state
                }
              }
            }
          `,
          variables: { input }
        })
        .then(
          (query): OutgoingPaymentResponse => query.data?.createOutgoingPayment
        )
      expect(query.code).toBe('500')
      expect(query.success).toBe(false)
      expect(query.message).toBe(PaymentError.ReceiverProtocolViolation)
      expect(query.payment).toBeNull()
    })
  })

  describe(`Mutation.requoteOutgoingPayment`, (): void => {
    test('200', async (): Promise<void> => {
      const spy = jest
        .spyOn(outgoingPaymentService, 'requote')
        .mockImplementation(async (id: string) => {
          expect(id).toBe(payment.id)
          return payment
        })
      const query = await appContainer.apolloClient
        .query({
          query: gql`
            mutation RequoteOutgoingPayment($paymentId: String!) {
              requoteOutgoingPayment(paymentId: $paymentId) {
                code
                success
                message
                payment {
                  id
                }
              }
            }
          `,
          variables: { paymentId: payment.id }
        })
        .then(
          (query): OutgoingPaymentResponse => query.data?.requoteOutgoingPayment
        )
      expect(spy).toHaveBeenCalledTimes(1)
      expect(query.code).toBe('200')
      expect(query.success).toBe(true)
      expect(query.message).toBeNull()
      expect(query.payment?.id).toBe(payment.id)
    })

    test('500', async (): Promise<void> => {
      const spy = jest
        .spyOn(outgoingPaymentService, 'requote')
        .mockImplementation(async (id: string) => {
          expect(id).toBe(payment.id)
          throw new Error('fail')
        })
      const query = await appContainer.apolloClient
        .query({
          query: gql`
            mutation RequoteOutgoingPayment($paymentId: String!) {
              requoteOutgoingPayment(paymentId: $paymentId) {
                code
                success
                message
                payment {
                  id
                }
              }
            }
          `,
          variables: { paymentId: payment.id }
        })
        .then(
          (query): OutgoingPaymentResponse => query.data?.requoteOutgoingPayment
        )
      expect(spy).toHaveBeenCalledTimes(1)
      expect(query.code).toBe('500')
      expect(query.success).toBe(false)
      expect(query.message).toBe('fail')
      expect(query.payment).toBeNull()
    })
  })

  describe(`Mutation.approveOutgoingPayment`, (): void => {
    test('200', async (): Promise<void> => {
      const spy = jest
        .spyOn(outgoingPaymentService, 'approve')
        .mockImplementation(async (id: string) => {
          expect(id).toBe(payment.id)
          return payment
        })
      const query = await appContainer.apolloClient
        .query({
          query: gql`
            mutation ApproveOutgoingPayment($paymentId: String!) {
              approveOutgoingPayment(paymentId: $paymentId) {
                code
                success
                message
                payment {
                  id
                }
              }
            }
          `,
          variables: { paymentId: payment.id }
        })
        .then(
          (query): OutgoingPaymentResponse => query.data?.approveOutgoingPayment
        )
      expect(spy).toHaveBeenCalledTimes(1)
      expect(query.code).toBe('200')
      expect(query.success).toBe(true)
      expect(query.message).toBeNull()
      expect(query.payment?.id).toBe(payment.id)
    })

    test('500', async (): Promise<void> => {
      const spy = jest
        .spyOn(outgoingPaymentService, 'approve')
        .mockImplementation(async (id: string) => {
          expect(id).toBe(payment.id)
          throw new Error('fail')
        })
      const query = await appContainer.apolloClient
        .query({
          query: gql`
            mutation ApproveOutgoingPayment($paymentId: String!) {
              approveOutgoingPayment(paymentId: $paymentId) {
                code
                success
                message
                payment {
                  id
                }
              }
            }
          `,
          variables: { paymentId: payment.id }
        })
        .then(
          (query): OutgoingPaymentResponse => query.data?.approveOutgoingPayment
        )
      expect(spy).toHaveBeenCalledTimes(1)
      expect(query.code).toBe('500')
      expect(query.success).toBe(false)
      expect(query.message).toBe('fail')
      expect(query.payment).toBeNull()
    })
  })

  describe(`Mutation.cancelOutgoingPayment`, (): void => {
    test('200', async (): Promise<void> => {
      const spy = jest
        .spyOn(outgoingPaymentService, 'cancel')
        .mockImplementation(async (id: string) => {
          expect(id).toBe(payment.id)
          return payment
        })
      const query = await appContainer.apolloClient
        .query({
          query: gql`
            mutation CancelOutgoingPayment($paymentId: String!) {
              cancelOutgoingPayment(paymentId: $paymentId) {
                code
                success
                message
                payment {
                  id
                }
              }
            }
          `,
          variables: { paymentId: payment.id }
        })
        .then(
          (query): OutgoingPaymentResponse => query.data?.cancelOutgoingPayment
        )
      expect(spy).toHaveBeenCalledTimes(1)
      expect(query.code).toBe('200')
      expect(query.success).toBe(true)
      expect(query.message).toBeNull()
      expect(query.payment?.id).toBe(payment.id)
    })

    test('500', async (): Promise<void> => {
      const spy = jest
        .spyOn(outgoingPaymentService, 'cancel')
        .mockImplementation(async (id: string) => {
          expect(id).toBe(payment.id)
          throw new Error('fail')
        })
      const query = await appContainer.apolloClient
        .query({
          query: gql`
            mutation CancelOutgoingPayment($paymentId: String!) {
              cancelOutgoingPayment(paymentId: $paymentId) {
                code
                success
                message
                payment {
                  id
                }
              }
            }
          `,
          variables: { paymentId: payment.id }
        })
        .then(
          (query): OutgoingPaymentResponse => query.data?.cancelOutgoingPayment
        )
      expect(spy).toHaveBeenCalledTimes(1)
      expect(query.code).toBe('500')
      expect(query.success).toBe(false)
      expect(query.message).toBe('fail')
      expect(query.payment).toBeNull()
    })
  })

  describe('Account outgoingPayments', (): void => {
    let outgoingPayments: OutgoingPaymentModel[]
    let accountFactory: AccountFactory
    let accountId: string
    beforeAll(
      async (): Promise<void> => {
        accountFactory = new AccountFactory(accountService)
        const { id: sourceAccountId, asset } = await accountFactory.build()
        accountId = sourceAccountId
        const paymentAccountId = (await accountFactory.build({ asset })).id
        outgoingPayments = []
        for (let i = 0; i < 50; i++) {
          outgoingPayments.push(
            await OutgoingPaymentModel.query(knex).insertAndFetch({
              state: PaymentState.Inactive,
              intent: {
                paymentPointer: 'http://wallet2.example/paymentpointer/bob',
                amountToSend: BigInt(123),
                autoApprove: false
              },
              quote: {
                timestamp: new Date(),
                activationDeadline: new Date(Date.now() + 1000),
                targetType: PaymentType.FixedSend,
                minDeliveryAmount: BigInt(123),
                maxSourceAmount: BigInt(456),
                maxPacketAmount: BigInt(789),
                // eslint-disable-next-line @typescript-eslint/no-non-null-assertion
                minExchangeRate: Pay.Ratio.from(1.23)!,
                // eslint-disable-next-line @typescript-eslint/no-non-null-assertion
                lowExchangeRateEstimate: Pay.Ratio.from(1.2)!,
                // eslint-disable-next-line @typescript-eslint/no-non-null-assertion
                highExchangeRateEstimate: Pay.Ratio.from(2.3)!
              },
              accountId: paymentAccountId,
              reservedBalanceId: uuid(),
              sourceAccount: {
                id: sourceAccountId,
                scale: 9,
                code: 'USD'
              },
              destinationAccount: {
                scale: 9,
                code: 'XRP',
                url: 'http://wallet2.example/paymentpointer/bob'
              }
            })
          )
        }
      }
    )

    test('pageInfo is correct on default query without params', async (): Promise<void> => {
      const query = await appContainer.apolloClient
        .query({
          query: gql`
            query Account($id: String!) {
              account(id: $id) {
                outgoingPayments {
                  edges {
                    node {
                      id
                    }
                    cursor
                  }
                  pageInfo {
                    endCursor
                    hasNextPage
                    hasPreviousPage
                    startCursor
                  }
                }
              }
            }
          `,
          variables: {
            id: accountId
          }
        })
        .then(
          (query): Account => {
            if (query.data) {
              return query.data.account
            } else {
              throw new Error('Data was empty')
            }
          }
        )
      expect(query.outgoingPayments?.edges).toHaveLength(20)
      expect(query.outgoingPayments?.pageInfo.hasNextPage).toBeTruthy()
      expect(query.outgoingPayments?.pageInfo.hasPreviousPage).toBeFalsy()
      expect(query.outgoingPayments?.pageInfo.startCursor).toEqual(
        outgoingPayments[0].id
      )
      expect(query.outgoingPayments?.pageInfo.endCursor).toEqual(
        outgoingPayments[19].id
      )
    })

    test('No outgoingPayments, but outgoingPayments requested', async (): Promise<void> => {
      const tempAccount = await accountFactory.build()
      const query = await appContainer.apolloClient
        .query({
          query: gql`
            query Account($id: String!) {
              account(id: $id) {
                outgoingPayments {
                  edges {
                    node {
                      id
                    }
                    cursor
                  }
                  pageInfo {
                    endCursor
                    hasNextPage
                    hasPreviousPage
                    startCursor
                  }
                }
              }
            }
          `,
          variables: {
            id: tempAccount.id
          }
        })
        .then(
          (query): Account => {
            if (query.data) {
              return query.data.account
            } else {
              throw new Error('Data was empty')
            }
          }
        )
      expect(query.outgoingPayments?.edges).toHaveLength(0)
      expect(query.outgoingPayments?.pageInfo.hasNextPage).toBeFalsy()
      expect(query.outgoingPayments?.pageInfo.hasPreviousPage).toBeFalsy()
      expect(query.outgoingPayments?.pageInfo.startCursor).toBeNull()
      expect(query.outgoingPayments?.pageInfo.endCursor).toBeNull()
    })

    test('pageInfo is correct on pagination from start', async (): Promise<void> => {
      const query = await appContainer.apolloClient
        .query({
          query: gql`
            query Account($id: String!) {
              account(id: $id) {
                outgoingPayments(first: 10) {
                  edges {
                    node {
                      id
                    }
                    cursor
                  }
                  pageInfo {
                    endCursor
                    hasNextPage
                    hasPreviousPage
                    startCursor
                  }
                }
              }
            }
          `,
          variables: {
            id: accountId
          }
        })
        .then(
          (query): Account => {
            if (query.data) {
              return query.data.account
            } else {
              throw new Error('Data was empty')
            }
          }
        )
      expect(query.outgoingPayments?.edges).toHaveLength(10)
      expect(query.outgoingPayments?.pageInfo.hasNextPage).toBeTruthy()
      expect(query.outgoingPayments?.pageInfo.hasPreviousPage).toBeFalsy()
      expect(query.outgoingPayments?.pageInfo.startCursor).toEqual(
        outgoingPayments[0].id
      )
      expect(query.outgoingPayments?.pageInfo.endCursor).toEqual(
        outgoingPayments[9].id
      )
    })

    test('pageInfo is correct on pagination from middle', async (): Promise<void> => {
      const query = await appContainer.apolloClient
        .query({
          query: gql`
            query Account($id: String!, $after: String!) {
              account(id: $id) {
                outgoingPayments(after: $after) {
                  edges {
                    node {
                      id
                    }
                    cursor
                  }
                  pageInfo {
                    endCursor
                    hasNextPage
                    hasPreviousPage
                    startCursor
                  }
                }
              }
            }
          `,
          variables: {
            id: accountId,
            after: outgoingPayments[19].id
          }
        })
        .then(
          (query): Account => {
            if (query.data) {
              return query.data.account
            } else {
              throw new Error('Data was empty')
            }
          }
        )
      expect(query.outgoingPayments?.edges).toHaveLength(20)
      expect(query.outgoingPayments?.pageInfo.hasNextPage).toBeTruthy()
      expect(query.outgoingPayments?.pageInfo.hasPreviousPage).toBeTruthy()
      expect(query.outgoingPayments?.pageInfo.startCursor).toEqual(
        outgoingPayments[20].id
      )
      expect(query.outgoingPayments?.pageInfo.endCursor).toEqual(
        outgoingPayments[39].id
      )
    })

    test('pageInfo is correct on pagination near end', async (): Promise<void> => {
      const query = await appContainer.apolloClient
        .query({
          query: gql`
            query Account($id: String!, $after: String!) {
              account(id: $id) {
                outgoingPayments(after: $after, first: 10) {
                  edges {
                    node {
                      id
                    }
                    cursor
                  }
                  pageInfo {
                    endCursor
                    hasNextPage
                    hasPreviousPage
                    startCursor
                  }
                }
              }
            }
          `,
          variables: {
            id: accountId,
            after: outgoingPayments[44].id
          }
        })
        .then(
          (query): Account => {
            if (query.data) {
              return query.data.account
            } else {
              throw new Error('Data was empty')
            }
          }
        )
      expect(query.outgoingPayments?.edges).toHaveLength(5)
      expect(query.outgoingPayments?.pageInfo.hasNextPage).toBeFalsy()
      expect(query.outgoingPayments?.pageInfo.hasPreviousPage).toBeTruthy()
      expect(query.outgoingPayments?.pageInfo.startCursor).toEqual(
        outgoingPayments[45].id
      )
      expect(query.outgoingPayments?.pageInfo.endCursor).toEqual(
        outgoingPayments[49].id
      )
    })
  })
})<|MERGE_RESOLUTION|>--- conflicted
+++ resolved
@@ -33,11 +33,7 @@
   let appContainer: TestContainer
   let knex: Knex
   let accountService: AccountService
-<<<<<<< HEAD
-=======
-  let balanceService: BalanceService
   let outgoingPaymentService: OutgoingPaymentService
->>>>>>> 3751f4fa
 
   const streamServer = new StreamServer({
     serverSecret: Buffer.from(
@@ -84,17 +80,10 @@
 
   beforeEach(
     async (): Promise<void> => {
-<<<<<<< HEAD
       accountService = await deps.use('accountService')
       const accountFactory = new AccountFactory(accountService)
       const account = await accountFactory.build()
       asset = account.asset
-      outgoingPaymentService = await deps.use('outgoingPaymentService')
-=======
-      const accountFactory = new AccountFactory(accountService)
-      const { id: sourceAccountId, asset } = await accountFactory.build()
-      const accountId = (await accountFactory.build({ asset })).id
->>>>>>> 3751f4fa
       payment = await OutgoingPaymentModel.query(knex).insertAndFetch({
         state: PaymentState.Inactive,
         intent: {
