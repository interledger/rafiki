--- conflicted
+++ resolved
@@ -10,10 +10,8 @@
 } from '../generated/graphql'
 import { ApolloContext } from '../../app'
 import { WalletAddressKey } from '../../open_payments/wallet_address/key/model'
-<<<<<<< HEAD
 import { GraphQLError } from 'graphql'
 import { GraphQLErrorCode } from '../errors'
-=======
 import { Pagination } from '../../shared/baseModel'
 import { getPageInfo } from '../../shared/pagination'
 
@@ -53,7 +51,6 @@
       }))
     }
   }
->>>>>>> c510c8fb
 
 export const revokeWalletAddressKey: MutationResolvers<ApolloContext>['revokeWalletAddressKey'] =
   async (
