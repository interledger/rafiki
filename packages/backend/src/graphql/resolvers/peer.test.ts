--- conflicted
+++ resolved
@@ -28,11 +28,6 @@
 describe('Peer Resolvers', (): void => {
   let deps: IocContract<AppServices>
   let appContainer: TestContainer
-<<<<<<< HEAD
-  let peerFactory: PeerFactory
-=======
-  let knex: Knex
->>>>>>> 6192d206
   let peerService: PeerService
   let asset: Asset
 
