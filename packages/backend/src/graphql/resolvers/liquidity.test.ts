--- conflicted
+++ resolved
@@ -1557,383 +1557,6 @@
     }
   )
 
-<<<<<<< HEAD
-=======
-  describe('Event Liquidity', (): void => {
-    let walletAddress: WalletAddress
-    let incomingPayment: IncomingPayment
-    let payment: OutgoingPayment
-
-    beforeEach(async (): Promise<void> => {
-      walletAddress = await createWalletAddress(deps)
-      const walletAddressId = walletAddress.id
-      incomingPayment = await createIncomingPayment(deps, {
-        walletAddressId,
-        incomingAmount: {
-          value: BigInt(56),
-          assetCode: walletAddress.asset.code,
-          assetScale: walletAddress.asset.scale
-        },
-        expiresAt: new Date(Date.now() + 60 * 1000)
-      })
-      payment = await createOutgoingPayment(deps, {
-        walletAddressId,
-        method: 'ilp',
-        receiver: `${Config.publicHost}/${uuid()}/incoming-payments/${uuid()}`,
-        debitAmount: {
-          value: BigInt(456),
-          assetCode: walletAddress.asset.code,
-          assetScale: walletAddress.asset.scale
-        },
-        validDestination: false
-      })
-      await expect(accountingService.getBalance(payment.id)).resolves.toEqual(
-        BigInt(0)
-      )
-    })
-
-    describe('depositEventLiquidity', (): void => {
-      describe.each(Object.values(DepositEventType).map((type) => [type]))(
-        '%s',
-        (type): void => {
-          let eventId: string
-
-          beforeEach(async (): Promise<void> => {
-            eventId = uuid()
-            await PaymentEvent.query(knex).insertAndFetch({
-              id: eventId,
-              outgoingPaymentId: payment.id,
-              type,
-              data: payment.toData({
-                amountSent: BigInt(0),
-                balance: BigInt(0)
-              })
-            })
-          })
-
-          test('Can deposit account liquidity', async (): Promise<void> => {
-            const depositSpy = jest.spyOn(accountingService, 'createDeposit')
-            const response = await appContainer.apolloClient
-              .mutate({
-                mutation: gql`
-                  mutation DepositLiquidity(
-                    $input: DepositEventLiquidityInput!
-                  ) {
-                    depositEventLiquidity(input: $input) {
-                      code
-                      success
-                      message
-                      error
-                    }
-                  }
-                `,
-                variables: {
-                  input: {
-                    eventId,
-                    idempotencyKey: uuid()
-                  }
-                }
-              })
-              .then((query): LiquidityMutationResponse => {
-                if (query.data) {
-                  return query.data.depositEventLiquidity
-                } else {
-                  throw new Error('Data was empty')
-                }
-              })
-
-            expect(response.success).toBe(true)
-            expect(response.code).toEqual('200')
-            expect(response.error).toBeNull()
-            assert.ok(payment.debitAmount)
-            await expect(depositSpy).toHaveBeenCalledWith({
-              id: eventId,
-              account: expect.any(OutgoingPayment),
-              amount: payment.debitAmount.value
-            })
-            await expect(
-              accountingService.getBalance(payment.id)
-            ).resolves.toEqual(payment.debitAmount.value)
-          })
-
-          test("Can't deposit for non-existent webhook event id", async (): Promise<void> => {
-            const response = await appContainer.apolloClient
-              .mutate({
-                mutation: gql`
-                  mutation DepositLiquidity(
-                    $input: DepositEventLiquidityInput!
-                  ) {
-                    depositEventLiquidity(input: $input) {
-                      code
-                      success
-                      message
-                      error
-                    }
-                  }
-                `,
-                variables: {
-                  input: {
-                    eventId: uuid(),
-                    idempotencyKey: uuid()
-                  }
-                }
-              })
-              .then((query): LiquidityMutationResponse => {
-                if (query.data) {
-                  return query.data.depositEventLiquidity
-                } else {
-                  throw new Error('Data was empty')
-                }
-              })
-
-            expect(response.success).toBe(false)
-            expect(response.code).toEqual('400')
-            expect(response.message).toEqual('Invalid id')
-            expect(response.error).toEqual(LiquidityError.InvalidId)
-          })
-
-          test('Returns an error for existing transfer', async (): Promise<void> => {
-            await expect(
-              accountingService.createDeposit({
-                id: eventId,
-                account: incomingPayment,
-                amount: BigInt(100)
-              })
-            ).resolves.toBeUndefined()
-            const response = await appContainer.apolloClient
-              .mutate({
-                mutation: gql`
-                  mutation DepositLiquidity(
-                    $input: DepositEventLiquidityInput!
-                  ) {
-                    depositEventLiquidity(input: $input) {
-                      code
-                      success
-                      message
-                      error
-                    }
-                  }
-                `,
-                variables: {
-                  input: {
-                    eventId,
-                    idempotencyKey: uuid()
-                  }
-                }
-              })
-              .then((query): LiquidityMutationResponse => {
-                if (query.data) {
-                  return query.data.depositEventLiquidity
-                } else {
-                  throw new Error('Data was empty')
-                }
-              })
-
-            expect(response.success).toBe(false)
-            expect(response.code).toEqual('409')
-            expect(response.message).toEqual('Transfer exists')
-            expect(response.error).toEqual(LiquidityError.TransferExists)
-          })
-        }
-      )
-    })
-
-    const WithdrawEventType = {
-      ...WalletAddressEventType,
-      ...IncomingPaymentEventType,
-      ...PaymentWithdrawType
-    }
-    type WithdrawEventType =
-      | WalletAddressEventType
-      | IncomingPaymentEventType
-      | PaymentWithdrawType
-
-    const isIncomingPaymentEventType = (
-      // eslint-disable-next-line @typescript-eslint/no-explicit-any, @typescript-eslint/explicit-module-boundary-types
-      o: any
-    ): o is IncomingPaymentEventType =>
-      Object.values(IncomingPaymentEventType).includes(o)
-
-    describe('withdrawEventLiquidity', (): void => {
-      describe.each(Object.values(WithdrawEventType).map((type) => [type]))(
-        '%s',
-        (type): void => {
-          let eventId: string
-          let withdrawal: Withdrawal
-
-          beforeEach(async (): Promise<void> => {
-            eventId = uuid()
-            const amount = BigInt(10)
-            let liquidityAccount: LiquidityAccount
-            let data: Record<string, unknown>
-            let resourceId:
-              | 'incomingPaymentId'
-              | 'outgoingPaymentId'
-              | 'walletAddressId'
-              | null = null
-            if (isPaymentEventType(type)) {
-              liquidityAccount = payment
-              data = payment.toData({
-                amountSent: BigInt(0),
-                balance: amount
-              })
-              resourceId = 'outgoingPaymentId'
-            } else if (isIncomingPaymentEventType(type)) {
-              liquidityAccount = incomingPayment
-              data = incomingPayment.toData(amount)
-              resourceId = 'incomingPaymentId'
-            } else {
-              liquidityAccount = walletAddress
-              await accountingService.createLiquidityAccount(
-                walletAddress,
-                LiquidityAccountType.WEB_MONETIZATION
-              )
-              data = walletAddress.toData(amount)
-              resourceId = 'walletAddressId'
-            }
-            await WebhookEvent.query(knex).insertAndFetch({
-              id: eventId,
-              type,
-              data,
-              withdrawal: {
-                accountId: liquidityAccount.id,
-                assetId: liquidityAccount.asset.id,
-                amount
-              },
-              [resourceId]: liquidityAccount.id
-            })
-            await expect(
-              accountingService.createDeposit({
-                id: uuid(),
-                account: liquidityAccount,
-                amount
-              })
-            ).resolves.toBeUndefined()
-            await expect(
-              accountingService.getBalance(liquidityAccount.id)
-            ).resolves.toEqual(amount)
-            withdrawal = {
-              id: eventId,
-              account: liquidityAccount,
-              amount
-            }
-          })
-
-          test('Can withdraw account liquidity', async (): Promise<void> => {
-            const response = await appContainer.apolloClient
-              .mutate({
-                mutation: gql`
-                  mutation WithdrawLiquidity(
-                    $input: WithdrawEventLiquidityInput!
-                  ) {
-                    withdrawEventLiquidity(input: $input) {
-                      code
-                      success
-                      message
-                      error
-                    }
-                  }
-                `,
-                variables: {
-                  input: {
-                    eventId,
-                    idempotencyKey: uuid()
-                  }
-                }
-              })
-              .then((query): LiquidityMutationResponse => {
-                if (query.data) {
-                  return query.data.withdrawEventLiquidity
-                } else {
-                  throw new Error('Data was empty')
-                }
-              })
-
-            expect(response.success).toBe(true)
-            expect(response.code).toEqual('200')
-            expect(response.error).toBeNull()
-          })
-
-          test('Returns error for non-existent webhook event id', async (): Promise<void> => {
-            const response = await appContainer.apolloClient
-              .mutate({
-                mutation: gql`
-                  mutation WithdrawLiquidity(
-                    $input: WithdrawEventLiquidityInput!
-                  ) {
-                    withdrawEventLiquidity(input: $input) {
-                      code
-                      success
-                      message
-                      error
-                    }
-                  }
-                `,
-                variables: {
-                  input: {
-                    eventId: uuid(),
-                    idempotencyKey: uuid()
-                  }
-                }
-              })
-              .then((query): LiquidityMutationResponse => {
-                if (query.data) {
-                  return query.data.withdrawEventLiquidity
-                } else {
-                  throw new Error('Data was empty')
-                }
-              })
-
-            expect(response.success).toBe(false)
-            expect(response.code).toEqual('400')
-            expect(response.message).toEqual('Invalid id')
-            expect(response.error).toEqual(LiquidityError.InvalidId)
-          })
-
-          test('Returns error for already completed withdrawal', async (): Promise<void> => {
-            await expect(
-              accountingService.createWithdrawal(withdrawal)
-            ).resolves.toBeUndefined()
-            const response = await appContainer.apolloClient
-              .mutate({
-                mutation: gql`
-                  mutation WithdrawLiquidity(
-                    $input: WithdrawEventLiquidityInput!
-                  ) {
-                    withdrawEventLiquidity(input: $input) {
-                      code
-                      success
-                      message
-                      error
-                    }
-                  }
-                `,
-                variables: {
-                  input: {
-                    eventId,
-                    idempotencyKey: uuid()
-                  }
-                }
-              })
-              .then((query): LiquidityMutationResponse => {
-                if (query.data) {
-                  return query.data.withdrawEventLiquidity
-                } else {
-                  throw new Error('Data was empty')
-                }
-              })
-
-            expect(response.success).toBe(false)
-            expect(response.code).toEqual('409')
-            expect(response.message).toEqual('Transfer exists')
-            expect(response.error).toEqual(LiquidityError.TransferExists)
-          })
-        }
-      )
-    })
-  })
-
->>>>>>> 185ddddf
   describe('Payment Liquidity', (): void => {
     let walletAddress: WalletAddress
     let incomingPayment: IncomingPayment
