import { Resolvers } from '../generated/graphql'
import { getAccount, createAccount } from './account'
import { getAccountInvoices, getPageInfo } from './invoice'
import {
  getOutgoingPayment,
  createOutgoingPayment,
  approveOutgoingPayment,
  requoteOutgoingPayment,
  cancelOutgoingPayment,
  getOutcome,
  getAccountOutgoingPayments,
  getOutgoingPaymentPageInfo
} from './outgoing_payment'
import {
<<<<<<< HEAD
  createWithdrawal,
  finalizePendingWithdrawal,
  rollbackPendingWithdrawal
} from './withdrawal'
import { createApiKey, deleteAllApiKeys, redeemSessionKey } from './apiKey'
=======
  getPeer,
  getPeers,
  getPeersConnectionPageInfo,
  createPeer,
  updatePeer,
  deletePeer
} from './peer'
import {
  addAssetLiquidity,
  addPeerLiquidity,
  createAssetLiquidityWithdrawal,
  createPeerLiquidityWithdrawal,
  finalizeLiquidityWithdrawal,
  rollbackLiquidityWithdrawal
} from './liquidity'
>>>>>>> 529a38b5
import { GraphQLBigInt } from '../scalars'
import { refreshSession, revokeSession } from './session'

export const resolvers: Resolvers = {
  UInt64: GraphQLBigInt,
  Query: {
    account: getAccount,
    outgoingPayment: getOutgoingPayment,
    peer: getPeer,
    peers: getPeers
  },
  Account: {
    invoices: getAccountInvoices,
    outgoingPayments: getAccountOutgoingPayments
  },
  InvoiceConnection: {
    pageInfo: getPageInfo
  },
  OutgoingPaymentConnection: {
    pageInfo: getOutgoingPaymentPageInfo
  },
  OutgoingPayment: {
    outcome: getOutcome
  },
  PeersConnection: {
    pageInfo: getPeersConnectionPageInfo
  },
  Mutation: {
    createAccount,
    createOutgoingPayment,
    approveOutgoingPayment,
    requoteOutgoingPayment,
    cancelOutgoingPayment,
<<<<<<< HEAD
    // createWebhook: createWebhook,
    // updateWebhook: updateWebhook,
    // deleteWebhook: deleteWebhook,
    createDeposit: createDeposit,
    createWithdrawal: createWithdrawal,
    finalizePendingWithdrawal: finalizePendingWithdrawal,
    rollbackPendingWithdrawal: rollbackPendingWithdrawal,
    extendCredit: extendCredit,
    revokeCredit: revokeCredit,
    utilizeCredit: utilizeCredit,
    settleDebt: settleDebt,
    createApiKey: createApiKey,
    redeemSessionKey: redeemSessionKey,
    deleteAllApiKeys: deleteAllApiKeys,
    refreshSession: refreshSession,
    revokeSession: revokeSession
=======
    createPeer: createPeer,
    updatePeer: updatePeer,
    deletePeer: deletePeer,
    addAssetLiquidity: addAssetLiquidity,
    addPeerLiquidity: addPeerLiquidity,
    createAssetLiquidityWithdrawal: createAssetLiquidityWithdrawal,
    createPeerLiquidityWithdrawal: createPeerLiquidityWithdrawal,
    finalizeLiquidityWithdrawal: finalizeLiquidityWithdrawal,
    rollbackLiquidityWithdrawal: rollbackLiquidityWithdrawal
>>>>>>> 529a38b5
  }
}<|MERGE_RESOLUTION|>--- conflicted
+++ resolved
@@ -11,14 +11,8 @@
   getAccountOutgoingPayments,
   getOutgoingPaymentPageInfo
 } from './outgoing_payment'
+import { createApiKey, deleteAllApiKeys, redeemSessionKey } from './apiKey'
 import {
-<<<<<<< HEAD
-  createWithdrawal,
-  finalizePendingWithdrawal,
-  rollbackPendingWithdrawal
-} from './withdrawal'
-import { createApiKey, deleteAllApiKeys, redeemSessionKey } from './apiKey'
-=======
   getPeer,
   getPeers,
   getPeersConnectionPageInfo,
@@ -34,7 +28,6 @@
   finalizeLiquidityWithdrawal,
   rollbackLiquidityWithdrawal
 } from './liquidity'
->>>>>>> 529a38b5
 import { GraphQLBigInt } from '../scalars'
 import { refreshSession, revokeSession } from './session'
 
@@ -68,24 +61,11 @@
     approveOutgoingPayment,
     requoteOutgoingPayment,
     cancelOutgoingPayment,
-<<<<<<< HEAD
-    // createWebhook: createWebhook,
-    // updateWebhook: updateWebhook,
-    // deleteWebhook: deleteWebhook,
-    createDeposit: createDeposit,
-    createWithdrawal: createWithdrawal,
-    finalizePendingWithdrawal: finalizePendingWithdrawal,
-    rollbackPendingWithdrawal: rollbackPendingWithdrawal,
-    extendCredit: extendCredit,
-    revokeCredit: revokeCredit,
-    utilizeCredit: utilizeCredit,
-    settleDebt: settleDebt,
     createApiKey: createApiKey,
     redeemSessionKey: redeemSessionKey,
     deleteAllApiKeys: deleteAllApiKeys,
     refreshSession: refreshSession,
-    revokeSession: revokeSession
-=======
+    revokeSession: revokeSession,
     createPeer: createPeer,
     updatePeer: updatePeer,
     deletePeer: deletePeer,
@@ -95,6 +75,5 @@
     createPeerLiquidityWithdrawal: createPeerLiquidityWithdrawal,
     finalizeLiquidityWithdrawal: finalizeLiquidityWithdrawal,
     rollbackLiquidityWithdrawal: rollbackLiquidityWithdrawal
->>>>>>> 529a38b5
   }
 }