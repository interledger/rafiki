import { Resolvers } from '../generated/graphql'
import { getAccount, createAccount, triggerAccountEvents } from './account'
import {
  getAsset,
  getAssets,
  getAssetsConnectionPageInfo,
  createAsset,
  updateAssetWithdrawalThreshold
} from './asset'
import { getAccountIncomingPayments, getPageInfo } from './incoming_payment'
import {
  getQuote,
  createQuote,
  getAccountQuotes,
  getQuotePageInfo
} from './quote'
import {
  getOutgoingPayment,
  createOutgoingPayment,
  getAccountOutgoingPayments,
  getOutgoingPaymentPageInfo
} from './outgoing_payment'
import { createApiKey, deleteAllApiKeys, redeemApiKey } from './apiKey'
import {
  getPeer,
  getPeers,
  getPeersConnectionPageInfo,
  createPeer,
  updatePeer,
  deletePeer
} from './peer'
import {
  addAssetLiquidity,
  addPeerLiquidity,
  createAssetLiquidityWithdrawal,
  createPeerLiquidityWithdrawal,
  createAccountWithdrawal,
  finalizeLiquidityWithdrawal,
  rollbackLiquidityWithdrawal,
  depositEventLiquidity,
  withdrawEventLiquidity
} from './liquidity'
import { GraphQLBigInt } from '../scalars'
import { refreshSession, revokeSession } from './session'

export const resolvers: Resolvers = {
  UInt64: GraphQLBigInt,
  Query: {
    account: getAccount,
    asset: getAsset,
    assets: getAssets,
    outgoingPayment: getOutgoingPayment,
    peer: getPeer,
    peers: getPeers,
    quote: getQuote
  },
  Account: {
    incomingPayments: getAccountIncomingPayments,
    outgoingPayments: getAccountOutgoingPayments,
    quotes: getAccountQuotes
  },
  AssetsConnection: {
    pageInfo: getAssetsConnectionPageInfo
  },
  IncomingPaymentConnection: {
    pageInfo: getPageInfo
  },
<<<<<<< HEAD
=======
  IncomingPayment: {
    receivedAmount: getReceivedAmount
  },
  QuoteConnection: {
    pageInfo: getQuotePageInfo
  },
>>>>>>> 10168a7d
  OutgoingPaymentConnection: {
    pageInfo: getOutgoingPaymentPageInfo
  },
  PeersConnection: {
    pageInfo: getPeersConnectionPageInfo
  },
  Mutation: {
    createAccount,
    triggerAccountEvents,
    createAsset,
    updateAssetWithdrawalThreshold,
    createQuote,
    createOutgoingPayment,
    createApiKey: createApiKey,
    redeemApiKey: redeemApiKey,
    deleteAllApiKeys: deleteAllApiKeys,
    refreshSession: refreshSession,
    revokeSession: revokeSession,
    createPeer: createPeer,
    updatePeer: updatePeer,
    deletePeer: deletePeer,
    addAssetLiquidity: addAssetLiquidity,
    addPeerLiquidity: addPeerLiquidity,
    createAssetLiquidityWithdrawal: createAssetLiquidityWithdrawal,
    createPeerLiquidityWithdrawal: createPeerLiquidityWithdrawal,
    createAccountWithdrawal,
    finalizeLiquidityWithdrawal: finalizeLiquidityWithdrawal,
    rollbackLiquidityWithdrawal: rollbackLiquidityWithdrawal,
    depositEventLiquidity,
    withdrawEventLiquidity
  }
}<|MERGE_RESOLUTION|>--- conflicted
+++ resolved
@@ -65,15 +65,9 @@
   IncomingPaymentConnection: {
     pageInfo: getPageInfo
   },
-<<<<<<< HEAD
-=======
-  IncomingPayment: {
-    receivedAmount: getReceivedAmount
-  },
   QuoteConnection: {
     pageInfo: getQuotePageInfo
   },
->>>>>>> 10168a7d
   OutgoingPaymentConnection: {
     pageInfo: getOutgoingPaymentPageInfo
   },
