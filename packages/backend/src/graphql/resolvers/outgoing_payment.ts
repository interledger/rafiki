import { quoteToGraphql } from './quote'
import {
  MutationResolvers,
  OutgoingPayment as SchemaOutgoingPayment,
  WalletAddressResolvers,
  QueryResolvers,
  ResolversTypes
} from '../generated/graphql'
import {
  isOutgoingPaymentError,
  errorToMessage,
  errorToCode
} from '../../open_payments/payment/outgoing/errors'
import { OutgoingPayment } from '../../open_payments/payment/outgoing/model'
import { ApolloContext } from '../../app'
import { getPageInfo } from '../../shared/pagination'
import { Pagination, SortOrder } from '../../shared/baseModel'
import { GraphQLError } from 'graphql'
import { GraphQLErrorCode } from '../errors'

export const getOutgoingPayment: QueryResolvers<ApolloContext>['outgoingPayment'] =
  async (parent, args, ctx): Promise<ResolversTypes['OutgoingPayment']> => {
    const outgoingPaymentService = await ctx.container.use(
      'outgoingPaymentService'
    )
    const payment = await outgoingPaymentService.get({
      id: args.id
    })
    if (!payment) {
      throw new GraphQLError('payment does not exist', {
        extensions: {
          code: GraphQLErrorCode.NotFound
        }
      })
    }
    return paymentToGraphql(payment)
  }

export const createOutgoingPayment: MutationResolvers<ApolloContext>['createOutgoingPayment'] =
  async (
    parent,
    args,
    ctx
  ): Promise<ResolversTypes['OutgoingPaymentResponse']> => {
    const outgoingPaymentService = await ctx.container.use(
      'outgoingPaymentService'
    )
<<<<<<< HEAD
    const outgoingPaymentOrError = await outgoingPaymentService.create(
      args.input
    )
    if (isOutgoingPaymentError(outgoingPaymentOrError)) {
      throw new GraphQLError(errorToMessage[outgoingPaymentOrError], {
        extensions: {
          code: errorToCode[outgoingPaymentOrError]
        }
      })
    } else
      return {
        payment: paymentToGraphql(outgoingPaymentOrError)
      }
=======
    return outgoingPaymentService
      .create(args.input)
      .then((paymentOrErr: OutgoingPayment | OutgoingPaymentError) =>
        isOutgoingPaymentError(paymentOrErr)
          ? {
              code: errorToCode[paymentOrErr].toString(),
              success: false,
              message: errorToMessage[paymentOrErr]
            }
          : {
              code: '201',
              success: true,
              payment: paymentToGraphql(paymentOrErr)
            }
      )
      .catch(() => ({
        code: '500',
        success: false,
        message: 'Error trying to create outgoing payment'
      }))
  }

export const createOutgoingPaymentFromIncomingPayment: MutationResolvers<ApolloContext>['createOutgoingPaymentFromIncomingPayment'] =
  async (
    parent,
    args,
    ctx
  ): Promise<ResolversTypes['OutgoingPaymentResponse']> => {
    const outgoingPaymentService = await ctx.container.use(
      'outgoingPaymentService'
    )
    return outgoingPaymentService
      .create(args.input)
      .then((paymentOrErr: OutgoingPayment | OutgoingPaymentError) =>
        isOutgoingPaymentError(paymentOrErr)
          ? {
              code: errorToCode[paymentOrErr].toString(),
              success: false,
              message: errorToMessage[paymentOrErr]
            }
          : {
              code: '201',
              success: true,
              payment: paymentToGraphql(paymentOrErr)
            }
      )
      .catch(() => ({
        code: '500',
        success: false,
        message: 'Error trying to create outgoing payment'
      }))
>>>>>>> c510c8fb
  }

export const getWalletAddressOutgoingPayments: WalletAddressResolvers<ApolloContext>['outgoingPayments'] =
  async (
    parent,
    args,
    ctx
  ): Promise<ResolversTypes['OutgoingPaymentConnection']> => {
    if (!parent.id) {
      throw new GraphQLError('missing wallet address id', {
        extensions: {
          code: GraphQLErrorCode.BadUserInput
        }
      })
    }
    const outgoingPaymentService = await ctx.container.use(
      'outgoingPaymentService'
    )
    const { sortOrder, ...pagination } = args
    const order = sortOrder === 'ASC' ? SortOrder.Asc : SortOrder.Desc
    const outgoingPayments = await outgoingPaymentService.getWalletAddressPage({
      walletAddressId: parent.id,
      pagination,
      sortOrder: order
    })
    const pageInfo = await getPageInfo({
      getPage: (pagination: Pagination, sortOrder?: SortOrder) =>
        outgoingPaymentService.getWalletAddressPage({
          walletAddressId: parent.id as string,
          pagination,
          sortOrder
        }),
      page: outgoingPayments,
      sortOrder: order
    })
    return {
      pageInfo,
      edges: outgoingPayments.map((payment: OutgoingPayment) => ({
        cursor: payment.id,
        node: paymentToGraphql(payment)
      }))
    }
  }

export function paymentToGraphql(
  payment: OutgoingPayment
): SchemaOutgoingPayment {
  return {
    id: payment.id,
    walletAddressId: payment.walletAddressId,
    client: payment.client,
    state: payment.state,
    error: payment.error,
    stateAttempts: payment.stateAttempts,
    receiver: payment.receiver,
    debitAmount: payment.debitAmount,
    sentAmount: payment.sentAmount,
    receiveAmount: payment.receiveAmount,
    metadata: payment.metadata,
    createdAt: new Date(+payment.createdAt).toISOString(),
    quote: quoteToGraphql(payment.quote)
  }
}<|MERGE_RESOLUTION|>--- conflicted
+++ resolved
@@ -45,7 +45,6 @@
     const outgoingPaymentService = await ctx.container.use(
       'outgoingPaymentService'
     )
-<<<<<<< HEAD
     const outgoingPaymentOrError = await outgoingPaymentService.create(
       args.input
     )
@@ -59,27 +58,6 @@
       return {
         payment: paymentToGraphql(outgoingPaymentOrError)
       }
-=======
-    return outgoingPaymentService
-      .create(args.input)
-      .then((paymentOrErr: OutgoingPayment | OutgoingPaymentError) =>
-        isOutgoingPaymentError(paymentOrErr)
-          ? {
-              code: errorToCode[paymentOrErr].toString(),
-              success: false,
-              message: errorToMessage[paymentOrErr]
-            }
-          : {
-              code: '201',
-              success: true,
-              payment: paymentToGraphql(paymentOrErr)
-            }
-      )
-      .catch(() => ({
-        code: '500',
-        success: false,
-        message: 'Error trying to create outgoing payment'
-      }))
   }
 
 export const createOutgoingPaymentFromIncomingPayment: MutationResolvers<ApolloContext>['createOutgoingPaymentFromIncomingPayment'] =
@@ -91,27 +69,19 @@
     const outgoingPaymentService = await ctx.container.use(
       'outgoingPaymentService'
     )
-    return outgoingPaymentService
-      .create(args.input)
-      .then((paymentOrErr: OutgoingPayment | OutgoingPaymentError) =>
-        isOutgoingPaymentError(paymentOrErr)
-          ? {
-              code: errorToCode[paymentOrErr].toString(),
-              success: false,
-              message: errorToMessage[paymentOrErr]
-            }
-          : {
-              code: '201',
-              success: true,
-              payment: paymentToGraphql(paymentOrErr)
-            }
-      )
-      .catch(() => ({
-        code: '500',
-        success: false,
-        message: 'Error trying to create outgoing payment'
-      }))
->>>>>>> c510c8fb
+    const outgoingPaymentOrError = await outgoingPaymentService.create(
+      args.input
+    )
+    if (isOutgoingPaymentError(outgoingPaymentOrError)) {
+      throw new GraphQLError(errorToMessage[outgoingPaymentOrError], {
+        extensions: {
+          code: errorToCode[outgoingPaymentOrError]
+        }
+      })
+    } else
+      return {
+        payment: paymentToGraphql(outgoingPaymentOrError)
+      }
   }
 
 export const getWalletAddressOutgoingPayments: WalletAddressResolvers<ApolloContext>['outgoingPayments'] =
