type Query {
  "Fetch an asset by its ID."
  asset("Unique identifier of the asset." id: String!): Asset

  "Get an asset based on its currency code and scale if it exists."
  assetByCodeAndScale(
    "ISO 4217 currency code."
    code: String!
    "Difference in order of magnitude between the standard unit of an asset and its corresponding fractional unit."
    scale: UInt8!
  ): Asset

  "Fetch a paginated list of assets."
  assets(
    "Forward pagination: Cursor (asset ID) to start retrieving assets after this point."
    after: String
    "Backward pagination: Cursor (asset ID) to start retrieving assets before this point."
    before: String
    "Forward pagination: Limit the result to the first **n** assets after the `after` cursor."
    first: Int
    "Backward pagination: Limit the result to the last **n** assets before the `before` cursor."
    last: Int
    "Specify the sort order of assets based on their creation data, either ascending or descending."
    sortOrder: SortOrder
    "Unique identifier of the tenant associated with the wallet address. Optional, if not provided, the tenantId will be obtained from the signature."
    tenantId: String
  ): AssetsConnection!

  "Fetch a peer by its ID."
  peer("Unique identifier of the peer." id: String!): Peer

  "Get a peer based on its ILP address and asset ID if it exists."
  peerByAddressAndAsset(
    "ILP address of the peer."
    staticIlpAddress: String!
    "Asset ID of peering relationship."
    assetId: String!
  ): Peer

  "Fetch a paginated list of peers."
  peers(
    "Forward pagination: Cursor (peer ID) to start retrieving peers after this point."
    after: String
    "Backward pagination: Cursor (peer ID) to start retrieving peers before this point."
    before: String
    "Forward pagination: Limit the result to the first **n** peers after the `after` cursor."
    first: Int
    "Backward pagination: Limit the result to the last **n** peers before the `before` cursor."
    last: Int
    "Specify the sort order of peers based on their creation date, either ascending or descending."
    sortOrder: SortOrder
    "Unique identifier of the tenant associated with the peer."
    tenantId: ID
  ): PeersConnection!

  "Fetch a wallet address by its ID."
  walletAddress(
    "Unique identifier of the wallet address."
    id: String!
  ): WalletAddress

  "Get a wallet address by its url if it exists"
  walletAddressByUrl("Wallet Address URL." url: String!): WalletAddress

  "Fetch a paginated list of wallet addresses."
  walletAddresses(
    "Forward pagination: Cursor (wallet address ID) to start retrieving wallet addresses after this point."
    after: String
    "Backward pagination: Cursor (wallet address ID) to start retrieving wallet addresses before this point."
    before: String
    "Forward pagination: Limit the result to the first **n** wallet addresses after the `after` cursor."
    first: Int
    "Backward pagination: Limit the result to the last **n** wallet addresses before the `before` cursor."
    last: Int
    "Specify the sort order of wallet addresses based on their creation date, either ascending or descending."
    sortOrder: SortOrder
    "Unique identifier of the tenant associated with the wallet address. Optional, if not provided, the tenantId will be obtained from the signature."
    tenantId: String
  ): WalletAddressesConnection!

  "Fetch an Open Payments quote by its ID."
  quote("Unique identifier of the quote." id: String!): Quote

  "Fetch an Open Payments outgoing payment by its ID."
  outgoingPayment(
    "Unique identifier of the outgoing payment."
    id: String!
  ): OutgoingPayment

  "Fetch a paginated list of outgoing payments by receiver."
  outgoingPayments(
    "Forward pagination: Cursor (outgoing payment ID) to start retrieving outgoing payments after this point."
    after: String
    "Backward pagination: Cursor (outgoing payment ID) to start retrieving outgoing payments before this point."
    before: String
    "Forward pagination: Limit the result to the first **n** outgoing payments after the `after` cursor."
    first: Int
    "Backward pagination: Limit the result to the last **n** outgoing payments before the `before` cursor."
    last: Int
    "Specify the sort order of outgoing payments based on their creation date, either ascending or descending."
    sortOrder: SortOrder
    "Filter outgoing payments based on specific criteria such as receiver, wallet address ID, or state."
    filter: OutgoingPaymentFilter
    "Unique identifier of the tenant associated with the wallet address. Optional, if not provided, the tenantId will be obtained from the signature."
    tenantId: String
  ): OutgoingPaymentConnection!

  "Fetch an Open Payments incoming payment by its ID."
  incomingPayment(
    "Unique identifier of the incoming payment."
    id: String!
  ): IncomingPayment

  "Fetch a paginated list of webhook events."
  webhookEvents(
    "Forward pagination: Cursor (webhook event ID) to start retrieving webhook events after this point."
    after: String
    "Backward pagination: Cursor (webhook event ID) to start retrieving webhook events before this point."
    before: String
    "Forward pagination: Limit the result to the first **n** webhook events after the `after` cursor."
    first: Int
    "Backward pagination: Limit the result to the last **n** webhook events before the `before` cursor."
    last: Int
    "Specify the sort order of webhook events based on their creation date, either ascending or descending."
    sortOrder: SortOrder
    "Filter webhook events based on specific criteria."
    filter: WebhookEventFilter
  ): WebhookEventsConnection!

  "Fetch a paginated list of combined payments, including incoming and outgoing payments."
  payments(
    "Forward pagination: Cursor (payment ID) to start retrieving payments after this point."
    after: String
    "Backward pagination: Cursor (payment ID) to start retrieving payments before this point."
    before: String
    "Forward pagination: Limit the result to the first **n** payments after the `after` cursor."
    first: Int
    "Backward pagination: Limit the result to the last **n** payments before the `before` cursor."
    last: Int
    "Specify the sort order of payments based on their creation date, either ascending or descending."
    sortOrder: SortOrder
    "Filter payment events based on specific criteria such as payment type or wallet address ID."
    filter: PaymentFilter
    "Unique identifier of the tenant associated with the wallet address. Optional, if not provided, the tenantId will be obtained from the signature."
    tenantId: String
  ): PaymentConnection!

  "Fetch a paginated list of accounting transfers for a given account."
  accountingTransfers(
    "Unique identifier of the account."
    id: String!
    "Limit the number of results returned. If no limit is provided, the default limit is 20."
    limit: Int
  ): AccountingTransferConnection!

  "Retrieve an Open Payments incoming payment by receiver ID. The receiver's wallet address can be hosted on this server or a remote Open Payments resource server."
  receiver(
    "Unique identifier of the receiver (incoming payment URL)."
    id: String!
  ): Receiver

  "Retrieve a tenant of the instance."
  tenant("Unique identifier of the tenant." id: String!): Tenant!

  "As an operator, fetch a paginated list of tenants on the instance."
  tenants(
    "Forward pagination: Cursor (tenant ID) to start retrieving tenants after this point."
    after: String
    "Backward pagination: Cursor (tenant ID) to start retrieving tenants before this point."
    before: String
    "Forward pagination: Limit the result to the first **n** tenants after the `after` cursor."
    first: Int
    "Backward pagination: Limit the result to the last **n** tenants before the `before` cursor."
    last: Int
    "Specify the sort order of tenants based on their creation date, either ascending or descending."
    sortOrder: SortOrder
  ): TenantsConnection!

  "Determine if the requester has operator permissions"
  whoami: WhoamiResponse!
}

type Mutation {
  "Create a new asset."
  createAsset(input: CreateAssetInput!): AssetMutationResponse!

  "Update an existing asset."
  updateAsset(input: UpdateAssetInput!): AssetMutationResponse!

  "Delete an asset."
  deleteAsset(input: DeleteAssetInput!): DeleteAssetMutationResponse!

  "Deposit asset liquidity."
  depositAssetLiquidity(
    input: DepositAssetLiquidityInput!
  ): LiquidityMutationResponse

  "Withdraw asset liquidity."
  createAssetLiquidityWithdrawal(
    input: CreateAssetLiquidityWithdrawalInput!
  ): LiquidityMutationResponse

  "Create a new peer."
  createPeer(input: CreatePeerInput!): CreatePeerMutationResponse!

  "Create or update a peer using a URL."
  createOrUpdatePeerByUrl(
    input: CreateOrUpdatePeerByUrlInput!
  ): CreateOrUpdatePeerByUrlMutationResponse!

  "Update an existing peer."
  updatePeer(input: UpdatePeerInput!): UpdatePeerMutationResponse!

  "Delete a peer."
  deletePeer(input: DeletePeerInput!): DeletePeerMutationResponse!

  "Deposit peer liquidity."
  depositPeerLiquidity(
    input: DepositPeerLiquidityInput!
  ): LiquidityMutationResponse

  "Withdraw peer liquidity."
  createPeerLiquidityWithdrawal(
    input: CreatePeerLiquidityWithdrawalInput!
  ): LiquidityMutationResponse

  "Post liquidity withdrawal. Withdrawals are two-phase commits and are committed via this mutation."
  postLiquidityWithdrawal(
    input: PostLiquidityWithdrawalInput!
  ): LiquidityMutationResponse

  "Void liquidity withdrawal. Withdrawals are two-phase commits and are rolled back via this mutation."
  voidLiquidityWithdrawal(
    input: VoidLiquidityWithdrawalInput!
  ): LiquidityMutationResponse

  "Create a new wallet address."
  createWalletAddress(
    input: CreateWalletAddressInput!
  ): CreateWalletAddressMutationResponse!

  "Update an existing wallet address."
  updateWalletAddress(
    input: UpdateWalletAddressInput!
  ): UpdateWalletAddressMutationResponse!

  "Add a public key to a wallet address that is used to verify Open Payments requests."
  createWalletAddressKey(
    input: CreateWalletAddressKeyInput!
  ): CreateWalletAddressKeyMutationResponse

  createTenantSettings(
    input: CreateTenantSettingsInput!
  ): CreateTenantSettingsMutationResponse

  "Revoke a public key associated with a wallet address. Open Payment requests using this key for request signatures will be denied going forward."
  revokeWalletAddressKey(
    input: RevokeWalletAddressKeyInput!
  ): RevokeWalletAddressKeyMutationResponse

  "Create an internal Open Payments incoming payment. The receiver has a wallet address on this Rafiki instance."
  createIncomingPayment(
    input: CreateIncomingPaymentInput!
  ): IncomingPaymentResponse!

  "Create an internal or external Open Payments incoming payment. The receiver has a wallet address on either this or another Open Payments resource server."
  createReceiver(input: CreateReceiverInput!): CreateReceiverResponse!

  "Update an existing incoming payment."
  updateIncomingPayment(
    input: UpdateIncomingPaymentInput!
  ): IncomingPaymentResponse!

  "Create an Open Payments quote."
  createQuote(input: CreateQuoteInput!): QuoteResponse!

  "Create an Open Payments outgoing payment."
  createOutgoingPayment(
    input: CreateOutgoingPaymentInput!
  ): OutgoingPaymentResponse!

  "Cancel an outgoing payment."
  cancelOutgoingPayment(
    input: CancelOutgoingPaymentInput!
  ): OutgoingPaymentResponse!

  "Create an Open Payments outgoing payment from an incoming payment."
  createOutgoingPaymentFromIncomingPayment(
    input: CreateOutgoingPaymentFromIncomingPaymentInput!
  ): OutgoingPaymentResponse!

  "Deposit webhook event liquidity (deprecated)."
  depositEventLiquidity(
    input: DepositEventLiquidityInput!
  ): LiquidityMutationResponse
    @deprecated(reason: "Use `depositOutgoingPaymentLiquidity`")

  "Withdraw webhook event liquidity (deprecated)."
  withdrawEventLiquidity(
    input: WithdrawEventLiquidityInput!
  ): LiquidityMutationResponse
    @deprecated(
      reason: "Use `createOutgoingPaymentWithdrawal, createIncomingPaymentWithdrawal, or createWalletAddressWithdrawal`"
    )

  "Withdraw incoming payment liquidity."
  createIncomingPaymentWithdrawal(
    input: CreateIncomingPaymentWithdrawalInput!
  ): LiquidityMutationResponse

  "Withdraw outgoing payment liquidity."
  createOutgoingPaymentWithdrawal(
    input: CreateOutgoingPaymentWithdrawalInput!
  ): LiquidityMutationResponse

  "Deposit outgoing payment liquidity."
  depositOutgoingPaymentLiquidity(
    input: DepositOutgoingPaymentLiquidityInput!
  ): LiquidityMutationResponse

  "Withdraw liquidity from a wallet address received via Web Monetization."
  createWalletAddressWithdrawal(
    input: CreateWalletAddressWithdrawalInput!
  ): WalletAddressWithdrawalMutationResponse

  "If automatic withdrawal of funds received via Web Monetization by the wallet address are disabled, this mutation can be used to trigger up to **n** withdrawal events."
  triggerWalletAddressEvents(
    input: TriggerWalletAddressEventsInput!
  ): TriggerWalletAddressEventsMutationResponse!

  "Set the fee structure on an asset."
  setFee(input: SetFeeInput!): SetFeeResponse!

  "Approves the incoming payment if the incoming payment is in the PENDING state"
  approveIncomingPayment(
    input: ApproveIncomingPaymentInput!
  ): ApproveIncomingPaymentResponse!

  "Cancel the incoming payment if the incoming payment is in the PENDING state"
  cancelIncomingPayment(
    input: CancelIncomingPaymentInput!
  ): CancelIncomingPaymentResponse!

  "As an operator, create a tenant."
  createTenant(input: CreateTenantInput!): TenantMutationResponse!

  "Update a tenant."
  updateTenant(input: UpdateTenantInput!): TenantMutationResponse!

  "Delete a tenant."
  deleteTenant(id: String!): DeleteTenantMutationResponse!
}

type PageInfo {
  "The cursor used to fetch the next page when paginating forwards."
  endCursor: String
  "Indicates if there are more pages when paginating forwards."
  hasNextPage: Boolean!
  "Indicates if there are more pages when paginating backwards."
  hasPreviousPage: Boolean!
  "The cursor used to fetch the next page when paginating backwards."
  startCursor: String
}

type WhoamiResponse {
  id: String!
  isOperator: Boolean!
}

type AssetsConnection {
  "Information to aid in pagination."
  pageInfo: PageInfo!
  "A list of edges representing assets and cursors for pagination."
  edges: [AssetEdge!]!
}

type AssetEdge {
  "An asset node in the list."
  node: Asset!
  "A cursor for paginating through the assets."
  cursor: String!
}

input ApproveIncomingPaymentInput {
  "Unique identifier of the incoming payment to be approved. Note: incoming payment must be PENDING."
  id: ID!
}

input CancelIncomingPaymentInput {
  "Unique identifier of the incoming payment to be canceled. Note: incoming payment must be PENDING."
  id: ID!
}

input CreateAssetInput {
  "Should be an ISO 4217 currency code whenever possible, e.g. `USD`. For more information, refer to [assets](https://rafiki.dev/overview/concepts/accounting/#assets)."
  code: String!
  "Difference in order of magnitude between the standard unit of an asset and its corresponding fractional unit."
  scale: UInt8!
  "Minimum amount of liquidity that can be withdrawn from the asset."
  withdrawalThreshold: UInt64
  "A webhook event will notify the Account Servicing Entity if liquidity falls below this value."
  liquidityThreshold: UInt64
  "Unique key to ensure duplicate or retried requests are processed only once. For more information, refer to [idempotency](https://rafiki.dev/apis/graphql/admin-api-overview/#idempotency)."
  idempotencyKey: String
  "Unique identifier of the tenant associated with the asset. This cannot be changed. Optional, if not provided, the tenantId will be obtained from the signature."
  tenantId: ID
}

input UpdateAssetInput {
  "Unique identifier of the asset to update."
  id: String!
  "New minimum amount of liquidity that can be withdrawn from the asset."
  withdrawalThreshold: UInt64
  "A webhook event will notify the Account Servicing Entity if liquidity falls below this new value."
  liquidityThreshold: UInt64
  "Unique key to ensure duplicate or retried requests are processed only once. For more information, refer to [idempotency](https://rafiki.dev/apis/graphql/admin-api-overview/#idempotency)."
  idempotencyKey: String
}

input DeleteAssetInput {
  "Unique identifier of the asset to delete."
  id: ID!
  "Unique key to ensure duplicate or retried requests are processed only once. For more information, refer to [idempotency](https://rafiki.dev/apis/graphql/admin-api-overview/#idempotency)."
  idempotencyKey: String
}

type PeersConnection {
  "Information to aid in pagination."
  pageInfo: PageInfo!
  "A list of edges representing peers and cursors for pagination."
  edges: [PeerEdge!]!
}

type PeerEdge {
  "A peer node in the list."
  node: Peer!
  "A cursor for paginating through the peers."
  cursor: String!
}

input CreatePeerInput {
  "Maximum packet amount that the peer accepts."
  maxPacketAmount: UInt64
  "Peering connection details."
  http: HttpInput!
  "Unique identifier of the asset associated with the peering relationship."
  assetId: String!
  "ILP address of the peer."
  staticIlpAddress: String!
  "Internal name of the peer."
  name: String
  "A webhook event will notify the Account Servicing Entity if peer liquidity falls below this value."
  liquidityThreshold: UInt64
  "Initial amount of liquidity to deposit for the peer."
  initialLiquidity: UInt64
  "Unique key to ensure duplicate or retried requests are processed only once. For more information, refer to [idempotency](https://rafiki.dev/apis/graphql/admin-api-overview/#idempotency)."
  idempotencyKey: String
  "Routes for the peer."
  routes: [String!]
}

input CreateOrUpdatePeerByUrlInput {
  "Maximum packet amount that the peer accepts."
  maxPacketAmount: UInt64
  "Unique identifier of the asset associated with the peering relationship."
  assetId: String!
  "Peer's URL address, where auto-peering requests are accepted."
  peerUrl: String!
  "Internal name for the peer, used to override auto-peering default names."
  name: String
  "A webhook event will notify the Account Servicing Entity if peer liquidity falls below this value."
  liquidityThreshold: UInt64
  "Amount of liquidity to deposit for the peer."
  liquidityToDeposit: UInt64
  "Unique key to ensure duplicate or retried requests are processed only once. For more information, refer to [idempotency](https://rafiki.dev/apis/graphql/admin-api-overview/#idempotency)."
  idempotencyKey: String
}

input UpdatePeerInput {
  "Unique identifier of the peer to update."
  id: String!
  "New maximum packet amount that the peer accepts."
  maxPacketAmount: UInt64
  "New peering connection details."
  http: HttpInput
  "New ILP address for the peer."
  staticIlpAddress: String
  "New public name for the peer."
  name: String
  "A webhook event will notify the Account Servicing Entity if peer liquidity falls below this new value."
  liquidityThreshold: UInt64
  "Unique key to ensure duplicate or retried requests are processed only once. For more information, refer to [idempotency](https://rafiki.dev/apis/graphql/admin-api-overview/#idempotency)."
  idempotencyKey: String
  "New routes for the peer."
  routes: [String!]
}

input HttpInput {
  "Incoming connection details."
  incoming: HttpIncomingInput
  "Outgoing connection details."
  outgoing: HttpOutgoingInput!
}

input HttpIncomingInput {
  "Array of authorization tokens accepted by this Rafiki instance."
  authTokens: [String!]!
}

input HttpOutgoingInput {
  "Authorization token to present at the peer's Rafiki instance."
  authToken: String!
  "Connection endpoint of the peer."
  endpoint: String!
}

input DepositPeerLiquidityInput {
  "Unique identifier of the peer to deposit liquidity into."
  peerId: String!
  "Amount of liquidity to deposit."
  amount: UInt64!
  "Unique identifier of the liquidity transfer."
  id: String!
  "Unique key to ensure duplicate or retried requests are processed only once. For more information, refer to [idempotency](https://rafiki.dev/apis/graphql/admin-api-overview/#idempotency)."
  idempotencyKey: String!
}

input DepositAssetLiquidityInput {
  "Unique identifier of the asset to deposit liquidity into."
  assetId: String!
  "Amount of liquidity to deposit."
  amount: UInt64!
  "Unique identifier of the liquidity transfer."
  id: String!
  "Unique key to ensure duplicate or retried requests are processed only once. For more information, refer to [idempotency](https://rafiki.dev/apis/graphql/admin-api-overview/#idempotency)."
  idempotencyKey: String!
}

input CreatePeerLiquidityWithdrawalInput {
  "Unique identifier of the peer to create the withdrawal for."
  peerId: String!
  "Amount of liquidity to withdraw."
  amount: UInt64!
  "Unique identifier of the withdrawal."
  id: String!
  "Unique key to ensure duplicate or retried requests are processed only once. For more information, refer to [idempotency](https://rafiki.dev/apis/graphql/admin-api-overview/#idempotency)."
  idempotencyKey: String!
  "Interval in seconds after a pending transfer's created at which it may be posted or voided. Zero denotes a no timeout single-phase posted transfer."
  timeoutSeconds: UInt64!
}

input CreateAssetLiquidityWithdrawalInput {
  "Unique identifier of the asset to create the withdrawal for."
  assetId: String!
  "Amount of liquidity to withdraw."
  amount: UInt64!
  "Unique identifier of the withdrawal."
  id: String!
  "Unique key to ensure duplicate or retried requests are processed only once. For more information, refer to [idempotency](https://rafiki.dev/apis/graphql/admin-api-overview/#idempotency)."
  idempotencyKey: String!
  "Interval in seconds after a pending transfer's created at which it may be posted or voided. Zero denotes a no timeout single-phase posted transfer."
  timeoutSeconds: UInt64!
}

input PostLiquidityWithdrawalInput {
  "Unique identifier of the liquidity withdrawal to post."
  withdrawalId: String!
  "Unique key to ensure duplicate or retried requests are processed only once. For more information, refer to [idempotency](https://rafiki.dev/apis/graphql/admin-api-overview/#idempotency)."
  idempotencyKey: String!
}

input VoidLiquidityWithdrawalInput {
  "Unique identifier of the liquidity withdrawal to void."
  withdrawalId: String!
  "Unique key to ensure duplicate or retried requests are processed only once. For more information, refer to [idempotency](https://rafiki.dev/apis/graphql/admin-api-overview/#idempotency)."
  idempotencyKey: String!
}

input DepositOutgoingPaymentLiquidityInput {
  "Unique identifier of the outgoing payment to deposit liquidity into."
  outgoingPaymentId: String!
  "Unique key to ensure duplicate or retried requests are processed only once. For more information, refer to [idempotency](https://rafiki.dev/apis/graphql/admin-api-overview/#idempotency)."
  idempotencyKey: String!
}

input CreateIncomingPaymentWithdrawalInput {
  "Unique identifier of the incoming payment to withdraw liquidity from."
  incomingPaymentId: String!
  "Unique key to ensure duplicate or retried requests are processed only once. For more information, refer to [idempotency](https://rafiki.dev/apis/graphql/admin-api-overview/#idempotency)."
  idempotencyKey: String!
  "Interval in seconds after a pending transfer's created at which it may be posted or voided. Zero denotes a no timeout single-phase posted transfer."
  timeoutSeconds: UInt64!
}

input CreateOutgoingPaymentWithdrawalInput {
  "Unique identifier of the outgoing payment to withdraw liquidity from."
  outgoingPaymentId: String!
  "Unique key to ensure duplicate or retried requests are processed only once. For more information, refer to [idempotency](https://rafiki.dev/apis/graphql/admin-api-overview/#idempotency)."
  idempotencyKey: String!
  "Interval in seconds after a pending transfer's created at which it may be posted or voided. Zero denotes a no timeout single-phase posted transfer."
  timeoutSeconds: UInt64!
}

input DepositEventLiquidityInput {
  "Unique identifier of the event to deposit liquidity into."
  eventId: String!
  "Unique key to ensure duplicate or retried requests are processed only once. For more information, refer to [idempotency](https://rafiki.dev/apis/graphql/admin-api-overview/#idempotency)."
  idempotencyKey: String!
}

input WithdrawEventLiquidityInput {
  "Unique identifier of the event to withdraw liquidity from."
  eventId: String!
  "Unique key to ensure duplicate or retried requests are processed only once. For more information, refer to [idempotency](https://rafiki.dev/apis/graphql/admin-api-overview/#idempotency)."
  idempotencyKey: String!
}

input CreateWalletAddressWithdrawalInput {
  "Unique identifier of the Open Payments wallet address to create the withdrawal for."
  walletAddressId: String!
  "Unique identifier of the withdrawal."
  id: String!
  "Unique key to ensure duplicate or retried requests are processed only once. For more information, refer to [idempotency](https://rafiki.dev/apis/graphql/admin-api-overview/#idempotency)."
  idempotencyKey: String!
  "Interval in seconds after a pending transfer's created at which it may be posted or voided. Zero denotes a no timeout single-phase posted transfer."
  timeoutSeconds: UInt64!
}

input JwkInput {
  "Unique identifier for the key."
  kid: String!
  "Base64 url-encoded public key."
  x: String!
  "Cryptographic algorithm used with the key. The only allowed value is `EdDSA`."
  alg: Alg!
  "Key type. The only allowed value is `OKP`."
  kty: Kty!
  "Cryptographic curve that the key pair is derived from. The only allowed value is `Ed25519`."
  crv: Crv!
}

input CreateWalletAddressKeyInput {
  "Unique identifier of the wallet address to associate with the key."
  walletAddressId: String!
  "Public key in JSON Web Key (JWK) format."
  jwk: JwkInput!
  "Unique key to ensure duplicate or retried requests are processed only once. For more information, refer to [idempotency](https://rafiki.dev/apis/graphql/admin-api-overview/#idempotency)."
  idempotencyKey: String
}

input CreateTenantSettingsInput {
  "List of a settings for a tenant."
  settings: [TenantSettingInput!]!
}

input TenantSettingInput {
  "Key for this setting."
  key: String!
  "Value of a setting for this key."
  value: String!
}

input RevokeWalletAddressKeyInput {
  "Internal unique identifier of the key to revoke."
  id: String!
  "Unique key to ensure duplicate or retried requests are processed only once. For more information, refer to [idempotency](https://rafiki.dev/apis/graphql/admin-api-overview/#idempotency)."
  idempotencyKey: String
}

type Asset implements Model {
  "Unique identifier of the asset."
  id: ID!
  "Should be an ISO 4217 currency code whenever possible, e.g. `USD`. For more information, refer to [assets](https://rafiki.dev/overview/concepts/accounting/#assets)."
  code: String!
  "Difference in order of magnitude between the standard unit of an asset and its corresponding fractional unit."
  scale: UInt8!
  "Available liquidity"
  liquidity: UInt64
  "Minimum amount of liquidity that can be withdrawn from the asset."
  withdrawalThreshold: UInt64
  "A webhook event will notify the Account Servicing Entity if liquidity falls below this value."
  liquidityThreshold: UInt64
  "The receiving fee structure for the asset."
  receivingFee: Fee
  "The sending fee structure for the asset."
  sendingFee: Fee
  "Fetches a paginated list of fees associated with this asset."
  fees(
    "Forward pagination: Cursor (fee ID) to start retrieving fees after this point."
    after: String
    "Backward pagination: Cursor (fee ID) to start retrieving fees before this point."
    before: String
    "Forward pagination: Limit the result to the first **n** fees after the `after` cursor."
    first: Int
    "Backward pagination: Limit the result to the last **n** fees before the `before` cursor."
    last: Int
    "Specify the sort order of fees based on their creation data, either ascending or descending."
    sortOrder: SortOrder
  ): FeesConnection
  "The date and time when the asset was created."
  createdAt: String!
  tenantId: ID!
}

enum SortOrder {
  "Sort the results in ascending order."
  ASC
  "Sort the results in descending order."
  DESC
}

enum LiquidityError {
  "The transfer has already been posted."
  AlreadyPosted
  "The transfer has already been voided."
  AlreadyVoided
  "The amount specified for the transfer is zero."
  AmountZero
  "Insufficient balance to complete the transfer."
  InsufficientBalance
  "The provided ID for the transfer is invalid."
  InvalidId
  "A transfer with the same ID already exists."
  TransferExists
  "The specified asset could not be found."
  UnknownAsset
  "The specified incoming payment could not be found."
  UnknownIncomingPayment
  "The specified payment could not be found."
  UnknownPayment
  "The specified wallet address could not be found."
  UnknownWalletAddress
  "The specified peer could not be found."
  UnknownPeer
  "The specified transfer could not be found."
  UnknownTransfer
}

type Peer implements Model {
  "Unique identifier of the peer."
  id: ID!
  "Maximum packet amount that the peer accepts."
  maxPacketAmount: UInt64
  "Peering connection details."
  http: Http!
  "Asset of peering relationship."
  asset: Asset!
  "ILP address of the peer."
  staticIlpAddress: String!
  "Public name for the peer."
  name: String
  "A webhook event will notify the Account Servicing Entity if liquidity falls below this value."
  liquidityThreshold: UInt64
  "Current amount of peer liquidity available."
  liquidity: UInt64
  "The date and time when the peer was created."
  createdAt: String!
<<<<<<< HEAD
  "Routes for the peer."
  routes: [String!]
=======
  "Unique identifier of the tenant associated with the peer."
  tenantId: ID!
>>>>>>> 21c92407
}

input DeletePeerInput {
  "Unique identifier of the peer to be deleted."
  id: ID!
  "Unique key to ensure duplicate or retried requests are processed only once. For more information, refer to [idempotency](https://rafiki.dev/apis/graphql/admin-api-overview/#idempotency)."
  idempotencyKey: String
}

type Http {
  "Details of the outgoing connection for peering."
  outgoing: HttpOutgoing!
}

type HttpOutgoing {
  "Authorization token to be presented to the peer's Rafiki instance."
  authToken: String!
  "Connection endpoint of the peer."
  endpoint: String!
}

type WalletAddressesConnection {
  "Pagination information for the wallet addresses."
  pageInfo: PageInfo!
  "A list of wallet address edges, containing wallet address nodes and cursors for pagination."
  edges: [WalletAddressEdge!]!
}

type WalletAddressEdge {
  "A wallet address node in the list."
  node: WalletAddress!
  "A cursor for paginating through the wallet addresses."
  cursor: String!
}

type WalletAddress implements Model {
  "Unique identifier of the wallet address."
  id: ID!

  "Asset of the wallet address."
  asset: Asset!

  "Current amount of liquidity available for this wallet address."
  liquidity: UInt64

  "Wallet Address."
  address: String!

  "Public name associated with the wallet address. This is visible to anyone with the wallet address URL."
  publicName: String

  "List of incoming payments received by this wallet address"
  incomingPayments(
    "Forward pagination: Cursor (incoming payment ID) to start retrieving incoming payments after this point."
    after: String
    "Backward pagination: Cursor (incoming payment ID) to start retrieving incoming payments before this point."
    before: String
    "Forward pagination: Limit the result to the first **n** incoming payments after the `after` cursor."
    first: Int
    "Backward pagination: Limit the result to the last **n** incoming payments before the `before` cursor."
    last: Int
    "Specify the sort order of incoming payments based on their creation date, either ascending or descending."
    sortOrder: SortOrder
  ): IncomingPaymentConnection

  "List of quotes created at this wallet address"
  quotes(
    "Forward pagination: Cursor (quote ID) to start retrieving quotes after this point."
    after: String
    "Backward pagination: Cursor (quote ID) to start retrieving quotes before this point."
    before: String
    "Forward pagination: Limit the result to the first **n** quotes after the `after` cursor."
    first: Int
    "Backward pagination: Limit the result to the last **n** quotes before the `before` cursor."
    last: Int
    "Specify the sort order of quotes based on their creation data, either ascending or descending."
    sortOrder: SortOrder
  ): QuoteConnection

  "List of outgoing payments sent from this wallet address"
  outgoingPayments(
    "Forward pagination: Cursor (outgoing payment ID) to start retrieving outgoing payments after this point."
    after: String
    "Backward pagination: Cursor (outgoing payment ID) to start retrieving outgoing payments before this point."
    before: String
    "Forward pagination: Limit the result to the first **n** outgoing payments after the `after` cursor."
    first: Int
    "Backward pagination: Limit the result to the last **n** outgoing payments before the `before` cursor."
    last: Int
    "Specify the sort order of outgoing payments based on their creation date, either ascending or descending."
    sortOrder: SortOrder
  ): OutgoingPaymentConnection

  "The date and time when the wallet address was created."
  createdAt: String!

  "The current status of the wallet, either active or inactive."
  status: WalletAddressStatus!

  "List of keys associated with this wallet address"
  walletAddressKeys(
    "Forward pagination: Cursor (wallet address key ID) to start retrieving keys after this point."
    after: String
    "Backward pagination: Cursor (wallet address key ID) to start retrieving keys before this point."
    before: String
    "Forward pagination: Limit the result to the first **n** keys after the `after` cursor."
    first: Int
    "Backward pagination: Limit the result to the last **n** keys before the `before` cursor."
    last: Int
    "Specify the sort order of keys based on their creation data, either ascending or descending."
    sortOrder: SortOrder
  ): WalletAddressKeyConnection

  "Additional properties associated with the wallet address."
  additionalProperties: [AdditionalProperty]

  "Tenant ID of the wallet address."
  tenantId: String
}

type AdditionalProperty {
  "Key for the additional property."
  key: String!
  "Value for the additional property."
  value: String!
  "Indicates whether the property is visible in Open Payments wallet address requests."
  visibleInOpenPayments: Boolean!
}

type WalletAddressKeyConnection {
  "Pagination information for wallet address keys."
  pageInfo: PageInfo!
  "A list of wallet address key edges, containing wallet address key nodes and cursors for pagination."
  edges: [WalletAddressKeyEdge!]!
}

type WalletAddressKeyEdge {
  "A wallet address key node in the list."
  node: WalletAddressKey!
  "A cursor for paginating through the wallet address keys."
  cursor: String!
}

enum WalletAddressStatus {
  "The status after deactivating a wallet address."
  INACTIVE
  "The default status of a wallet address."
  ACTIVE
}

type IncomingPaymentConnection {
  "Pagination information for the incoming payments."
  pageInfo: PageInfo!
  "A list of incoming payment edges, containing incoming payment nodes and cursors for pagination."
  edges: [IncomingPaymentEdge!]!
}

type IncomingPaymentEdge {
  "An incoming payment node in the list."
  node: IncomingPayment!
  "A cursor for paginating through the incoming payments."
  cursor: String!
}

interface BasePayment {
  "Unique identifier for the payment."
  id: ID!
  "Unique identifier of the wallet address under which the payment was created."
  walletAddressId: ID!
  "Additional metadata associated with the payment."
  metadata: JSONObject
  "The date and time that the payment was created."
  createdAt: String!
  "Information about the wallet address of the Open Payments client that created the payment."
  client: String
}

type IncomingPayment implements BasePayment & Model {
  "Unique identifier of the incoming payment."
  id: ID!
  "Unique identifier of the wallet address under which the incoming payment was created."
  walletAddressId: ID!
  "Information about the wallet address of the Open Payments client that created the incoming payment."
  client: String
  "Current amount of liquidity available for this incoming payment."
  liquidity: UInt64
  "State of the incoming payment."
  state: IncomingPaymentState!
  "Date and time that the incoming payment will expire. After this time, the incoming payment will not accept further payments made to it."
  expiresAt: String!
  "The maximum amount that should be paid into the wallet address under this incoming payment."
  incomingAmount: Amount
  "The total amount that has been paid into the wallet address under this incoming payment."
  receivedAmount: Amount!
  "Additional metadata associated with the incoming payment."
  metadata: JSONObject
  "The date and time that the incoming payment was created."
  createdAt: String!
  "The tenant UUID associated with the incoming payment. If not provided, it will be obtained from the signature."
  tenantId: String
}

type Receiver {
  "Unique identifier of the receiver (incoming payment URL)."
  id: String!
  "Wallet address URL under which the incoming payment was created."
  walletAddressUrl: String!
  "Indicates whether the incoming payment has completed receiving funds."
  completed: Boolean!
  "The maximum amount that should be paid into the wallet address under this incoming payment."
  incomingAmount: Amount
  "The total amount that has been paid into the wallet address under this incoming payment."
  receivedAmount: Amount!
  "Date and time that the incoming payment will expire. After this time, the incoming payment will not accept further payments made to it."
  expiresAt: String
  "Additional metadata associated with the incoming payment."
  metadata: JSONObject
  "The date and time that the incoming payment was created."
  createdAt: String!
  "The date and time that the incoming payment was last updated."
  updatedAt: String!
}

enum IncomingPaymentState {
  "The payment is pending when it is initially created and has not started processing."
  PENDING
  "The payment is being processed after funds have started clearing into the account."
  PROCESSING
  "The payment is completed automatically once the expected `incomingAmount` is received or manually via an API call."
  COMPLETED
  "The payment has expired before completion, and no further funds will be accepted."
  EXPIRED
}

type Amount {
  "Numerical value."
  value: UInt64!
  "Should be an ISO 4217 currency code whenever possible, e.g. `USD`. For more information, refer to [assets](https://rafiki.dev/overview/concepts/accounting/#assets)."
  assetCode: String!
  "Difference in order of magnitude between the standard unit of an asset and its corresponding fractional unit."
  assetScale: UInt8!
}

type OutgoingPaymentConnection {
  "Pagination information for the outgoing payments."
  pageInfo: PageInfo!
  "A list of outgoing payment edges, containing outgoing payment nodes and cursors for pagination."
  edges: [OutgoingPaymentEdge!]!
}

type OutgoingPaymentEdge {
  "An outgoing payment node in the list."
  node: OutgoingPayment!
  "A cursor for paginating through the outgoing payments."
  cursor: String!
}

input OutgoingPaymentFilter {
  "Filter for outgoing payments based on the receiver's details."
  receiver: FilterString
  "Filter for outgoing payments based on the wallet address ID."
  walletAddressId: FilterString
  "Filter for outgoing payments based on their state."
  state: FilterString
}

type OutgoingPayment implements BasePayment & Model {
  "Unique identifier of the outgoing payment."
  id: ID!
  "Unique identifier of the wallet address under which the outgoing payment was created."
  walletAddressId: ID!
  "Information about the wallet address of the Open Payments client that created the outgoing payment."
  client: String
  "Current amount of liquidity available for this outgoing payment."
  liquidity: UInt64
  "State of the outgoing payment."
  state: OutgoingPaymentState!
  "Any error encountered during the payment process."
  error: String
  "Number of attempts made to send an outgoing payment."
  stateAttempts: Int!
  "Amount to send (fixed send)."
  debitAmount: Amount!
  "Amount to receive (fixed receive)."
  receiveAmount: Amount!
  "Wallet address URL of the receiver."
  receiver: String!
  "Additional metadata associated with the outgoing payment."
  metadata: JSONObject
  "Corresponding quote for the outgoing payment."
  quote: Quote
  "Amount already sent."
  sentAmount: Amount!
  "The date and time that the outgoing payment was created."
  createdAt: String!
  "Unique identifier of the grant under which the outgoing payment was created."
  grantId: String
  "Tenant ID of the outgoing payment."
  tenantId: String
}

enum OutgoingPaymentState {
  "The payment is reserving funds and will transition to `SENDING` once funds are secured."
  FUNDING
  "The payment is in progress and will transition to `COMPLETED` upon success."
  SENDING
  "The payment has been successfully completed."
  COMPLETED
  "The payment has failed."
  FAILED
  "The payment has been canceled."
  CANCELLED
}

type PaymentConnection {
  "Pagination information for the payments."
  pageInfo: PageInfo!
  "A list of payment edges, containing payment nodes and cursors for pagination."
  edges: [PaymentEdge!]!
}

type PaymentEdge {
  "A payment node in the list."
  node: Payment!
  "A cursor for paginating through the payments."
  cursor: String!
}

type Payment implements BasePayment & Model {
  "Unique identifier of the payment."
  id: ID!
  "Type of payment, either incoming or outgoing."
  type: PaymentType!
  "Unique identifier of the wallet address under which the payment was created."
  walletAddressId: ID!
  "Information about the wallet address of the Open Payments client that created the payment."
  client: String
  "State of the payment, either `IncomingPaymentState` or `OutgoingPaymentState` according to payment type"
  state: String!
  "Current amount of liquidity available for this payment."
  liquidity: UInt64
  "Additional metadata associated with the payment."
  metadata: JSONObject
  "The date and time that the payment was created."
  createdAt: String!
}

enum PaymentType {
  "Represents an incoming payment."
  INCOMING
  "Represents an outgoing payment."
  OUTGOING
}

input PaymentFilter {
  "Filter for payments based on their type."
  type: FilterString
  "Filter for payments based on the wallet address ID."
  walletAddressId: FilterString
}

type AccountingTransferConnection {
  debits: [AccountingTransfer!]!
  credits: [AccountingTransfer!]!
}

type AccountingTransfer implements Model {
  "Unique identifier for the accounting transfer."
  id: ID!
  "Unique identifier for the debit account."
  debitAccountId: ID!
  "Unique identifier for the credit account."
  creditAccountId: ID!
  "Amount sent (fixed send)."
  amount: UInt64!
  "Type of the accounting transfer."
  transferType: TransferType!
  "Identifier that partitions the sets of accounts that can transact with each other."
  ledger: UInt8!
  "The date and time that the accounting transfer was created."
  createdAt: String!
  "The state of the accounting transfer."
  state: TransferState!
  "The date and time that the accounting transfer will expire."
  expiresAt: String
}

enum TransferState {
  "The accounting transfer is pending"
  PENDING
  "The accounting transfer is posted"
  POSTED
  "The accounting transfer is voided"
  VOIDED
}

enum TransferType {
  "Represents a deposit transfer."
  DEPOSIT
  "Represents a withdrawal transfer."
  WITHDRAWAL
  "Represents a generic transfer within Rafiki."
  TRANSFER
}

type QuoteConnection {
  "Pagination information for quotes."
  pageInfo: PageInfo!
  "A list of quote edges, containing quote nodes and cursors for pagination."
  edges: [QuoteEdge!]!
}

type QuoteEdge {
  "A quote node in the list."
  node: Quote!
  "A cursor for paginating through the quotes."
  cursor: String!
}

type Quote {
  "Unique identifier of the quote."
  id: ID!
  "Unique identifier of the tenant under which the quote was created."
  tenantId: ID!
  "Unique identifier of the wallet address under which the quote was created."
  walletAddressId: ID!
  "Wallet address URL of the receiver."
  receiver: String!
  "Amount to send (fixed send)."
  debitAmount: Amount!
  "Amount to receive (fixed receive)."
  receiveAmount: Amount!
  "The date and time that the quote was created."
  createdAt: String!
  "The date and time that the quote will expire."
  expiresAt: String!
  "Estimated exchange rate for this quote."
  estimatedExchangeRate: Float
}

input AmountInput {
  "Numerical value."
  value: UInt64!
  "Should be an ISO 4217 currency code whenever possible, e.g. `USD`. For more information, refer to [assets](https://rafiki.dev/overview/concepts/accounting/#assets)."
  assetCode: String!
  "Difference in order of magnitude between the standard unit of an asset and its corresponding fractional unit."
  assetScale: UInt8!
}

input CreateQuoteInput {
  "Unique identifier of the wallet address under which the quote will be created."
  walletAddressId: String!
  "Amount to send (fixed send)."
  debitAmount: AmountInput
  "Amount to receive (fixed receive)."
  receiveAmount: AmountInput
  "Wallet address URL of the receiver."
  receiver: String!
  "Unique key to ensure duplicate or retried requests are processed only once. For more information, refer to [idempotency](https://rafiki.dev/apis/graphql/admin-api-overview/#idempotency)."
  idempotencyKey: String
}

type QuoteResponse {
  "The quote object returned in the response."
  quote: Quote
}

input CreateOutgoingPaymentInput {
  "Unique identifier of the wallet address under which the outgoing payment will be created."
  walletAddressId: String!
  "Unique identifier of the corresponding quote for that outgoing payment."
  quoteId: String!
  "Additional metadata associated with the outgoing payment."
  metadata: JSONObject
  "Unique key to ensure duplicate or retried requests are processed only once. For more information, refer to [idempotency](https://rafiki.dev/apis/graphql/admin-api-overview/#idempotency)."
  idempotencyKey: String
}

input CancelOutgoingPaymentInput {
  "Unique identifier of the outgoing payment to cancel."
  id: ID!
  "Reason why this outgoing payment has been canceled. This value will be publicly visible in the metadata field if this outgoing payment is requested through Open Payments."
  reason: String
}

input CreateOutgoingPaymentFromIncomingPaymentInput {
  "Unique identifier of the wallet address under which the outgoing payment will be created."
  walletAddressId: String!
  "Incoming payment URL to create the outgoing payment from."
  incomingPayment: String!
  "Amount to send (fixed send)."
  debitAmount: AmountInput!
  "Additional metadata associated with the outgoing payment."
  metadata: JSONObject
  "Unique key to ensure duplicate or retried requests are processed only once. For more information, refer to [idempotency](https://rafiki.dev/apis/graphql/admin-api-overview/#idempotency)."
  idempotencyKey: String
}

input CreateIncomingPaymentInput {
  "Unique identifier of the wallet address under which the incoming payment will be created."
  walletAddressId: String!
  "Date and time that the incoming payment will expire."
  expiresAt: String
  "Additional metadata associated with the incoming payment."
  metadata: JSONObject
  "Maximum amount to be received for this incoming payment."
  incomingAmount: AmountInput
  "Unique key to ensure duplicate or retried requests are processed only once. For more information, refer to [idempotency](https://rafiki.dev/apis/graphql/admin-api-overview/#idempotency)."
  idempotencyKey: String
}

input CreateReceiverInput {
  "Receiving wallet address URL."
  walletAddressUrl: String!
  "Date and time that the incoming payment expires for the receiver."
  expiresAt: String
  "Maximum amount to be received for this incoming payment."
  incomingAmount: AmountInput
  "Additional metadata associated with the incoming payment."
  metadata: JSONObject
  "Unique key to ensure duplicate or retried requests are processed only once. For more information, refer to [idempotency](https://rafiki.dev/apis/graphql/admin-api-overview/#idempotency)."
  idempotencyKey: String
}

input UpdateIncomingPaymentInput {
  "Unique identifier of the incoming payment to update."
  id: ID!
  "The new metadata object to save for the incoming payment. It will overwrite any existing metadata."
  metadata: JSONObject!
}

type OutgoingPaymentResponse {
  "The outgoing payment object returned in the response."
  payment: OutgoingPayment
}

type IncomingPaymentResponse {
  "The incoming payment object returned in the response."
  payment: IncomingPayment
}

type CreateReceiverResponse {
  "The receiver object returned in the response."
  receiver: Receiver
}

input CreateWalletAddressInput {
  "Unique identifier of the tenant associated with the wallet address. This cannot be changed. Optional, if not provided, the tenantId will be obtained from the signature."
  tenantId: ID
  "Unique identifier of the asset associated with the wallet address. This cannot be changed."
  assetId: String!
  "Wallet address. This cannot be changed."
  address: String!
  "Public name associated with the wallet address. This is visible to anyone with the wallet address URL."
  publicName: String
  "Unique key to ensure duplicate or retried requests are processed only once. For more information, refer to [idempotency](https://rafiki.dev/apis/graphql/admin-api-overview/#idempotency)."
  idempotencyKey: String
  "Additional properties associated with the wallet address."
  additionalProperties: [AdditionalPropertyInput!]
}

input AdditionalPropertyInput {
  "Key for the additional property."
  key: String!
  "Value for the additional property."
  value: String!
  "Indicates whether the property is visible in Open Payments wallet address requests."
  visibleInOpenPayments: Boolean!
}

input UpdateWalletAddressInput {
  "Unique identifier of the wallet address to update. This cannot be changed."
  id: ID!
  "New public name for the wallet address. This is visible to anyone with the wallet address URL."
  publicName: String
  "New status to set the wallet address to, either active or inactive."
  status: WalletAddressStatus
  "Unique key to ensure duplicate or retried requests are processed only once. For more information, refer to [idempotency](https://rafiki.dev/apis/graphql/admin-api-overview/#idempotency)."
  idempotencyKey: String
  "Additional properties associated with this wallet address."
  additionalProperties: [AdditionalPropertyInput!]
}

enum Alg {
  "EdDSA cryptographic algorithm."
  EdDSA
}

enum Kty {
  "Octet Key Pair (OKP) key type."
  OKP
}

enum Crv {
  "Elliptic curve `Ed25519`, used in EdDSA."
  Ed25519
}

type Jwk {
  "Unique identifier for the key."
  kid: String!
  "Base64 url-encoded public key."
  x: String!
  "Cryptographic algorithm used with the key. The only allowed value is `EdDSA`."
  alg: Alg!
  "Key type. The only allowed value is `OKP`."
  kty: Kty!
  "Cryptographic curve that the key pair is derived from. The only allowed value is `Ed25519`."
  crv: Crv!
}

type WalletAddressKey implements Model {
  "Unique internal identifier for the wallet address key."
  id: ID!
  "Unique identifier of the wallet address to associate with the key."
  walletAddressId: ID!
  "The public key object in JSON Web Key (JWK) format."
  jwk: Jwk!
  "Indicator of whether the key has been revoked."
  revoked: Boolean!
  "The date and time that this wallet address key was created."
  createdAt: String!
}

input TriggerWalletAddressEventsInput {
  "Maximum number of events being triggered (n)."
  limit: Int!
  "Unique key to ensure duplicate or retried requests are processed only once. For more information, refer to [idempotency](https://rafiki.dev/apis/graphql/admin-api-overview/#idempotency)."
  idempotencyKey: String
}

type WalletAddressWithdrawal {
  "Unique identifier for the withdrawal."
  id: ID!
  "Amount to be withdrawn."
  amount: UInt64!
  "Details about the wallet address from which the withdrawal is made."
  walletAddress: WalletAddress!
}

type WebhookEvent implements Model {
  "Unique identifier of the webhook event."
  id: ID!
  "Tenant of the webhook event."
  tenantId: ID!
  "Type of webhook event."
  type: String!
  "Stringified JSON data for the webhook event."
  data: JSONObject!
  "The date and time when the webhook event was created."
  createdAt: String!
}

type WebhookEventsConnection {
  "Pagination information for webhook events."
  pageInfo: PageInfo!
  "A list of webhook event edges, containing event nodes and cursors for pagination."
  edges: [WebhookEventsEdge!]!
}

type WebhookEventsEdge {
  "A webhook event node in the list."
  node: WebhookEvent!
  "A cursor for paginating through the webhook events."
  cursor: String!
}

enum FeeType {
  "The sender is responsible for paying the fees."
  SENDING
  "The receiver is responsible for paying the fees."
  RECEIVING
}

type Fee implements Model {
  "Unique identifier of the fee."
  id: ID!
  "Unique identifier of the asset associated with the fee."
  assetId: ID!
  "Type of fee, either sending or receiving."
  type: FeeType!
  "Amount of the flat, fixed fee to charge."
  fixed: UInt64!
  "Basis points fee is a variable fee charged based on the total amount. Should be between 0 and 10000 (inclusive). 1 basis point = 0.01%, 100 basis points = 1%, 10000 basis points = 100%."
  basisPoints: Int!
  "The date and time that this fee was created."
  createdAt: String!
}

input SetFeeInput {
  "Unique identifier of the asset id to add the fees to."
  assetId: ID!
  "Type of fee, either sending or receiving."
  type: FeeType!
  "Fee values"
  fee: FeeDetails!
  "Unique key to ensure duplicate or retried requests are processed only once. For more information, refer to [idempotency](https://rafiki.dev/apis/graphql/admin-api-overview/#idempotency)."
  idempotencyKey: String
}

input FeeDetails {
  "Amount of the flat, fixed fee to charge."
  fixed: UInt64!
  "Basis points fee is a variable fee charged based on the total amount. Should be between 0 and 10000 (inclusive). 1 basis point = 0.01%, 100 basis points = 1%, 10000 basis points = 100%."
  basisPoints: Int!
}

type FeesConnection {
  "Pagination information for fees."
  pageInfo: PageInfo!
  "A list of fee edges, containing fee nodes and cursors for pagination."
  edges: [FeeEdge!]!
}

type FeeEdge {
  "A fee node in the list."
  node: Fee!
  "A cursor for paginating through the fees."
  cursor: String!
}

input WebhookEventFilter {
  "Filter for webhook events based on their type."
  type: FilterString
}

input FilterString {
  "Array of strings to filter by."
  in: [String!]!
}

interface Model {
  "Unique identifier for the entity."
  id: ID!
  "The date and time that the entity was created."
  createdAt: String!
}

type CreateWalletAddressMutationResponse {
  "The newly created wallet address."
  walletAddress: WalletAddress
}

type UpdateWalletAddressMutationResponse {
  "The updated wallet address."
  walletAddress: WalletAddress
}

type TriggerWalletAddressEventsMutationResponse {
  "The number of events that were triggered."
  count: Int
}

type AssetMutationResponse {
  "The asset affected by the mutation."
  asset: Asset
}

type DeleteAssetMutationResponse {
  "The asset that was deleted."
  asset: Asset
}

type CreatePeerMutationResponse {
  "The peer created by the mutation."
  peer: Peer
}

type CreateOrUpdatePeerByUrlMutationResponse {
  "The peer created or updated based on a URL."
  peer: Peer
}

type UpdatePeerMutationResponse {
  "The peer that was updated."
  peer: Peer
}

type DeletePeerMutationResponse {
  "Indicates whether the peer deletion was successful."
  success: Boolean!
}

type LiquidityMutationResponse {
  "Indicates whether the liquidity operation was successful."
  success: Boolean!
}

type WalletAddressWithdrawalMutationResponse {
  "The wallet address withdrawal that was processed."
  withdrawal: WalletAddressWithdrawal
}

type CreateWalletAddressKeyMutationResponse {
  "The wallet address key that was created."
  walletAddressKey: WalletAddressKey
}

type CreateTenantSettingsMutationResponse {
  "New tenant settings."
  settings: [TenantSetting!]!
}

type RevokeWalletAddressKeyMutationResponse {
  "The wallet address key that was revoked."
  walletAddressKey: WalletAddressKey
}

type SetFeeResponse {
  "The fee that was set."
  fee: Fee
}

type ApproveIncomingPaymentResponse {
  "The incoming payment that was approved."
  payment: IncomingPayment
}

type CancelIncomingPaymentResponse {
  "The incoming payment that was canceled."
  payment: IncomingPayment
}

type Tenant implements Model {
  "Unique identifier of the tenant."
  id: ID!
  "Contact email of the tenant owner."
  email: String
  "Secret used to secure requests made for this tenant."
  apiSecret: String!
  "URL of the tenant's identity provider's consent screen."
  idpConsentUrl: String
  "Secret used to secure requests from the tenant's identity provider."
  idpSecret: String
  "Public name for the tenant."
  publicName: String
  "The date and time that this tenant was created."
  createdAt: String!
  "The date and time that this tenant was deleted."
  deletedAt: String
  "List of settings for the tenant."
  settings: [TenantSetting!]!
}

type TenantsConnection {
  "Information to aid in pagination."
  pageInfo: PageInfo!
  "A list of edges representing tenants and cursors for pagination."
  edges: [TenantEdge!]!
}

type TenantEdge {
  "A tenant node in the list."
  node: Tenant!
  "A cursor for paginating through the tenants."
  cursor: String!
}

type TenantSetting {
  "Key for this setting."
  key: String!
  "Value of a setting for this key."
  value: String!
}

input CreateTenantInput {
  "Unique identifier of the tenant. Must be compliant with uuid v4. Will be generated automatically if not provided."
  id: ID
  "Contact email of the tenant owner."
  email: String
  "Secret used to secure requests made for this tenant."
  apiSecret: String!
  "URL of the tenant's identity provider's consent screen."
  idpConsentUrl: String
  "Secret used to secure requests from the tenant's identity provider."
  idpSecret: String
  "Public name for the tenant."
  publicName: String
  "Initial settings for tenant."
  settings: [TenantSettingInput!]
}

input UpdateTenantInput {
  "Unique identifier of the tenant."
  id: ID!
  "Contact email of the tenant owner."
  email: String
  "Secret used to secure requests made for this tenant."
  apiSecret: String
  "URL of the tenant's identity provider's consent screen."
  idpConsentUrl: String
  "Secret used to secure requests from the tenant's identity provider."
  idpSecret: String
  "Public name for the tenant."
  publicName: String
}

type TenantMutationResponse {
  tenant: Tenant!
}

type DeleteTenantMutationResponse {
  success: Boolean!
}

"""
The `UInt8` scalar type represents unsigned 8-bit whole numeric values, ranging from 0 to 255.
"""
scalar UInt8

"""
The `UInt64` scalar type represents unsigned 64-bit whole numeric values. It is capable of handling values that are larger than the JavaScript `Number` type limit (greater than 2^53).
"""
scalar UInt64

"""
The `JSONObject` scalar type represents JSON objects as specified by the [ECMA-404](http://www.ecma-international.org/publications/files/ECMA-ST/ECMA-404.pdf) standard.
"""
scalar JSONObject<|MERGE_RESOLUTION|>--- conflicted
+++ resolved
@@ -755,13 +755,10 @@
   liquidity: UInt64
   "The date and time when the peer was created."
   createdAt: String!
-<<<<<<< HEAD
+  "Unique identifier of the tenant associated with the peer."
+  tenantId: ID!
   "Routes for the peer."
   routes: [String!]
-=======
-  "Unique identifier of the tenant associated with the peer."
-  tenantId: ID!
->>>>>>> 21c92407
 }
 
 input DeletePeerInput {
