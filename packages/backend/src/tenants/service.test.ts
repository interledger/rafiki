--- conflicted
+++ resolved
@@ -39,26 +39,10 @@
   })
 
   afterEach(async (): Promise<void> => {
-<<<<<<< HEAD
-    await truncateTables(appContainer.knex)
-
-    const RAW = `TRUNCATE TABLE "${Tenant.tableName}" RESTART IDENTITY`
-    await knex.raw(RAW)
-=======
     await truncateTables(knex, true, dbSchema)
->>>>>>> 0b6fb1a8
   })
 
   afterAll(async (): Promise<void> => {
-    const OPERATOR_TENANT_ID = process.env['OPERATOR_TENANT_ID']
-    const OPERATOR_API_SECRET = process.env['API_SECRET']
-
-    knex.raw(
-      `
-        INSERT INTO "tenants" ("id", "apiSecret") 
-        VALUES ('${OPERATOR_TENANT_ID}', '${OPERATOR_API_SECRET}')
-    `
-    )
     nock.cleanAll()
     await appContainer.shutdown()
   })
