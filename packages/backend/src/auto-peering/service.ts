import { AssetService } from '../asset/service'
import { IAppConfig } from '../config/app'
import { isPeerError, PeerError } from '../peer/errors'
import { PeerService } from '../peer/service'
import { BaseService } from '../shared/baseService'
import { AutoPeeringError, isAutoPeeringError } from './errors'
import { v4 as uuid } from 'uuid'
import { Peer } from '../peer/model'
import { AxiosInstance, isAxiosError } from 'axios'

export interface PeeringDetails {
  staticIlpAddress: string
  ilpConnectorAddress: string
  httpToken: string
  name: string
}

export interface InitiatePeeringRequestArgs {
  peerUrl: string
  assetId: string
  name?: string
  maxPacketAmount?: bigint
<<<<<<< HEAD
  initialLiquidity?: bigint
=======
>>>>>>> 519c4654
  liquidityThreshold?: bigint
}

export interface PeeringRequestArgs {
  staticIlpAddress: string
  ilpConnectorAddress: string
  asset: { code: string; scale: number }
  httpToken: string
  maxPacketAmount?: number
  name?: string
}

interface UpdatePeerArgs {
  staticIlpAddress: string
  ilpConnectorAddress: string
  assetId: string
  incomingHttpToken: string
  outgoingHttpToken: string
  maxPacketAmount?: number
  name?: string
}

export interface AutoPeeringService {
  acceptPeeringRequest(
    args: PeeringRequestArgs
  ): Promise<PeeringDetails | AutoPeeringError>
  initiatePeeringRequest(
    args: InitiatePeeringRequestArgs
  ): Promise<Peer | AutoPeeringError>
}

export interface ServiceDependencies extends BaseService {
  axios: AxiosInstance
  assetService: AssetService
  peerService: PeerService
  config: IAppConfig
}

export async function createAutoPeeringService(
  deps_: ServiceDependencies
): Promise<AutoPeeringService> {
  const deps: ServiceDependencies = {
    ...deps_,
    logger: deps_.logger.child({
      service: 'AutoPeeringService'
    })
  }

  return {
    acceptPeeringRequest: (args) => acceptPeeringRequest(deps, args),
    initiatePeeringRequest: (args) => initiatePeeringRequest(deps, args)
  }
}

async function initiatePeeringRequest(
  deps: ServiceDependencies,
  args: InitiatePeeringRequestArgs
): Promise<Peer | AutoPeeringError> {
  const { peerUrl } = args

  const asset = await deps.assetService.get(args.assetId)

  if (!asset) {
    return AutoPeeringError.UnknownAsset
  }

  const outgoingHttpToken = uuid()

  const peeringDetailsOrError = await sendPeeringRequest(deps, peerUrl, {
    ilpConnectorAddress: deps.config.ilpConnectorAddress,
    staticIlpAddress: deps.config.ilpAddress,
    asset: { code: asset.code, scale: asset.scale },
    httpToken: outgoingHttpToken,
    maxPacketAmount: Number(args.maxPacketAmount),
    name: deps.config.instanceName
  })

  if (isAutoPeeringError(peeringDetailsOrError)) {
    return peeringDetailsOrError
  }

  const peerOrError = await deps.peerService.create({
    maxPacketAmount: args.maxPacketAmount,
    name: args.name ?? peeringDetailsOrError.name,
    assetId: asset.id,
    liquidityThreshold: args.liquidityThreshold,
    staticIlpAddress: peeringDetailsOrError.staticIlpAddress,
    http: {
      incoming: {
        authTokens: [peeringDetailsOrError.httpToken]
      },
      outgoing: {
        authToken: outgoingHttpToken,
        endpoint: peeringDetailsOrError.ilpConnectorAddress
      }
    },
    initialLiquidity: args.initialLiquidity,
    liquidityThreshold: args.liquidityThreshold
  })

  if (isPeerError(peerOrError)) {
    if (
      peerOrError === PeerError.InvalidHTTPEndpoint ||
      peerOrError === PeerError.InvalidStaticIlpAddress
    ) {
      return AutoPeeringError.InvalidPeerIlpConfiguration
    } else if (peerOrError === PeerError.DuplicatePeer) {
      return AutoPeeringError.DuplicatePeer
    } else {
      deps.logger.error(
        { error: peerOrError, request: args },
        'Could not create peer'
      )
      return AutoPeeringError.InvalidPeeringRequest
    }
  }

  return peerOrError
}

async function sendPeeringRequest(
  deps: ServiceDependencies,
  peerUrl: string,
  args: PeeringRequestArgs
): Promise<PeeringDetails | AutoPeeringError> {
  try {
    const { data: peeringDetails }: { data: PeeringDetails } =
      await deps.axios.post(peerUrl, args)

    return peeringDetails
  } catch (error) {
    if (isAxiosError(error)) {
      if (error.code === 'ENOTFOUND' || error.code === 'ECONNREFUSED') {
        return AutoPeeringError.InvalidPeerUrl
      }

      const errorType = error.response?.data?.error?.type
      if (errorType === AutoPeeringError.InvalidPeerIlpConfiguration) {
        return AutoPeeringError.InvalidIlpConfiguration
      } else if (errorType === AutoPeeringError.UnknownAsset) {
        return AutoPeeringError.PeerUnsupportedAsset
      }
    }

    deps.logger.error(
      {
        errorMessage:
          error instanceof Error && error.message ? error.message : error
      },
      'error when making peering request'
    )

    return AutoPeeringError.InvalidPeeringRequest
  }
}

async function acceptPeeringRequest(
  deps: ServiceDependencies,
  args: PeeringRequestArgs
): Promise<PeeringDetails | AutoPeeringError> {
  const assets = await deps.assetService.getAll()

  const asset = assets.find(
    ({ code, scale }) => code === args.asset.code && scale === args.asset.scale
  )

  if (!asset) {
    return AutoPeeringError.UnknownAsset
  }

  const outgoingHttpToken = uuid()

  const createdPeerOrError = await deps.peerService.create({
    maxPacketAmount: args.maxPacketAmount
      ? BigInt(args.maxPacketAmount)
      : undefined,
    name: args.name,
    staticIlpAddress: args.staticIlpAddress,
    assetId: asset.id,
    http: {
      incoming: {
        authTokens: [args.httpToken]
      },
      outgoing: {
        endpoint: args.ilpConnectorAddress,
        authToken: outgoingHttpToken
      }
    },
    initialLiquidity: BigInt(Number.MAX_SAFE_INTEGER)
  })

  const isDuplicatePeeringRequest =
    isPeerError(createdPeerOrError) &&
    createdPeerOrError === PeerError.DuplicatePeer

  const peerOrError = isDuplicatePeeringRequest
    ? await updatePeer(deps, {
        maxPacketAmount: args.maxPacketAmount,
        name: args.name,
        staticIlpAddress: args.staticIlpAddress,
        assetId: asset.id,
        outgoingHttpToken,
        incomingHttpToken: args.httpToken,
        ilpConnectorAddress: args.ilpConnectorAddress
      })
    : createdPeerOrError

  return peeringDetailsOrError(deps, peerOrError)
}

async function updatePeer(
  deps: ServiceDependencies,
  args: UpdatePeerArgs
): Promise<Peer | PeerError> {
  const peer = await deps.peerService.getByDestinationAddress(
    args.staticIlpAddress,
    args.assetId
  )

  if (!peer) {
    deps.logger.error({ request: args }, 'could not find peer by ILP address')
    return PeerError.UnknownPeer
  }

  return deps.peerService.update({
    id: peer.id,
    maxPacketAmount: args.maxPacketAmount
      ? BigInt(args.maxPacketAmount)
      : undefined,
    name: args.name,
    http: {
      incoming: { authTokens: [args.incomingHttpToken] },
      outgoing: {
        authToken: args.outgoingHttpToken,
        endpoint: args.ilpConnectorAddress
      }
    }
  })
}

async function peeringDetailsOrError(
  deps: ServiceDependencies,
  peerOrError: Peer | PeerError
): Promise<AutoPeeringError | PeeringDetails> {
  if (isPeerError(peerOrError)) {
    if (
      peerOrError === PeerError.InvalidHTTPEndpoint ||
      peerOrError === PeerError.InvalidStaticIlpAddress
    ) {
      return AutoPeeringError.InvalidPeerIlpConfiguration
    } else {
      deps.logger.error(
        { error: peerOrError },
        'Could not accept peering request'
      )
      return AutoPeeringError.InvalidPeeringRequest
    }
  }

  return {
    ilpConnectorAddress: deps.config.ilpConnectorAddress,
    staticIlpAddress: deps.config.ilpAddress,
    httpToken: peerOrError.http.outgoing.authToken,
    name: deps.config.instanceName
  }
}<|MERGE_RESOLUTION|>--- conflicted
+++ resolved
@@ -20,10 +20,7 @@
   assetId: string
   name?: string
   maxPacketAmount?: bigint
-<<<<<<< HEAD
   initialLiquidity?: bigint
-=======
->>>>>>> 519c4654
   liquidityThreshold?: bigint
 }
 
@@ -120,8 +117,7 @@
         endpoint: peeringDetailsOrError.ilpConnectorAddress
       }
     },
-    initialLiquidity: args.initialLiquidity,
-    liquidityThreshold: args.liquidityThreshold
+    initialLiquidity: args.initialLiquidity
   })
 
   if (isPeerError(peerOrError)) {
