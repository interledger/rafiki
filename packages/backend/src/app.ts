import { join } from 'path'
import http, { Server } from 'http'
import { ParsedUrlQuery } from 'querystring'
import { Client as TigerbeetleClient } from 'tigerbeetle-node'

import { IocContract } from '@adonisjs/fold'
import { Knex } from 'knex'
import Koa, { DefaultState } from 'koa'
import bodyParser from 'koa-bodyparser'
import { Logger } from 'pino'
import Router from '@koa/router'
import cors from '@koa/cors'
import { ApolloServer } from '@apollo/server'
import { ApolloServerPluginDrainHttpServer } from '@apollo/server/plugin/drainHttpServer'
import { koaMiddleware } from '@as-integrations/koa'

import { IAppConfig } from './config/app'
import { addResolversToSchema } from '@graphql-tools/schema'
import { GraphQLFileLoader } from '@graphql-tools/graphql-file-loader'
import { loadSchemaSync } from '@graphql-tools/load'

import { resolvers } from './graphql/resolvers'
import { HttpTokenService } from './payment-method/ilp/peer-http-token/service'
import { AssetService, AssetOptions } from './asset/service'
import { AccountingService } from './accounting/service'
import { PeerService } from './payment-method/ilp/peer/service'
import { createWalletAddressMiddleware } from './open_payments/wallet_address/middleware'
import { WalletAddress } from './open_payments/wallet_address/model'
import { WalletAddressService } from './open_payments/wallet_address/service'
import {
  createTokenIntrospectionMiddleware,
  httpsigMiddleware,
  Grant,
  RequestAction,
  authenticatedStatusMiddleware
} from './open_payments/auth/middleware'
import { RatesService } from './rates/service'
import { spspMiddleware } from './payment-method/ilp/spsp/middleware'
import { SPSPRoutes } from './payment-method/ilp/spsp/routes'
import {
  IncomingPaymentRoutes,
  CreateBody as IncomingCreateBody
} from './open_payments/payment/incoming/routes'
import { WalletAddressKeyRoutes } from './open_payments/wallet_address/key/routes'
import { WalletAddressRoutes } from './open_payments/wallet_address/routes'
import { IncomingPaymentService } from './open_payments/payment/incoming/service'
import { StreamServer } from '@interledger/stream-receiver'
import { WebhookService } from './webhook/service'
import {
  QuoteRoutes,
  CreateBody as QuoteCreateBody
} from './open_payments/quote/routes'
import { QuoteService } from './open_payments/quote/service'
import {
  OutgoingPaymentRoutes,
  CreateBody as OutgoingCreateBody
} from './open_payments/payment/outgoing/routes'
import { OutgoingPaymentService } from './open_payments/payment/outgoing/service'
import { IlpPlugin, IlpPluginOptions } from './payment-method/ilp/ilp_plugin'
import { createValidatorMiddleware, HttpMethod } from '@interledger/openapi'
import { WalletAddressKeyService } from './open_payments/wallet_address/key/service'
import {
  AccessAction,
  AccessType,
  AuthenticatedClient,
  PaginationArgs
} from '@interledger/open-payments'
import { RemoteIncomingPaymentService } from './open_payments/payment/incoming_remote/service'
import { ReceiverService } from './open_payments/receiver/service'
import { Client as TokenIntrospectionClient } from 'token-introspection'
import { applyMiddleware } from 'graphql-middleware'
import { Redis } from 'ioredis'
import {
  idempotencyGraphQLMiddleware,
  lockGraphQLMutationMiddleware
} from './graphql/middleware'
import { createRedisDataStore } from './middleware/cache/data-stores/redis'
import { createRedisLock } from './middleware/lock/redis'
import { CombinedPaymentService } from './open_payments/payment/combined/service'
import { FeeService } from './fee/service'
import { AutoPeeringService } from './payment-method/ilp/auto-peering/service'
import { AutoPeeringRoutes } from './payment-method/ilp/auto-peering/routes'
import { Rafiki as ConnectorApp } from './payment-method/ilp/connector/core'
import { AxiosInstance } from 'axios'
import { PaymentMethodHandlerService } from './payment-method/handler/service'
import { IlpPaymentService } from './payment-method/ilp/service'
import { TelemetryService } from './telemetry/service'
import { ApolloArmor } from '@escape.tech/graphql-armor'
export interface AppContextData {
  logger: Logger
  container: AppContainer
  // Set by @koa/router.
  params: { [key: string]: string }
  walletAddress?: WalletAddress
  walletAddressUrl?: string
}

export interface ApolloContext {
  container: IocContract<AppServices>
  logger: Logger
}
export type AppContext = Koa.ParameterizedContext<DefaultState, AppContextData>

export type AppRequest<ParamsT extends string = string> = Omit<
  AppContext['request'],
  'params'
> & {
  params: Record<ParamsT, string>
}

export interface WalletAddressContext extends AppContext {
  walletAddress: WalletAddress
  grant?: Grant
  client?: string
  accessAction?: AccessAction
}

export type WalletAddressKeysContext = Omit<
  WalletAddressContext,
  'walletAddress'
> & {
  walletAddress?: WalletAddress
}

type HttpSigHeaders = Record<'signature' | 'signature-input', string>

type HttpSigRequest = Omit<AppContext['request'], 'headers'> & {
  headers: HttpSigHeaders
}

export type HttpSigContext = AppContext & {
  request: HttpSigRequest
  headers: HttpSigHeaders
  client: string
}

export type HttpSigWithAuthenticatedStatusContext = HttpSigContext &
  AuthenticatedStatusContext

// Wallet address subresources
interface GetCollectionQuery {
  'wallet-address': string
}

type CollectionRequest<BodyT = never, QueryT = ParsedUrlQuery> = Omit<
  WalletAddressContext['request'],
  'body'
> & {
  body: BodyT
  query: ParsedUrlQuery & QueryT
}

type CollectionContext<BodyT = never, QueryT = ParsedUrlQuery> = Omit<
  WalletAddressContext,
  'request' | 'client' | 'accessAction'
> & {
  request: CollectionRequest<BodyT, QueryT>
  client: NonNullable<WalletAddressContext['client']>
  accessAction: NonNullable<WalletAddressContext['accessAction']>
}

type SignedCollectionContext<
  BodyT = never,
  QueryT = ParsedUrlQuery
> = CollectionContext<BodyT, QueryT> & HttpSigContext

type SubresourceRequest = Omit<AppContext['request'], 'params'> & {
  params: Record<'id', string>
}

type SubresourceContext = Omit<
  WalletAddressContext,
  'request' | 'grant' | 'client' | 'accessAction'
> & {
  request: SubresourceRequest
  client: NonNullable<WalletAddressContext['client']>
  accessAction: NonNullable<WalletAddressContext['accessAction']>
}

export type AuthenticatedStatusContext = { authenticated: boolean }

type SignedSubresourceContext = SubresourceContext & HttpSigContext

type SubresourceContextWithAuthenticatedStatus = SubresourceContext &
  HttpSigContext &
  AuthenticatedStatusContext

export type CreateContext<BodyT> = CollectionContext<BodyT>
export type ReadContext = SubresourceContext
export type CompleteContext = SubresourceContext
export type ListContext = CollectionContext<never, PaginationArgs>

export interface SPSPContext extends AppContext {
  paymentTag: string
  asset: AssetOptions
}

type ContextType<T> = T extends (
  ctx: infer Context
  // eslint-disable-next-line @typescript-eslint/no-explicit-any
) => any
  ? Context
  : never

const WALLET_ADDRESS_PATH = '/:walletAddressPath+'

export interface AppServices {
  logger: Promise<Logger>
  telemetry?: Promise<TelemetryService>
  internalRatesService?: Promise<RatesService>
  knex: Promise<Knex>
  axios: Promise<AxiosInstance>
  config: Promise<IAppConfig>
  httpTokenService: Promise<HttpTokenService>
  assetService: Promise<AssetService>
  accountingService: Promise<AccountingService>
  peerService: Promise<PeerService>
  walletAddressService: Promise<WalletAddressService>
  spspRoutes: Promise<SPSPRoutes>
  incomingPaymentRoutes: Promise<IncomingPaymentRoutes>
  outgoingPaymentRoutes: Promise<OutgoingPaymentRoutes>
  quoteRoutes: Promise<QuoteRoutes>
  walletAddressKeyRoutes: Promise<WalletAddressKeyRoutes>
  walletAddressRoutes: Promise<WalletAddressRoutes>
  incomingPaymentService: Promise<IncomingPaymentService>
  remoteIncomingPaymentService: Promise<RemoteIncomingPaymentService>
  receiverService: Promise<ReceiverService>
  streamServer: Promise<StreamServer>
  webhookService: Promise<WebhookService>
  quoteService: Promise<QuoteService>
  outgoingPaymentService: Promise<OutgoingPaymentService>
  makeIlpPlugin: Promise<(options: IlpPluginOptions) => IlpPlugin>
  ratesService: Promise<RatesService>
  walletAddressKeyService: Promise<WalletAddressKeyService>
  openPaymentsClient: Promise<AuthenticatedClient>
  tokenIntrospectionClient: Promise<TokenIntrospectionClient>
  redis: Promise<Redis>
  combinedPaymentService: Promise<CombinedPaymentService>
  feeService: Promise<FeeService>
  autoPeeringService: Promise<AutoPeeringService>
  autoPeeringRoutes: Promise<AutoPeeringRoutes>
  connectorApp: Promise<ConnectorApp>
  tigerbeetle?: Promise<TigerbeetleClient>
  paymentMethodHandlerService: Promise<PaymentMethodHandlerService>
  ilpPaymentService: Promise<IlpPaymentService>
}

export type AppContainer = IocContract<AppServices>

export class App {
  private openPaymentsServer!: Server
  private ilpConnectorService!: Server
  private adminServer!: Server
  private autoPeeringServer!: Server
  public apolloServer!: ApolloServer
  public isShuttingDown = false
  private logger!: Logger
  private config!: IAppConfig

  public constructor(private container: IocContract<AppServices>) {}

  /**
   * The boot function exists because the functions that we register on the container with the `bind` method are async.
   * We then need to await this function when we call use - which can't be done in the constructor. This is a first pass to
   * get the container working. We can refactor this in future. Perhaps don't use private members and just pass around the container?
   * Or provide start / shutdown methods on the services in the container?
   */
  public async boot(): Promise<void> {
    this.config = await this.container.use('config')
    this.logger = await this.container.use('logger')

    // Workers are in the way during tests.
    if (this.config.env !== 'test') {
      for (let i = 0; i < this.config.walletAddressWorkers; i++) {
        process.nextTick(() => this.processWalletAddress())
      }
      for (let i = 0; i < this.config.outgoingPaymentWorkers; i++) {
        process.nextTick(() => this.processOutgoingPayment())
      }
      for (let i = 0; i < this.config.incomingPaymentWorkers; i++) {
        process.nextTick(() => this.processIncomingPayment())
      }
      for (let i = 0; i < this.config.webhookWorkers; i++) {
        process.nextTick(() => this.processWebhook())
      }
    }
  }

  public async startAdminServer(port: number): Promise<void> {
    const koa = await this.createKoaServer()
    const httpServer = http.createServer(koa.callback())

    // Load schema from the file
    const schema = loadSchemaSync(join(__dirname, './graphql/schema.graphql'), {
      loaders: [new GraphQLFileLoader()]
    })

    const redis = await this.container.use('redis')

    // Add resolvers to the schema
    const schemaWithMiddleware = applyMiddleware(
      addResolversToSchema({
        schema,
        resolvers
      }),
      lockGraphQLMutationMiddleware(
        createRedisLock({
          redisClient: redis,
          keyTtlMs: this.config.graphQLIdempotencyKeyLockMs
        })
      ),
      idempotencyGraphQLMiddleware(
        createRedisDataStore(redis, this.config.graphQLIdempotencyKeyTtlMs)
      )
    )

    // Setup Armor

    const armor = new ApolloArmor({
      blockFieldSuggestion: {
        enabled: false
      },
      maxDepth: {
        enabled: true,
        n: 10
      },
      costLimit: {
        enabled: true,
        maxCost: 5000,
        objectCost: 2,
        scalarCost: 1,
        depthCostFactor: 1.5,
        ignoreIntrospection: true
      }
    })
    const protection = armor.protect()

    // Setup Apollo
    this.apolloServer = new ApolloServer({
      schema: schemaWithMiddleware,
<<<<<<< HEAD
      ...protection,
      plugins: [
        ...protection.plugins,
        ApolloServerPluginDrainHttpServer({ httpServer })
      ]
=======
      plugins: [ApolloServerPluginDrainHttpServer({ httpServer })],
      introspection: this.config.env !== 'production'
>>>>>>> b20519df
    })

    await this.apolloServer.start()

    koa.use(bodyParser())

    koa.use(
      async (
        ctx: {
          path: string
          status: number
        },
        next: Koa.Next
      ): Promise<void> => {
        if (ctx.path !== '/graphql') {
          ctx.status = 404
        } else {
          return next()
        }
      }
    )

    koa.use(
      koaMiddleware(this.apolloServer, {
        context: async (): Promise<ApolloContext> => {
          return {
            container: this.container,
            logger: await this.container.use('logger')
          }
        }
      })
    )

    this.adminServer = httpServer.listen(port)
  }

  public async startOpenPaymentsServer(port: number): Promise<void> {
    const koa = await this.createKoaServer()

    const router = new Router<DefaultState, AppContext>()
    router.use(bodyParser())
    router.get('/healthz', (ctx: AppContext): void => {
      ctx.status = 200
    })

    const walletAddressKeyRoutes = await this.container.use(
      'walletAddressKeyRoutes'
    )
    const walletAddressRoutes = await this.container.use('walletAddressRoutes')
    const incomingPaymentRoutes = await this.container.use(
      'incomingPaymentRoutes'
    )
    const outgoingPaymentRoutes = await this.container.use(
      'outgoingPaymentRoutes'
    )
    const quoteRoutes = await this.container.use('quoteRoutes')
    const { resourceServerSpec, walletAddressServerSpec } =
      await this.container.use('openApi')

    // POST /incoming-payments
    // Create incoming payment
    router.post<DefaultState, SignedCollectionContext<IncomingCreateBody>>(
      '/incoming-payments',
      createWalletAddressMiddleware(),
      createValidatorMiddleware<
        ContextType<SignedCollectionContext<IncomingCreateBody>>
      >(resourceServerSpec, {
        path: '/incoming-payments',
        method: HttpMethod.POST
      }),
      createTokenIntrospectionMiddleware({
        requestType: AccessType.IncomingPayment,
        requestAction: RequestAction.Create
      }),
      httpsigMiddleware,
      incomingPaymentRoutes.create
    )

    // GET /incoming-payments
    // List incoming payments
    router.get<
      DefaultState,
      SignedCollectionContext<never, GetCollectionQuery>
    >(
      '/incoming-payments',
      createWalletAddressMiddleware(),
      createValidatorMiddleware<
        ContextType<SignedCollectionContext<never, GetCollectionQuery>>
      >(resourceServerSpec, {
        path: '/incoming-payments',
        method: HttpMethod.GET
      }),
      createTokenIntrospectionMiddleware({
        requestType: AccessType.IncomingPayment,
        requestAction: RequestAction.List
      }),
      httpsigMiddleware,
      incomingPaymentRoutes.list
    )

    // POST /outgoing-payment
    // Create outgoing payment
    router.post<DefaultState, SignedCollectionContext<OutgoingCreateBody>>(
      '/outgoing-payments',
      createWalletAddressMiddleware(),
      createValidatorMiddleware<
        ContextType<SignedCollectionContext<OutgoingCreateBody>>
      >(resourceServerSpec, {
        path: '/outgoing-payments',
        method: HttpMethod.POST
      }),
      createTokenIntrospectionMiddleware({
        requestType: AccessType.OutgoingPayment,
        requestAction: RequestAction.Create
      }),
      httpsigMiddleware,
      outgoingPaymentRoutes.create
    )

    // GET /outgoing-payment
    // List outgoing payments
    router.get<
      DefaultState,
      SignedCollectionContext<never, GetCollectionQuery>
    >(
      '/outgoing-payments',
      createWalletAddressMiddleware(),
      createValidatorMiddleware<
        ContextType<SignedCollectionContext<never, GetCollectionQuery>>
      >(resourceServerSpec, {
        path: '/outgoing-payments',
        method: HttpMethod.GET
      }),
      createTokenIntrospectionMiddleware({
        requestType: AccessType.OutgoingPayment,
        requestAction: RequestAction.List
      }),
      httpsigMiddleware,
      outgoingPaymentRoutes.list
    )

    // POST /quotes
    // Create quote
    router.post<DefaultState, SignedCollectionContext<QuoteCreateBody>>(
      '/quotes',
      createWalletAddressMiddleware(),
      createValidatorMiddleware<
        ContextType<SignedCollectionContext<QuoteCreateBody>>
      >(resourceServerSpec, {
        path: '/quotes',
        method: HttpMethod.POST
      }),
      createTokenIntrospectionMiddleware({
        requestType: AccessType.Quote,
        requestAction: RequestAction.Create
      }),
      httpsigMiddleware,
      quoteRoutes.create
    )

    // GET /incoming-payments/{id}
    // Read incoming payment
    router.get<DefaultState, SubresourceContextWithAuthenticatedStatus>(
      '/incoming-payments/:id',
      createWalletAddressMiddleware(),
      createValidatorMiddleware<
        ContextType<SubresourceContextWithAuthenticatedStatus>
      >(resourceServerSpec, {
        path: '/incoming-payments/{id}',
        method: HttpMethod.GET
      }),
      createTokenIntrospectionMiddleware({
        requestType: AccessType.IncomingPayment,
        requestAction: RequestAction.Read,
        bypassError: true
      }),
      authenticatedStatusMiddleware,
      incomingPaymentRoutes.get
    )

    // POST /incoming-payments/{id}/complete
    // Complete incoming payment
    router.post<DefaultState, SignedSubresourceContext>(
      '/incoming-payments/:id/complete',
      createWalletAddressMiddleware(),
      createValidatorMiddleware<ContextType<SignedSubresourceContext>>(
        resourceServerSpec,
        {
          path: '/incoming-payments/{id}/complete',
          method: HttpMethod.POST
        }
      ),
      createTokenIntrospectionMiddleware({
        requestType: AccessType.IncomingPayment,
        requestAction: RequestAction.Complete
      }),
      httpsigMiddleware,
      incomingPaymentRoutes.complete
    )

    // GET /outgoing-payments/{id}
    // Read outgoing payment
    router.get<DefaultState, SignedSubresourceContext>(
      '/outgoing-payments/:id',
      createWalletAddressMiddleware(),
      createValidatorMiddleware<ContextType<SignedSubresourceContext>>(
        resourceServerSpec,
        {
          path: '/outgoing-payments/{id}',
          method: HttpMethod.GET
        }
      ),
      createTokenIntrospectionMiddleware({
        requestType: AccessType.OutgoingPayment,
        requestAction: RequestAction.Read
      }),
      httpsigMiddleware,
      outgoingPaymentRoutes.get
    )

    // GET /quotes/{id}
    // Read quote
    router.get<DefaultState, SignedSubresourceContext>(
      '/quotes/:id',
      createWalletAddressMiddleware(),
      createValidatorMiddleware<ContextType<SignedSubresourceContext>>(
        resourceServerSpec,
        {
          path: '/quotes/{id}',
          method: HttpMethod.GET
        }
      ),
      createTokenIntrospectionMiddleware({
        requestType: AccessType.Quote,
        requestAction: RequestAction.Read
      }),
      httpsigMiddleware,
      quoteRoutes.get
    )

    router.get(
      WALLET_ADDRESS_PATH + '/jwks.json',
      createWalletAddressMiddleware(),
      createValidatorMiddleware<WalletAddressKeysContext>(
        walletAddressServerSpec,
        {
          path: '/jwks.json',
          method: HttpMethod.GET
        }
      ),
      async (ctx: WalletAddressKeysContext): Promise<void> =>
        await walletAddressKeyRoutes.getKeysByWalletAddressId(ctx)
    )

    // Add the wallet address query route last.
    // Otherwise it will be matched instead of other Open Payments endpoints.
    router.get(
      WALLET_ADDRESS_PATH,
      createWalletAddressMiddleware(),
      spspMiddleware,
      createValidatorMiddleware<WalletAddressContext>(walletAddressServerSpec, {
        path: '/',
        method: HttpMethod.GET
      }),
      walletAddressRoutes.get
    )

    koa.use(cors())
    koa.use(router.routes())

    this.openPaymentsServer = koa.listen(port)
  }

  public async startAutoPeeringServer(port: number): Promise<void> {
    const koa = await this.createKoaServer()

    const autoPeeringRoutes = await this.container.use('autoPeeringRoutes')
    const router = new Router<DefaultState, AppContext>()

    router.use(bodyParser())
    router.post('/', autoPeeringRoutes.acceptPeerRequest)

    koa.use(router.routes())

    this.autoPeeringServer = koa.listen(port)
  }

  public async startIlpConnectorServer(port: number): Promise<void> {
    const ilpConnectorService = await this.container.use('connectorApp')
    this.ilpConnectorService = ilpConnectorService.listenPublic(port)
  }

  public async shutdown(): Promise<void> {
    this.isShuttingDown = true

    if (this.openPaymentsServer) {
      await this.stopServer(this.openPaymentsServer)
    }
    if (this.apolloServer) {
      await this.apolloServer.stop()
    }
    if (this.ilpConnectorService) {
      await this.stopServer(this.ilpConnectorService)
    }
    if (this.autoPeeringServer) {
      await this.stopServer(this.autoPeeringServer)
    }
  }

  private async stopServer(server: Server): Promise<void> {
    return new Promise((resolve, reject) => {
      server.close((err) => {
        if (err) {
          reject(err)
        }

        resolve()
      })
    })
  }

  public getAdminPort(): number {
    const address = this.adminServer?.address()
    if (address && !(typeof address == 'string')) {
      return address.port
    }
    return 0
  }

  public getOpenPaymentsPort(): number {
    const address = this.openPaymentsServer.address()
    if (address && !(typeof address == 'string')) {
      return address.port
    }
    return 0
  }

  private async processWalletAddress(): Promise<void> {
    const walletAddressService = await this.container.use(
      'walletAddressService'
    )
    return walletAddressService
      .processNext()
      .catch((err) => {
        this.logger.warn({ error: err.message }, 'processWalletAddress error')
        return true
      })
      .then((hasMoreWork) => {
        if (hasMoreWork) process.nextTick(() => this.processWalletAddress())
        else
          setTimeout(
            () => this.processWalletAddress(),
            this.config.walletAddressWorkerIdle
          ).unref()
      })
  }

  private async processOutgoingPayment(): Promise<void> {
    if (this.isShuttingDown) return
    const outgoingPaymentService = await this.container.use(
      'outgoingPaymentService'
    )
    return outgoingPaymentService
      .processNext()
      .catch((err) => {
        this.logger.warn({ error: err.message }, 'processOutgoingPayment error')
        return true
      })
      .then((hasMoreWork) => {
        if (hasMoreWork) process.nextTick(() => this.processOutgoingPayment())
        else
          setTimeout(
            () => this.processOutgoingPayment(),
            this.config.outgoingPaymentWorkerIdle
          ).unref()
      })
  }

  private async createKoaServer(): Promise<Koa<Koa.DefaultState, AppContext>> {
    const koa = new Koa<DefaultState, AppContext>({
      proxy: this.config.trustProxy
    })

    koa.context.container = this.container
    koa.context.logger = await this.container.use('logger')

    koa.use(
      async (
        ctx: {
          status: number
          set: (arg0: string, arg1: string) => void
          body: string
        },
        next: () => void | PromiseLike<void>
      ): Promise<void> => {
        if (this.isShuttingDown) {
          ctx.status = 503
          ctx.set('Connection', 'close')
          ctx.body = 'Server is in the process of restarting'
        } else {
          return next()
        }
      }
    )

    return koa
  }

  private async processIncomingPayment(): Promise<void> {
    const incomingPaymentService = await this.container.use(
      'incomingPaymentService'
    )
    return incomingPaymentService
      .processNext()
      .catch((err: Error) => {
        this.logger.warn({ error: err.message }, 'processIncomingPayment error')
        return true
      })
      .then((hasMoreWork) => {
        if (hasMoreWork) process.nextTick(() => this.processIncomingPayment())
        else
          setTimeout(
            () => this.processIncomingPayment(),
            this.config.incomingPaymentWorkerIdle
          ).unref()
      })
  }

  private async processWebhook(): Promise<void> {
    const webhookService = await this.container.use('webhookService')
    return webhookService
      .processNext()
      .catch((err) => {
        this.logger.warn({ error: err.message }, 'processWebhook error')
        return true
      })
      .then((hasMoreWork) => {
        if (hasMoreWork) process.nextTick(() => this.processWebhook())
        else
          setTimeout(
            () => this.processWebhook(),
            this.config.webhookWorkerIdle
          ).unref()
      })
  }
}<|MERGE_RESOLUTION|>--- conflicted
+++ resolved
@@ -338,16 +338,12 @@
     // Setup Apollo
     this.apolloServer = new ApolloServer({
       schema: schemaWithMiddleware,
-<<<<<<< HEAD
       ...protection,
       plugins: [
         ...protection.plugins,
         ApolloServerPluginDrainHttpServer({ httpServer })
-      ]
-=======
-      plugins: [ApolloServerPluginDrainHttpServer({ httpServer })],
+      ],
       introspection: this.config.env !== 'production'
->>>>>>> b20519df
     })
 
     await this.apolloServer.start()
