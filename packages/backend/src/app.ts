import { join } from 'path'
import http, { Server } from 'http'
import { ParsedUrlQuery } from 'querystring'
import { Client as TigerbeetleClient } from 'tigerbeetle-node'

import { IocContract } from '@adonisjs/fold'
import { Knex } from 'knex'
import Koa, { DefaultState } from 'koa'
import bodyParser from 'koa-bodyparser'
import { Logger } from 'pino'
import Router from '@koa/router'
import cors from '@koa/cors'
import { ApolloServer } from '@apollo/server'
import { ApolloServerPluginDrainHttpServer } from '@apollo/server/plugin/drainHttpServer'
import { koaMiddleware } from '@as-integrations/koa'

import { IAppConfig } from './config/app'
import { addResolversToSchema } from '@graphql-tools/schema'
import { GraphQLFileLoader } from '@graphql-tools/graphql-file-loader'
import { loadSchemaSync } from '@graphql-tools/load'

import { resolvers } from './graphql/resolvers'
import { HttpTokenService } from './payment-method/ilp/peer-http-token/service'
import { AssetService, AssetOptions } from './asset/service'
import { AccountingService } from './accounting/service'
import { PeerService } from './payment-method/ilp/peer/service'
import { WalletAddressService } from './open_payments/wallet_address/service'
import {
  createTokenIntrospectionMiddleware,
  httpsigMiddleware,
  Grant,
  RequestAction,
  authenticatedStatusMiddleware
} from './open_payments/auth/middleware'
import { RatesService } from './rates/service'
import { createSpspMiddleware } from './payment-method/ilp/spsp/middleware'
import { SPSPRoutes } from './payment-method/ilp/spsp/routes'
import {
  IncomingPaymentRoutes,
  CreateBody as IncomingCreateBody
} from './open_payments/payment/incoming/routes'
import { WalletAddressKeyRoutes } from './open_payments/wallet_address/key/routes'
import { WalletAddressRoutes } from './open_payments/wallet_address/routes'
import { IncomingPaymentService } from './open_payments/payment/incoming/service'
import { StreamServer } from '@interledger/stream-receiver'
import { WebhookService } from './webhook/service'
import {
  QuoteRoutes,
  CreateBody as QuoteCreateBody
} from './open_payments/quote/routes'
import { QuoteService } from './open_payments/quote/service'
import {
  OutgoingPaymentRoutes,
  CreateBody as OutgoingCreateBody
} from './open_payments/payment/outgoing/routes'
import { OutgoingPaymentService } from './open_payments/payment/outgoing/service'
import { IlpPlugin, IlpPluginOptions } from './payment-method/ilp/ilp_plugin'
import { createValidatorMiddleware, HttpMethod } from '@interledger/openapi'
import { WalletAddressKeyService } from './open_payments/wallet_address/key/service'
import {
  AccessAction,
  AccessType,
  AuthenticatedClient,
  PaginationArgs
} from '@interledger/open-payments'
import { RemoteIncomingPaymentService } from './open_payments/payment/incoming_remote/service'
import { ReceiverService } from './open_payments/receiver/service'
import { Client as TokenIntrospectionClient } from 'token-introspection'
import { applyMiddleware } from 'graphql-middleware'
import { Redis } from 'ioredis'
import {
  idempotencyGraphQLMiddleware,
  lockGraphQLMutationMiddleware
} from './graphql/middleware'
import { createRedisDataStore } from './middleware/cache/data-stores/redis'
import { createRedisLock } from './middleware/lock/redis'
import { CombinedPaymentService } from './open_payments/payment/combined/service'
import { FeeService } from './fee/service'
import { AutoPeeringService } from './payment-method/ilp/auto-peering/service'
import { AutoPeeringRoutes } from './payment-method/ilp/auto-peering/routes'
import { Rafiki as ConnectorApp } from './payment-method/ilp/connector/core'
import { AxiosInstance } from 'axios'
import { PaymentMethodHandlerService } from './payment-method/handler/service'
import { IlpPaymentService } from './payment-method/ilp/service'
import { TelemetryService } from './telemetry/service'
import { ApolloArmor } from '@escape.tech/graphql-armor'
import { openPaymentsServerErrorMiddleware } from './open_payments/route-errors'
import { WalletAddress } from './open_payments/wallet_address/model'
import {
  getWalletAddressUrlFromIncomingPayment,
  getWalletAddressUrlFromOutgoingPayment,
  getWalletAddressUrlFromQueryParams,
  getWalletAddressUrlFromQuote,
  getWalletAddressUrlFromRequestBody,
  getWalletAddressForSubresource,
  getWalletAddressUrlFromPath
} from './open_payments/wallet_address/middleware'

import { LoggingPlugin } from './graphql/plugin'
import { LocalPaymentService } from './payment-method/local/service'
import { GrantService } from './open_payments/grant/service'
import { AuthServerService } from './open_payments/authServer/service'
import { Tenant } from './tenants/model'
<<<<<<< HEAD
import { verifyTenantOrOperatorApiSignature } from './shared/utils'
=======
import {
  getTenantFromApiSignature,
  TenantApiSignatureResult
} from './shared/utils'
>>>>>>> a8b7ca4d
export interface AppContextData {
  logger: Logger
  container: AppContainer
  // Set by @koa/router.
  params: { [key: string]: string }
}

export interface ApolloContext {
  container: IocContract<AppServices>
  logger: Logger
}
export type AppContext = Koa.ParameterizedContext<DefaultState, AppContextData>

export type AppRequest<ParamsT extends string = string> = Omit<
  AppContext['request'],
  'params'
> & {
  params: Record<ParamsT, string>
}

export interface WalletAddressUrlContext extends AppContext {
  walletAddressUrl: string
  grant?: Grant
  client?: string
  accessAction?: AccessAction
}

export interface WalletAddressContext extends WalletAddressUrlContext {
  walletAddress: WalletAddress
}

type HttpSigHeaders = Record<'signature' | 'signature-input', string>

type HttpSigRequest = Omit<AppContext['request'], 'headers'> & {
  headers: HttpSigHeaders
}

export type HttpSigContext = AppContext & {
  request: HttpSigRequest
  headers: HttpSigHeaders
  client: string
}

type TenantedHttpSigHeaders = HttpSigHeaders & Record<'tenantId', string>

type TenantedHttpSigRequest = Omit<HttpSigContext['request'], 'headers'> & {
  headers: TenantedHttpSigHeaders
}

export type TenantedHttpSigContext = HttpSigContext & {
  headers: TenantedHttpSigHeaders
  request: TenantedHttpSigRequest
  tenant?: Tenant
  isOperator: boolean
}

export type HttpSigWithAuthenticatedStatusContext = HttpSigContext &
  AuthenticatedStatusContext

// Wallet address subresources
export interface GetCollectionQuery {
  'wallet-address': string
}

type CollectionRequest<BodyT = never, QueryT = ParsedUrlQuery> = Omit<
  WalletAddressContext['request'],
  'body'
> & {
  body: BodyT
  query: ParsedUrlQuery & QueryT
}

type CollectionContext<BodyT = never, QueryT = ParsedUrlQuery> = Omit<
  WalletAddressContext,
  'request' | 'client' | 'accessAction'
> & {
  request: CollectionRequest<BodyT, QueryT>
  client: NonNullable<WalletAddressContext['client']>
  accessAction: NonNullable<WalletAddressContext['accessAction']>
}

export type SignedCollectionContext<
  BodyT = never,
  QueryT = ParsedUrlQuery
> = CollectionContext<BodyT, QueryT> & HttpSigContext

type SubresourceRequest = Omit<AppContext['request'], 'params'> & {
  params: Record<'id', string>
}

type SubresourceContext = Omit<
  WalletAddressContext,
  'request' | 'grant' | 'client' | 'accessAction'
> & {
  request: SubresourceRequest
  client: NonNullable<WalletAddressContext['client']>
  accessAction: NonNullable<WalletAddressContext['accessAction']>
}

export type AuthenticatedStatusContext = { authenticated: boolean }

type SignedSubresourceContext = SubresourceContext & HttpSigContext

type SubresourceContextWithAuthenticatedStatus = SubresourceContext &
  HttpSigContext &
  AuthenticatedStatusContext

export type CreateContext<BodyT> = CollectionContext<BodyT>
export type ReadContext = SubresourceContext
export type CompleteContext = SubresourceContext
export type ListContext = CollectionContext<never, PaginationArgs>

export interface SPSPContext extends AppContext {
  paymentTag: string
  asset: AssetOptions
}

type ContextType<T> = T extends (
  ctx: infer Context
  // eslint-disable-next-line @typescript-eslint/no-explicit-any
) => any
  ? Context
  : never

const WALLET_ADDRESS_PATH = '/:walletAddressPath+'

export interface TenantedApolloContext extends ApolloContext {
  tenant: Tenant
  isOperator: boolean
}

export interface AppServices {
  logger: Promise<Logger>
  telemetry: Promise<TelemetryService>
  internalRatesService: Promise<RatesService>
  knex: Promise<Knex>
  axios: Promise<AxiosInstance>
  config: Promise<IAppConfig>
  httpTokenService: Promise<HttpTokenService>
  assetService: Promise<AssetService>
  accountingService: Promise<AccountingService>
  peerService: Promise<PeerService>
  walletAddressService: Promise<WalletAddressService>
  spspRoutes: Promise<SPSPRoutes>
  incomingPaymentRoutes: Promise<IncomingPaymentRoutes>
  outgoingPaymentRoutes: Promise<OutgoingPaymentRoutes>
  quoteRoutes: Promise<QuoteRoutes>
  walletAddressKeyRoutes: Promise<WalletAddressKeyRoutes>
  walletAddressRoutes: Promise<WalletAddressRoutes>
  incomingPaymentService: Promise<IncomingPaymentService>
  remoteIncomingPaymentService: Promise<RemoteIncomingPaymentService>
  receiverService: Promise<ReceiverService>
  grantService: Promise<GrantService>
  authServerService: Promise<AuthServerService>
  streamServer: Promise<StreamServer>
  webhookService: Promise<WebhookService>
  quoteService: Promise<QuoteService>
  outgoingPaymentService: Promise<OutgoingPaymentService>
  makeIlpPlugin: Promise<(options: IlpPluginOptions) => IlpPlugin>
  ratesService: Promise<RatesService>
  walletAddressKeyService: Promise<WalletAddressKeyService>
  openPaymentsClient: Promise<AuthenticatedClient>
  tokenIntrospectionClient: Promise<TokenIntrospectionClient>
  redis: Promise<Redis>
  combinedPaymentService: Promise<CombinedPaymentService>
  feeService: Promise<FeeService>
  autoPeeringService: Promise<AutoPeeringService>
  autoPeeringRoutes: Promise<AutoPeeringRoutes>
  connectorApp: Promise<ConnectorApp>
  tigerBeetle?: Promise<TigerbeetleClient>
  paymentMethodHandlerService: Promise<PaymentMethodHandlerService>
  ilpPaymentService: Promise<IlpPaymentService>
  localPaymentService: Promise<LocalPaymentService>
}

export type AppContainer = IocContract<AppServices>

export class App {
  private openPaymentsServer!: Server
  private ilpConnectorService!: Server
  private adminServer!: Server
  private autoPeeringServer!: Server
  public apolloServer!: ApolloServer
  public isShuttingDown = false
  private logger!: Logger
  private config!: IAppConfig

  public constructor(private container: IocContract<AppServices>) {}

  /**
   * The boot function exists because the functions that we register on the container with the `bind` method are async.
   * We then need to await this function when we call use - which can't be done in the constructor. This is a first pass to
   * get the container working. We can refactor this in future. Perhaps don't use private members and just pass around the container?
   * Or provide start / shutdown methods on the services in the container?
   */
  public async boot(): Promise<void> {
    this.config = await this.container.use('config')
    this.logger = await this.container.use('logger')

    // Workers are in the way during tests.
    if (this.config.env !== 'test') {
      for (let i = 0; i < this.config.walletAddressWorkers; i++) {
        process.nextTick(() => this.processWalletAddress())
      }
      for (let i = 0; i < this.config.outgoingPaymentWorkers; i++) {
        process.nextTick(() => this.processOutgoingPayment())
      }
      for (let i = 0; i < this.config.incomingPaymentWorkers; i++) {
        process.nextTick(() => this.processIncomingPayment())
      }
      for (let i = 0; i < this.config.webhookWorkers; i++) {
        process.nextTick(() => this.processWebhook())
      }
    }
  }

  public async startAdminServer(port: number): Promise<void> {
    const koa = await this.createKoaServer()
    const httpServer = http.createServer(koa.callback())

    // Load schema from the file
    const schema = loadSchemaSync(join(__dirname, './graphql/schema.graphql'), {
      loaders: [new GraphQLFileLoader()]
    })

    const redis = await this.container.use('redis')

    // Add resolvers to the schema
    const schemaWithMiddleware = applyMiddleware(
      addResolversToSchema({
        schema,
        resolvers
      }),
      lockGraphQLMutationMiddleware(
        createRedisLock({
          redisClient: redis,
          keyTtlMs: this.config.graphQLIdempotencyKeyLockMs
        })
      ),
      idempotencyGraphQLMiddleware(
        createRedisDataStore(redis, this.config.graphQLIdempotencyKeyTtlMs)
      )
    )

    // Setup Armor
    const armor = new ApolloArmor({
      blockFieldSuggestion: {
        enabled: true
      },
      maxDepth: {
        enabled: true,
        n: 10,
        ignoreIntrospection: true
      },
      costLimit: {
        enabled: true,
        maxCost: 5000,
        objectCost: 2,
        scalarCost: 1,
        depthCostFactor: 1.5,
        ignoreIntrospection: true
      }
    })
    const protection = armor.protect()

    const loggingPlugin = new LoggingPlugin(this.logger)

    // Setup Apollo
    this.apolloServer = new ApolloServer({
      schema: schemaWithMiddleware,
      ...protection,
      plugins: [
        ...protection.plugins,
        loggingPlugin,
        ApolloServerPluginDrainHttpServer({ httpServer })
      ],
      introspection: this.config.env !== 'production'
    })

    await this.apolloServer.start()

    koa.use(cors())
    koa.use(bodyParser())

    koa.use(
      async (
        ctx: {
          path: string
          status: number
        },
        next: Koa.Next
      ): Promise<void> => {
        if (ctx.path !== '/graphql') {
          ctx.status = 404
        } else {
          return next()
        }
      }
    )

<<<<<<< HEAD
    koa.use(
      async (ctx: TenantedHttpSigContext, next: Koa.Next): Promise<void> => {
        if (!verifyTenantOrOperatorApiSignature(ctx, this.config)) {
=======
    let tenantApiSignatureResult: TenantApiSignatureResult
    if (this.config.env !== 'test') {
      koa.use(async (ctx, next: Koa.Next): Promise<void> => {
        const result = await getTenantFromApiSignature(ctx, this.config)
        if (!result) {
>>>>>>> a8b7ca4d
          ctx.throw(401, 'Unauthorized')
        } else {
          tenantApiSignatureResult = {
            tenant: result.tenant,
            isOperator: result.isOperator ? true : false
          }
        }
        return next()
      }
    )

    koa.use(
      koaMiddleware(this.apolloServer, {
        context: async (): Promise<TenantedApolloContext> => {
          return {
            ...tenantApiSignatureResult,
            container: this.container,
            logger: await this.container.use('logger')
          }
        }
      })
    )

    this.adminServer = httpServer.listen(port)
  }

  public async startOpenPaymentsServer(port: number): Promise<void> {
    const koa = await this.createKoaServer()

    const router = new Router<DefaultState, AppContext>()
    router.use(bodyParser())
    router.get('/healthz', (ctx: AppContext): void => {
      ctx.status = 200
    })
    router.use(openPaymentsServerErrorMiddleware)

    const walletAddressKeyRoutes = await this.container.use(
      'walletAddressKeyRoutes'
    )
    const walletAddressRoutes = await this.container.use('walletAddressRoutes')
    const incomingPaymentRoutes = await this.container.use(
      'incomingPaymentRoutes'
    )
    const outgoingPaymentRoutes = await this.container.use(
      'outgoingPaymentRoutes'
    )
    const quoteRoutes = await this.container.use('quoteRoutes')
    const { resourceServerSpec, walletAddressServerSpec } =
      await this.container.use('openApi')

    const validatorMiddlewareOptions = {
      validateRequest: true,
      validateResponse: process.env.NODE_ENV !== 'production'
    }

    // POST /incoming-payments
    // Create incoming payment
    router.post<DefaultState, SignedCollectionContext<IncomingCreateBody>>(
      '/incoming-payments',
      createValidatorMiddleware<
        ContextType<SignedCollectionContext<IncomingCreateBody>>
      >(
        resourceServerSpec,
        {
          path: '/incoming-payments',
          method: HttpMethod.POST
        },
        validatorMiddlewareOptions
      ),
      getWalletAddressUrlFromRequestBody,
      createTokenIntrospectionMiddleware({
        requestType: AccessType.IncomingPayment,
        requestAction: RequestAction.Create
      }),
      httpsigMiddleware,
      getWalletAddressForSubresource,
      incomingPaymentRoutes.create
    )

    // GET /incoming-payments
    // List incoming payments
    router.get<
      DefaultState,
      SignedCollectionContext<never, GetCollectionQuery>
    >(
      '/incoming-payments',
      createValidatorMiddleware<
        ContextType<SignedCollectionContext<never, GetCollectionQuery>>
      >(
        resourceServerSpec,
        {
          path: '/incoming-payments',
          method: HttpMethod.GET
        },
        validatorMiddlewareOptions
      ),
      getWalletAddressUrlFromQueryParams,
      createTokenIntrospectionMiddleware({
        requestType: AccessType.IncomingPayment,
        requestAction: RequestAction.List
      }),
      httpsigMiddleware,
      getWalletAddressForSubresource,
      incomingPaymentRoutes.list
    )

    // POST /outgoing-payment
    // Create outgoing payment
    router.post<DefaultState, SignedCollectionContext<OutgoingCreateBody>>(
      '/outgoing-payments',
      createValidatorMiddleware<
        ContextType<SignedCollectionContext<OutgoingCreateBody>>
      >(
        resourceServerSpec,
        {
          path: '/outgoing-payments',
          method: HttpMethod.POST
        },
        validatorMiddlewareOptions
      ),
      getWalletAddressUrlFromRequestBody,
      createTokenIntrospectionMiddleware({
        requestType: AccessType.OutgoingPayment,
        requestAction: RequestAction.Create
      }),
      httpsigMiddleware,
      getWalletAddressForSubresource,
      outgoingPaymentRoutes.create
    )

    // GET /outgoing-payment
    // List outgoing payments
    router.get<
      DefaultState,
      SignedCollectionContext<never, GetCollectionQuery>
    >(
      '/outgoing-payments',
      createValidatorMiddleware<
        ContextType<SignedCollectionContext<never, GetCollectionQuery>>
      >(
        resourceServerSpec,
        {
          path: '/outgoing-payments',
          method: HttpMethod.GET
        },
        validatorMiddlewareOptions
      ),
      getWalletAddressUrlFromQueryParams,
      createTokenIntrospectionMiddleware({
        requestType: AccessType.OutgoingPayment,
        requestAction: RequestAction.List
      }),
      httpsigMiddleware,
      getWalletAddressForSubresource,
      outgoingPaymentRoutes.list
    )

    // POST /quotes
    // Create quote
    router.post<DefaultState, SignedCollectionContext<QuoteCreateBody>>(
      '/quotes',
      createValidatorMiddleware<
        ContextType<SignedCollectionContext<QuoteCreateBody>>
      >(
        resourceServerSpec,
        {
          path: '/quotes',
          method: HttpMethod.POST
        },
        validatorMiddlewareOptions
      ),
      getWalletAddressUrlFromRequestBody,
      createTokenIntrospectionMiddleware({
        requestType: AccessType.Quote,
        requestAction: RequestAction.Create
      }),
      httpsigMiddleware,
      getWalletAddressForSubresource,
      quoteRoutes.create
    )

    // GET /incoming-payments/{id}
    // Read incoming payment
    router.get<DefaultState, SubresourceContextWithAuthenticatedStatus>(
      '/incoming-payments/:id',
      createValidatorMiddleware<
        ContextType<SubresourceContextWithAuthenticatedStatus>
      >(
        resourceServerSpec,
        {
          path: '/incoming-payments/{id}',
          method: HttpMethod.GET
        },
        validatorMiddlewareOptions
      ),
      getWalletAddressUrlFromIncomingPayment,
      createTokenIntrospectionMiddleware({
        requestType: AccessType.IncomingPayment,
        requestAction: RequestAction.Read,
        canSkipAuthValidation: true
      }),
      authenticatedStatusMiddleware,
      getWalletAddressForSubresource,
      incomingPaymentRoutes.get
    )

    // POST /incoming-payments/{id}/complete
    // Complete incoming payment
    router.post<DefaultState, SignedSubresourceContext>(
      '/incoming-payments/:id/complete',
      createValidatorMiddleware<ContextType<SignedSubresourceContext>>(
        resourceServerSpec,
        {
          path: '/incoming-payments/{id}/complete',
          method: HttpMethod.POST
        },
        validatorMiddlewareOptions
      ),
      getWalletAddressUrlFromIncomingPayment,
      createTokenIntrospectionMiddleware({
        requestType: AccessType.IncomingPayment,
        requestAction: RequestAction.Complete
      }),
      httpsigMiddleware,
      getWalletAddressForSubresource,
      incomingPaymentRoutes.complete
    )

    // GET /outgoing-payments/{id}
    // Read outgoing payment
    router.get<DefaultState, SignedSubresourceContext>(
      '/outgoing-payments/:id',
      createValidatorMiddleware<ContextType<SignedSubresourceContext>>(
        resourceServerSpec,
        {
          path: '/outgoing-payments/{id}',
          method: HttpMethod.GET
        },
        validatorMiddlewareOptions
      ),
      getWalletAddressUrlFromOutgoingPayment,
      createTokenIntrospectionMiddleware({
        requestType: AccessType.OutgoingPayment,
        requestAction: RequestAction.Read
      }),
      httpsigMiddleware,
      getWalletAddressForSubresource,
      outgoingPaymentRoutes.get
    )

    // GET /quotes/{id}
    // Read quote
    router.get<DefaultState, SignedSubresourceContext>(
      '/quotes/:id',
      createValidatorMiddleware<ContextType<SignedSubresourceContext>>(
        resourceServerSpec,
        {
          path: '/quotes/{id}',
          method: HttpMethod.GET
        },
        validatorMiddlewareOptions
      ),
      getWalletAddressUrlFromQuote,
      createTokenIntrospectionMiddleware({
        requestType: AccessType.Quote,
        requestAction: RequestAction.Read
      }),
      httpsigMiddleware,
      getWalletAddressForSubresource,
      quoteRoutes.get
    )

    router.get(
      WALLET_ADDRESS_PATH + '/jwks.json',
      createValidatorMiddleware(
        walletAddressServerSpec,
        {
          path: '/jwks.json',
          method: HttpMethod.GET
        },
        validatorMiddlewareOptions
      ),
      getWalletAddressUrlFromPath,
      walletAddressKeyRoutes.get
    )

    // Add the wallet address query route last.
    // Otherwise it will be matched instead of other Open Payments endpoints.
    router.get(
      WALLET_ADDRESS_PATH,
      getWalletAddressUrlFromPath,
      createSpspMiddleware(this.config.enableSpspPaymentPointers),
      createValidatorMiddleware(
        walletAddressServerSpec,
        {
          path: '/',
          method: HttpMethod.GET
        },
        validatorMiddlewareOptions
      ),
      walletAddressRoutes.get
    )

    koa.use(cors())
    koa.use(router.routes())

    this.openPaymentsServer = koa.listen(port)
  }

  public async startAutoPeeringServer(port: number): Promise<void> {
    const koa = await this.createKoaServer()

    const autoPeeringRoutes = await this.container.use('autoPeeringRoutes')
    const router = new Router<DefaultState, AppContext>()

    router.use(bodyParser())
    router.post('/', autoPeeringRoutes.acceptPeerRequest)

    koa.use(router.routes())

    this.autoPeeringServer = koa.listen(port)
  }

  public async startIlpConnectorServer(port: number): Promise<void> {
    const ilpConnectorService = await this.container.use('connectorApp')
    this.ilpConnectorService = ilpConnectorService.listenPublic(port)
  }

  public async shutdown(): Promise<void> {
    this.isShuttingDown = true

    if (this.openPaymentsServer) {
      await this.stopServer(this.openPaymentsServer)
    }
    if (this.apolloServer) {
      await this.apolloServer.stop()
    }
    if (this.ilpConnectorService) {
      await this.stopServer(this.ilpConnectorService)
    }
    if (this.autoPeeringServer) {
      await this.stopServer(this.autoPeeringServer)
    }
  }

  private async stopServer(server: Server): Promise<void> {
    return new Promise((resolve, reject) => {
      server.close((err) => {
        if (err) {
          reject(err)
        }

        resolve()
      })
    })
  }

  public getAdminPort(): number {
    const address = this.adminServer?.address()
    if (address && !(typeof address == 'string')) {
      return address.port
    }
    return 0
  }

  public getOpenPaymentsPort(): number {
    const address = this.openPaymentsServer.address()
    if (address && !(typeof address == 'string')) {
      return address.port
    }
    return 0
  }

  private async processWalletAddress(): Promise<void> {
    const walletAddressService = await this.container.use(
      'walletAddressService'
    )
    return walletAddressService
      .processNext()
      .catch((err) => {
        this.logger.warn({ error: err.message }, 'processWalletAddress error')
        return true
      })
      .then((hasMoreWork) => {
        if (hasMoreWork) process.nextTick(() => this.processWalletAddress())
        else
          setTimeout(
            () => this.processWalletAddress(),
            this.config.walletAddressWorkerIdle
          ).unref()
      })
  }

  private async processOutgoingPayment(): Promise<void> {
    if (this.isShuttingDown) return
    const outgoingPaymentService = await this.container.use(
      'outgoingPaymentService'
    )
    return outgoingPaymentService
      .processNext()
      .catch((err) => {
        this.logger.warn({ error: err.message }, 'processOutgoingPayment error')
        return true
      })
      .then((hasMoreWork) => {
        if (hasMoreWork) process.nextTick(() => this.processOutgoingPayment())
        else
          setTimeout(
            () => this.processOutgoingPayment(),
            this.config.outgoingPaymentWorkerIdle
          ).unref()
      })
  }

  private async createKoaServer(): Promise<Koa<Koa.DefaultState, AppContext>> {
    const koa = new Koa<DefaultState, AppContext>({
      proxy: this.config.trustProxy
    })

    koa.context.container = this.container
    koa.context.logger = await this.container.use('logger')

    koa.use(
      async (
        ctx: {
          status: number
          set: (arg0: string, arg1: string) => void
          body: string
        },
        next: () => void | PromiseLike<void>
      ): Promise<void> => {
        if (this.isShuttingDown) {
          ctx.status = 503
          ctx.set('Connection', 'close')
          ctx.body = 'Server is in the process of restarting'
        } else {
          return next()
        }
      }
    )

    return koa
  }

  private async processIncomingPayment(): Promise<void> {
    const incomingPaymentService = await this.container.use(
      'incomingPaymentService'
    )
    return incomingPaymentService
      .processNext()
      .catch((err: Error) => {
        this.logger.warn({ error: err.message }, 'processIncomingPayment error')
        return true
      })
      .then((hasMoreWork) => {
        if (hasMoreWork) process.nextTick(() => this.processIncomingPayment())
        else
          setTimeout(
            () => this.processIncomingPayment(),
            this.config.incomingPaymentWorkerIdle
          ).unref()
      })
  }

  private async processWebhook(): Promise<void> {
    const webhookService = await this.container.use('webhookService')
    return webhookService
      .processNext()
      .catch((err) => {
        this.logger.warn({ error: err.message }, 'processWebhook error')
        return true
      })
      .then((hasMoreWork) => {
        if (hasMoreWork) process.nextTick(() => this.processWebhook())
        else
          setTimeout(
            () => this.processWebhook(),
            this.config.webhookWorkerIdle
          ).unref()
      })
  }
}<|MERGE_RESOLUTION|>--- conflicted
+++ resolved
@@ -101,14 +101,10 @@
 import { GrantService } from './open_payments/grant/service'
 import { AuthServerService } from './open_payments/authServer/service'
 import { Tenant } from './tenants/model'
-<<<<<<< HEAD
-import { verifyTenantOrOperatorApiSignature } from './shared/utils'
-=======
 import {
   getTenantFromApiSignature,
   TenantApiSignatureResult
 } from './shared/utils'
->>>>>>> a8b7ca4d
 export interface AppContextData {
   logger: Logger
   container: AppContainer
@@ -150,19 +146,6 @@
   request: HttpSigRequest
   headers: HttpSigHeaders
   client: string
-}
-
-type TenantedHttpSigHeaders = HttpSigHeaders & Record<'tenantId', string>
-
-type TenantedHttpSigRequest = Omit<HttpSigContext['request'], 'headers'> & {
-  headers: TenantedHttpSigHeaders
-}
-
-export type TenantedHttpSigContext = HttpSigContext & {
-  headers: TenantedHttpSigHeaders
-  request: TenantedHttpSigRequest
-  tenant?: Tenant
-  isOperator: boolean
 }
 
 export type HttpSigWithAuthenticatedStatusContext = HttpSigContext &
@@ -409,17 +392,11 @@
       }
     )
 
-<<<<<<< HEAD
-    koa.use(
-      async (ctx: TenantedHttpSigContext, next: Koa.Next): Promise<void> => {
-        if (!verifyTenantOrOperatorApiSignature(ctx, this.config)) {
-=======
     let tenantApiSignatureResult: TenantApiSignatureResult
     if (this.config.env !== 'test') {
       koa.use(async (ctx, next: Koa.Next): Promise<void> => {
         const result = await getTenantFromApiSignature(ctx, this.config)
         if (!result) {
->>>>>>> a8b7ca4d
           ctx.throw(401, 'Unauthorized')
         } else {
           tenantApiSignatureResult = {
@@ -428,8 +405,8 @@
           }
         }
         return next()
-      }
-    )
+      })
+    }
 
     koa.use(
       koaMiddleware(this.apolloServer, {
