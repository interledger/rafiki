--- conflicted
+++ resolved
@@ -34,15 +34,12 @@
   params: { [key: string]: string }
 }
 
-<<<<<<< HEAD
 export interface ApolloContext {
   user: UserToken | null
   messageProducer: MessageProducer
   container: IocContract<AppServices>
 }
-=======
 export type AppContext = Koa.ParameterizedContext<DefaultState, AppContextData>
->>>>>>> bba19be8
 
 export interface AppServices {
   logger: Promise<Logger>
@@ -105,12 +102,8 @@
         }
       }
     )
-<<<<<<< HEAD
-    this._setupRoutes()
+    await this._setupRoutes()
     this._setupGraphql()
-=======
-    await this._setupRoutes()
->>>>>>> bba19be8
   }
 
   public listen(port: number | string): void {
@@ -139,7 +132,6 @@
     return 0
   }
 
-<<<<<<< HEAD
   private _setupGraphql(): void {
     // Load schema from the file
     const schema = loadSchemaSync(join(__dirname, './graphql/schema.graphql'), {
@@ -169,10 +161,7 @@
     this.koa.use(this.apolloServer.getMiddleware())
   }
 
-  private _setupRoutes(): void {
-=======
   private async _setupRoutes(): Promise<void> {
->>>>>>> bba19be8
     this.publicRouter.use(bodyParser())
     this.publicRouter.get('/healthz', (ctx: AppContext): void => {
       ctx.status = 200
