--- conflicted
+++ resolved
@@ -98,12 +98,9 @@
 } from './open_payments/wallet_address/middleware'
 
 import { LoggingPlugin } from './graphql/plugin'
-<<<<<<< HEAD
 import { LocalPaymentService } from './payment-method/local/service'
-=======
 import { GrantService } from './open_payments/grant/service'
 import { AuthServerService } from './open_payments/authServer/service'
->>>>>>> 750f4148
 export interface AppContextData {
   logger: Logger
   container: AppContainer
