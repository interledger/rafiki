--- conflicted
+++ resolved
@@ -1,17 +1,4 @@
-<<<<<<< HEAD
-=======
 import { Counter, Histogram, MetricOptions, metrics } from '@opentelemetry/api'
-import { OTLPMetricExporter } from '@opentelemetry/exporter-metrics-otlp-grpc'
-import { Resource } from '@opentelemetry/resources'
->>>>>>> 771d1899
-import {
-  Counter,
-  Histogram,
-  MetricOptions,
-  Tracer,
-  metrics,
-  trace
-} from '@opentelemetry/api'
 import { MeterProvider } from '@opentelemetry/sdk-metrics'
 
 import { ConvertError, RatesService, isConvertError } from '../rates/service'
