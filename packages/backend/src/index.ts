--- conflicted
+++ resolved
@@ -239,7 +239,6 @@
     })
   })
 
-<<<<<<< HEAD
   container.singleton('sessionService', async (deps) => {
     const logger = await deps.use('logger')
     const redis = await deps.use('redis')
@@ -254,7 +253,9 @@
       logger: logger,
       knex: knex,
       sessionService: sessionService
-=======
+    })
+  })
+
   container.singleton('connectorApp', async (deps) => {
     const config = await deps.use('config')
     return await createConnectorService({
@@ -266,7 +267,6 @@
       ratesService: await deps.use('ratesService'),
       streamServer: await deps.use('streamServer'),
       ilpAddress: config.ilpAddress
->>>>>>> 529a38b5
     })
   })
   return container
