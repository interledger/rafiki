import path from 'path'
import createLogger from 'pino'
import { knex } from 'knex'
import { Model } from 'objection'
import { Ioc, IocContract } from '@adonisjs/fold'
import { Redis } from 'ioredis'
import { createClient } from 'tigerbeetle-node'
import { createClient as createIntrospectionClient } from 'token-introspection'

import { App, AppServices } from './app'
import { Config } from './config/app'
import { createRatesService } from './rates/service'
import { createQuoteRoutes } from './open_payments/quote/routes'
import { createQuoteService } from './open_payments/quote/service'
import { createOutgoingPaymentRoutes } from './open_payments/payment/outgoing/routes'
import { createOutgoingPaymentService } from './open_payments/payment/outgoing/service'
import {
  createIlpPlugin,
  IlpPlugin,
  IlpPluginOptions
} from './payment-method/ilp/ilp_plugin'
import { createHttpTokenService } from './payment-method/ilp/peer-http-token/service'
import { createAssetService } from './asset/service'
import { createAccountingService as createTigerbeetleAccountingService } from './accounting/tigerbeetle/service'
import { createAccountingService as createPsqlAccountingService } from './accounting/psql/service'
import { createPeerService } from './payment-method/ilp/peer/service'
import { createAuthServerService } from './open_payments/authServer/service'
import { createGrantService } from './open_payments/grant/service'
import { createPaymentPointerService } from './open_payments/payment_pointer/service'
import { createSPSPRoutes } from './payment-method/ilp/spsp/routes'
import { createPaymentPointerKeyRoutes } from './open_payments/payment_pointer/key/routes'
import { createPaymentPointerRoutes } from './open_payments/payment_pointer/routes'
import { createIncomingPaymentRoutes } from './open_payments/payment/incoming/routes'
import { createIncomingPaymentService } from './open_payments/payment/incoming/service'
import { StreamServer } from '@interledger/stream-receiver'
import { createWebhookService } from './webhook/service'
import { createConnectorService } from './payment-method/ilp/connector'
import { createOpenAPI } from '@interledger/openapi'
import { createAuthenticatedClient as createOpenPaymentsClient } from '@interledger/open-payments'
import { createConnectionService } from './open_payments/connection/service'
import { createConnectionRoutes } from './open_payments/connection/routes'
import { createPaymentPointerKeyService } from './open_payments/payment_pointer/key/service'
import { createReceiverService } from './open_payments/receiver/service'
import { createRemoteIncomingPaymentService } from './open_payments/payment/incoming_remote/service'
import { createCombinedPaymentService } from './open_payments/payment/combined/service'
import { createFeeService } from './fee/service'
import { createAutoPeeringService } from './payment-method/ilp/auto-peering/service'
import { createAutoPeeringRoutes } from './payment-method/ilp/auto-peering/routes'
import axios from 'axios'
import { createIlpPaymentService } from './payment-method/ilp/service'
import { createPaymentMethodHandlerService } from './payment-method/handler/service'

BigInt.prototype.toJSON = function () {
  return this.toString()
}

const container = initIocContainer(Config)
const app = new App(container)

export function initIocContainer(
  config: typeof Config
): IocContract<AppServices> {
  const container: IocContract<AppServices> = new Ioc()
  container.singleton('config', async () => config)
  container.singleton('axios', async () => axios.create())
  container.singleton('logger', async (deps: IocContract<AppServices>) => {
    const config = await deps.use('config')
    const logger = createLogger()
    logger.level = config.logLevel
    return logger
  })
  container.singleton('knex', async (deps: IocContract<AppServices>) => {
    const logger = await deps.use('logger')
    const config = await deps.use('config')
    logger.info({ msg: 'creating knex' })
    const db = knex({
      client: 'postgresql',
      connection: config.databaseUrl,
      pool: {
        min: 2,
        max: 10
      },
      migrations: {
        directory: './',
        tableName: 'knex_migrations'
      },
      log: {
        warn(message) {
          logger.warn(message)
        },
        error(message) {
          logger.error(message)
        },
        deprecate(message) {
          logger.warn(message)
        },
        debug(message) {
          logger.debug(message)
        }
      }
    })
    // node pg defaults to returning bigint as string. This ensures it parses to bigint
    db.client.driver.types.setTypeParser(
      db.client.driver.types.builtins.INT8,
      'text',
      BigInt
    )
    return db
  })
  container.singleton('redis', async (deps): Promise<Redis> => {
    const config = await deps.use('config')
    return new Redis(config.redisUrl, {
      tls: config.redisTls,
      stringNumbers: true
    })
  })
  container.singleton('streamServer', async (deps) => {
    const config = await deps.use('config')
    return new StreamServer({
      serverSecret: config.streamSecret,
      serverAddress: config.ilpAddress
    })
  })
  container.singleton('tigerbeetle', async (deps) => {
    const config = await deps.use('config')
    return createClient({
      cluster_id: config.tigerbeetleClusterId,
      replica_addresses: config.tigerbeetleReplicaAddresses
    })
  })
  container.singleton('openApi', async () => {
    const resourceServerSpec = await createOpenAPI(
      path.resolve(__dirname, './openapi/resource-server.yaml')
    )
    return {
      resourceServerSpec
    }
  })
  container.singleton('openPaymentsClient', async (deps) => {
    const config = await deps.use('config')
    const logger = await deps.use('logger')
    return createOpenPaymentsClient({
      logger,
      keyId: config.keyId,
      privateKey: config.privateKey,
      paymentPointerUrl: config.paymentPointerUrl
    })
  })
  container.singleton('tokenIntrospectionClient', async (deps) => {
    const config = await deps.use('config')
    return await createIntrospectionClient({
      logger: await deps.use('logger'),
      url: config.authServerIntrospectionUrl
    })
  })

  /**
   * Add services to the container.
   */
  container.singleton('httpTokenService', async (deps) => {
    const logger = await deps.use('logger')
    const knex = await deps.use('knex')
    return await createHttpTokenService({
      logger: logger,
      knex: knex
    })
  })
  container.singleton('assetService', async (deps) => {
    const logger = await deps.use('logger')
    const knex = await deps.use('knex')
    return await createAssetService({
      logger: logger,
      knex: knex,
      accountingService: await deps.use('accountingService')
    })
  })

  container.singleton('accountingService', async (deps) => {
    const logger = await deps.use('logger')
    const knex = await deps.use('knex')
    const config = await deps.use('config')

    if (config.useTigerbeetle) {
      const tigerbeetle = await deps.use('tigerbeetle')

      return createTigerbeetleAccountingService({
        logger,
        knex,
        tigerbeetle,
        withdrawalThrottleDelay: config.withdrawalThrottleDelay
      })
    }

    return createPsqlAccountingService({
      logger,
      knex,
      withdrawalThrottleDelay: config.withdrawalThrottleDelay
    })
  })
  container.singleton('peerService', async (deps) => {
    return await createPeerService({
      knex: await deps.use('knex'),
      logger: await deps.use('logger'),
      accountingService: await deps.use('accountingService'),
      assetService: await deps.use('assetService'),
      httpTokenService: await deps.use('httpTokenService')
    })
  })
  container.singleton('authServerService', async (deps) => {
    return await createAuthServerService({
      logger: await deps.use('logger'),
      knex: await deps.use('knex')
    })
  })
  container.singleton('grantService', async (deps) => {
    return await createGrantService({
      authServerService: await deps.use('authServerService'),
      logger: await deps.use('logger'),
      knex: await deps.use('knex')
    })
  })
  container.singleton('webhookService', async (deps) => {
    return createWebhookService({
      config: await deps.use('config'),
      knex: await deps.use('knex'),
      logger: await deps.use('logger')
    })
  })
  container.singleton('paymentPointerService', async (deps) => {
    const logger = await deps.use('logger')
    return await createPaymentPointerService({
      config: await deps.use('config'),
      knex: await deps.use('knex'),
      logger: logger,
      accountingService: await deps.use('accountingService'),
      webhookService: await deps.use('webhookService')
    })
  })
  container.singleton('spspRoutes', async (deps) => {
    const logger = await deps.use('logger')
    const streamServer = await deps.use('streamServer')
    return await createSPSPRoutes({
      logger: logger,
      streamServer: streamServer
    })
  })

  container.singleton('incomingPaymentService', async (deps) => {
    return await createIncomingPaymentService({
      logger: await deps.use('logger'),
      knex: await deps.use('knex'),
      accountingService: await deps.use('accountingService'),
      paymentPointerService: await deps.use('paymentPointerService'),
      config: await deps.use('config')
    })
  })
  container.singleton('remoteIncomingPaymentService', async (deps) => {
    return await createRemoteIncomingPaymentService({
      logger: await deps.use('logger'),
      knex: await deps.use('knex'),
      grantService: await deps.use('grantService'),
      openPaymentsUrl: config.openPaymentsUrl,
      openPaymentsClient: await deps.use('openPaymentsClient')
    })
  })
  container.singleton('incomingPaymentRoutes', async (deps) => {
    return createIncomingPaymentRoutes({
      config: await deps.use('config'),
      logger: await deps.use('logger'),
      incomingPaymentService: await deps.use('incomingPaymentService'),
      connectionService: await deps.use('connectionService')
    })
  })
  container.singleton('paymentPointerRoutes', async (deps) => {
    const config = await deps.use('config')
    return createPaymentPointerRoutes({
      authServer: config.authServerGrantUrl
    })
  })
  container.singleton('paymentPointerKeyRoutes', async (deps) => {
    return createPaymentPointerKeyRoutes({
      config: await deps.use('config'),
      paymentPointerKeyService: await deps.use('paymentPointerKeyService'),
      paymentPointerService: await deps.use('paymentPointerService')
    })
  })
  container.singleton('connectionService', async (deps) => {
    const config = await deps.use('config')
    return await createConnectionService({
      logger: await deps.use('logger'),
      openPaymentsUrl: config.openPaymentsUrl,
      streamServer: await deps.use('streamServer')
    })
  })
  container.singleton('connectionRoutes', async (deps) => {
    return createConnectionRoutes({
      logger: await deps.use('logger'),
      incomingPaymentService: await deps.use('incomingPaymentService'),
      connectionService: await deps.use('connectionService')
    })
  })
  container.singleton('receiverService', async (deps) => {
    const config = await deps.use('config')
    return await createReceiverService({
      logger: await deps.use('logger'),
      connectionService: await deps.use('connectionService'),
      grantService: await deps.use('grantService'),
      incomingPaymentService: await deps.use('incomingPaymentService'),
      openPaymentsUrl: config.openPaymentsUrl,
      paymentPointerService: await deps.use('paymentPointerService'),
      openPaymentsClient: await deps.use('openPaymentsClient'),
      remoteIncomingPaymentService: await deps.use(
        'remoteIncomingPaymentService'
      )
    })
  })

  container.singleton('ratesService', async (deps) => {
    const config = await deps.use('config')
    return createRatesService({
      logger: await deps.use('logger'),
      exchangeRatesUrl: config.exchangeRatesUrl,
      exchangeRatesLifetime: config.exchangeRatesLifetime
    })
  })

  container.singleton('paymentPointerKeyService', async (deps) => {
    return createPaymentPointerKeyService({
      logger: await deps.use('logger'),
      knex: await deps.use('knex')
    })
  })

  container.singleton('makeIlpPlugin', async (deps) => {
    const connectorApp = await deps.use('connectorApp')
    return ({
      sourceAccount,
      unfulfillable = false
    }: IlpPluginOptions): IlpPlugin => {
      return createIlpPlugin((data: Buffer): Promise<Buffer> => {
        return connectorApp.handleIlpData(sourceAccount, unfulfillable, data)
      })
    }
  })

  container.singleton('quoteRoutes', async (deps) => {
    return createQuoteRoutes({
      config: await deps.use('config'),
      logger: await deps.use('logger'),
      quoteService: await deps.use('quoteService')
    })
  })
  container.singleton('outgoingPaymentService', async (deps) => {
    return await createOutgoingPaymentService({
      logger: await deps.use('logger'),
      knex: await deps.use('knex'),
      accountingService: await deps.use('accountingService'),
      receiverService: await deps.use('receiverService'),
      makeIlpPlugin: await deps.use('makeIlpPlugin'),
      peerService: await deps.use('peerService'),
      paymentPointerService: await deps.use('paymentPointerService')
    })
  })
  container.singleton('outgoingPaymentRoutes', async (deps) => {
    return createOutgoingPaymentRoutes({
      config: await deps.use('config'),
      logger: await deps.use('logger'),
      outgoingPaymentService: await deps.use('outgoingPaymentService')
    })
  })

  container.singleton('connectorApp', async (deps) => {
    const config = await deps.use('config')
    return await createConnectorService({
      logger: await deps.use('logger'),
      redis: await deps.use('redis'),
      accountingService: await deps.use('accountingService'),
      paymentPointerService: await deps.use('paymentPointerService'),
      incomingPaymentService: await deps.use('incomingPaymentService'),
      peerService: await deps.use('peerService'),
      ratesService: await deps.use('ratesService'),
      streamServer: await deps.use('streamServer'),
      ilpAddress: config.ilpAddress
    })
  })

  container.singleton('combinedPaymentService', async (deps) => {
    return await createCombinedPaymentService({
      logger: await deps.use('logger'),
      knex: await deps.use('knex'),
      incomingPaymentService: await deps.use('incomingPaymentService'),
      outgoingPaymentService: await deps.use('outgoingPaymentService')
    })
  })

  container.singleton('feeService', async (deps) => {
    const logger = await deps.use('logger')
    const knex = await deps.use('knex')
    return await createFeeService({
      logger: logger,
      knex: knex
    })
  })

  container.singleton('autoPeeringService', async (deps) => {
    return createAutoPeeringService({
      axios: await deps.use('axios'),
      logger: await deps.use('logger'),
      knex: await deps.use('knex'),
      assetService: await deps.use('assetService'),
      peerService: await deps.use('peerService'),
      config: await deps.use('config')
    })
  })

  container.singleton('autoPeeringRoutes', async (deps) => {
    return await createAutoPeeringRoutes({
      logger: await deps.use('logger'),
      knex: await deps.use('knex'),
      autoPeeringService: await deps.use('autoPeeringService')
    })
  })

  container.singleton('ilpPaymentService', async (deps) => {
    return createIlpPaymentService({
      logger: await deps.use('logger'),
      knex: await deps.use('knex'),
      config: await deps.use('config'),
      makeIlpPlugin: await deps.use('makeIlpPlugin'),
      ratesService: await deps.use('ratesService')
    })
  })

  container.singleton('paymentMethodHandlerService', async (deps) => {
    return createPaymentMethodHandlerService({
      logger: await deps.use('logger'),
      knex: await deps.use('knex'),
      ilpPaymentService: await deps.use('ilpPaymentService')
    })
  })

<<<<<<< HEAD
  container.singleton('quoteService', async (deps) => {
    return await createQuoteService({
      config: await deps.use('config'),
      logger: await deps.use('logger'),
      knex: await deps.use('knex'),
      receiverService: await deps.use('receiverService'),
      feeService: await deps.use('feeService'),
      paymentPointerService: await deps.use('paymentPointerService'),
      paymentMethodHandlerService: await deps.use('paymentMethodHandlerService')
    })
  })

=======
>>>>>>> 6561c605
  return container
}

export const gracefulShutdown = async (
  container: IocContract<AppServices>,
  app: App
): Promise<void> => {
  const logger = await container.use('logger')
  logger.info('shutting down.')
  await app.shutdown()
  const knex = await container.use('knex')
  await knex.destroy()
  const tigerbeetle = await container.use('tigerbeetle')
  tigerbeetle.destroy()
  const redis = await container.use('redis')
  redis.disconnect()
}

export const start = async (
  container: IocContract<AppServices>,
  app: App
): Promise<void> => {
  let shuttingDown = false
  const logger = await container.use('logger')
  process.on('SIGINT', async (): Promise<void> => {
    logger.info('received SIGINT attempting graceful shutdown')
    try {
      if (shuttingDown) {
        logger.warn(
          'received second SIGINT during graceful shutdown, exiting forcefully.'
        )
        process.exit(1)
      }

      shuttingDown = true

      // Graceful shutdown
      await gracefulShutdown(container, app)
      logger.info('completed graceful shutdown.')
      process.exit(0)
    } catch (err) {
      const errInfo = err instanceof Error && err.stack ? err.stack : err
      logger.error({ error: errInfo }, 'error while shutting down')
      process.exit(1)
    }
  })

  process.on('SIGTERM', async (): Promise<void> => {
    logger.info('received SIGTERM attempting graceful shutdown')

    try {
      if (shuttingDown) {
        logger.warn(
          'received second SIGTERM during graceful shutdown, exiting forcefully.'
        )
        process.exit(1)
      }

      shuttingDown = true

      // Graceful shutdown
      await gracefulShutdown(container, app)
      logger.info('completed graceful shutdown.')
      process.exit(0)
    } catch (err) {
      const errInfo = err instanceof Error && err.stack ? err.stack : err
      logger.error({ error: errInfo }, 'error while shutting down')
      process.exit(1)
    }
  })

  // Do migrations
  const knex = await container.use('knex')
  // Needs a wrapped inline function
  await callWithRetry(async () => {
    await knex.migrate.latest({
      directory: __dirname + '/../migrations'
    })
  })

  Model.knex(knex)

  const config = await container.use('config')
  await app.boot()
  await app.startAdminServer(config.adminPort)
  logger.info(`Admin listening on ${app.getAdminPort()}`)

  await app.startOpenPaymentsServer(config.openPaymentsPort)
  logger.info(`Open Payments listening on ${app.getOpenPaymentsPort()}`)

  await app.startIlpConnectorServer(config.connectorPort)
  logger.info(`Connector listening on ${config.connectorPort}`)
  logger.info('🐒 has 🚀. Get ready for 🍌🍌🍌🍌🍌')

  if (config.enableAutoPeering) {
    await app.startAutoPeeringServer(config.autoPeeringServerPort)
    logger.info(
      `Auto-peering server listening on ${config.autoPeeringServerPort}`
    )
  }
}

// If this script is run directly, start the server
if (!module.parent) {
  start(container, app).catch(async (e): Promise<void> => {
    const errInfo = e && typeof e === 'object' && e.stack ? e.stack : e
    const logger = await container.use('logger')
    logger.error(errInfo)
  })
}

// Used for running migrations in a try loop with exponential backoff
const callWithRetry: CallableFunction = async (
  fn: CallableFunction,
  depth = 0
) => {
  const wait = (ms: number) => new Promise((res) => setTimeout(res, ms))

  try {
    return await fn()
  } catch (e) {
    if (depth > 7) {
      throw e
    }
    await wait(2 ** depth * 30)

    return callWithRetry(fn, depth + 1)
  }
}<|MERGE_RESOLUTION|>--- conflicted
+++ resolved
@@ -343,13 +343,6 @@
     }
   })
 
-  container.singleton('quoteRoutes', async (deps) => {
-    return createQuoteRoutes({
-      config: await deps.use('config'),
-      logger: await deps.use('logger'),
-      quoteService: await deps.use('quoteService')
-    })
-  })
   container.singleton('outgoingPaymentService', async (deps) => {
     return await createOutgoingPaymentService({
       logger: await deps.use('logger'),
@@ -439,7 +432,14 @@
     })
   })
 
-<<<<<<< HEAD
+  container.singleton('quoteRoutes', async (deps) => {
+    return createQuoteRoutes({
+      config: await deps.use('config'),
+      logger: await deps.use('logger'),
+      quoteService: await deps.use('quoteService')
+    })
+  })
+
   container.singleton('quoteService', async (deps) => {
     return await createQuoteService({
       config: await deps.use('config'),
@@ -452,8 +452,6 @@
     })
   })
 
-=======
->>>>>>> 6561c605
   return container
 }
 
