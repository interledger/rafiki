--- conflicted
+++ resolved
@@ -47,19 +47,12 @@
 } from './payment-method/ilp/ilp_plugin'
 import { createHttpTokenService } from './payment-method/ilp/peer-http-token/service'
 import { createPeerService } from './payment-method/ilp/peer/service'
-<<<<<<< HEAD
-import {
-  createIlpPaymentService,
-  ServiceDependencies as IlpPaymentServiceDependencies
-} from './payment-method/ilp/service'
+import { createIlpPaymentService } from './payment-method/ilp/service'
 import { createIlpQuoteDetailsService } from './payment-method/ilp/quote-details/service'
 import {
   createLocalPaymentService,
   ServiceDependencies as LocalPaymentServiceDependencies
 } from './payment-method/local/service'
-=======
-import { createIlpPaymentService } from './payment-method/ilp/service'
->>>>>>> 98ceece5
 import { createSPSPRoutes } from './payment-method/ilp/spsp/routes'
 import { createStreamCredentialsService } from './payment-method/ilp/stream-credentials/service'
 import { createRatesService } from './rates/service'
@@ -449,19 +442,9 @@
       config: await deps.use('config'),
       makeIlpPlugin: await deps.use('makeIlpPlugin'),
       ratesService: await deps.use('ratesService'),
-<<<<<<< HEAD
-      ilpQuoteDetailsService: await deps.use('ilpQuoteDetailsService')
-    }
-
-    if (config.enableTelemetry) {
-      serviceDependencies.telemetry = await deps.use('telemetry')
-    }
-
-    return createIlpPaymentService(serviceDependencies)
-=======
+      ilpQuoteDetailsService: await deps.use('ilpQuoteDetailsService'),
       telemetry: await deps.use('telemetry')
     })
->>>>>>> 98ceece5
   })
 
   container.singleton('localPaymentService', async (deps) => {
