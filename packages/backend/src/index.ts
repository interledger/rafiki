import { Ioc, IocContract } from '@adonisjs/fold'
import { Redis } from 'ioredis'
import { knex } from 'knex'
import { Model } from 'objection'
import path from 'path'
import createLogger from 'pino'
import { createClient } from 'tigerbeetle-node'
import { createClient as createIntrospectionClient } from 'token-introspection'

import { createAuthenticatedClient as createOpenPaymentsClient } from '@interledger/open-payments'
import { createOpenAPI } from '@interledger/openapi'
import { StreamServer } from '@interledger/stream-receiver'
import axios from 'axios'
import { createAccountingService as createPsqlAccountingService } from './accounting/psql/service'
import { createAccountingService as createTigerbeetleAccountingService } from './accounting/tigerbeetle/service'
import { App, AppServices } from './app'
import { createAssetService } from './asset/service'
import { Config } from './config/app'
import { createFeeService } from './fee/service'
import { createAuthServerService } from './open_payments/authServer/service'
import { createGrantService } from './open_payments/grant/service'
import { createCombinedPaymentService } from './open_payments/payment/combined/service'
import { createIncomingPaymentRoutes } from './open_payments/payment/incoming/routes'
import { createIncomingPaymentService } from './open_payments/payment/incoming/service'
import { createRemoteIncomingPaymentService } from './open_payments/payment/incoming_remote/service'
import { createOutgoingPaymentRoutes } from './open_payments/payment/outgoing/routes'
import { createOutgoingPaymentService } from './open_payments/payment/outgoing/service'
import { createQuoteRoutes } from './open_payments/quote/routes'
import { createQuoteService } from './open_payments/quote/service'
import { createReceiverService } from './open_payments/receiver/service'
import { createWalletAddressKeyRoutes } from './open_payments/wallet_address/key/routes'
import { createWalletAddressKeyService } from './open_payments/wallet_address/key/service'
import { createWalletAddressRoutes } from './open_payments/wallet_address/routes'
import { createWalletAddressService } from './open_payments/wallet_address/service'
import { createPaymentMethodHandlerService } from './payment-method/handler/service'
import { createAutoPeeringRoutes } from './payment-method/ilp/auto-peering/routes'
import { createAutoPeeringService } from './payment-method/ilp/auto-peering/service'
import { createConnectorService } from './payment-method/ilp/connector'
import {
  IlpPlugin,
  IlpPluginOptions,
  createIlpPlugin
} from './payment-method/ilp/ilp_plugin'
import { createHttpTokenService } from './payment-method/ilp/peer-http-token/service'
import { createPeerService } from './payment-method/ilp/peer/service'
import { createIlpPaymentService } from './payment-method/ilp/service'
import { createSPSPRoutes } from './payment-method/ilp/spsp/routes'
import { createStreamCredentialsService } from './payment-method/ilp/stream-credentials/service'
import { createRatesService } from './rates/service'
import { TelemetryService, createTelemetryService } from './telemetry/service'
import { createWebhookService } from './webhook/service'

BigInt.prototype.toJSON = function () {
  return this.toString()
}

export function initIocContainer(
  config: typeof Config
): IocContract<AppServices> {
  const container: IocContract<AppServices> = new Ioc()
  container.singleton('config', async () => config)
  container.singleton('axios', async () => axios.create())
  container.singleton('logger', async (deps: IocContract<AppServices>) => {
    const config = await deps.use('config')
    const logger = createLogger()
    logger.level = config.logLevel
    return logger
  })
  container.singleton('knex', async (deps: IocContract<AppServices>) => {
    const logger = await deps.use('logger')
    const config = await deps.use('config')
    logger.info({ msg: 'creating knex' })
    const db = knex({
      client: 'postgresql',
      connection: config.databaseUrl,
      pool: {
        min: 2,
        max: 10
      },
      migrations: {
        directory: './',
        tableName: 'knex_migrations'
      },
      log: {
        warn(message) {
          logger.warn(message)
        },
        error(message) {
          logger.error(message)
        },
        deprecate(message) {
          logger.warn(message)
        },
        debug(message) {
          logger.debug(message)
        }
      }
    })
    // node pg defaults to returning bigint as string. This ensures it parses to bigint
    db.client.driver.types.setTypeParser(
      db.client.driver.types.builtins.INT8,
      'text',
      BigInt
    )
    return db
  })
  container.singleton('redis', async (deps): Promise<Redis> => {
    const config = await deps.use('config')
    return new Redis(config.redisUrl, {
      tls: config.redisTls,
      stringNumbers: true
    })
  })
  container.singleton('streamServer', async (deps) => {
    const config = await deps.use('config')
    return new StreamServer({
      serverSecret: config.streamSecret,
      serverAddress: config.ilpAddress
    })
  })
<<<<<<< HEAD
=======
  container.singleton('tigerbeetle', async (deps) => {
    const config = await deps.use('config')
    return createClient({
      cluster_id: BigInt(config.tigerbeetleClusterId),
      replica_addresses: config.tigerbeetleReplicaAddresses
    })
  })

  container.singleton('ratesService', async (deps) => {
    const config = await deps.use('config')
    return createRatesService({
      logger: await deps.use('logger'),
      exchangeRatesUrl: config.exchangeRatesUrl,
      exchangeRatesLifetime: config.exchangeRatesLifetime
    })
  })

  if (config.enableTelemetry) {
    container.singleton('internalRatesService', async (deps) => {
      return createRatesService({
        logger: await deps.use('logger'),
        exchangeRatesUrl: config.telemetryExchangeRatesUrl,
        exchangeRatesLifetime: config.telemetryExchangeRatesLifetime
      })
    })

    container.singleton('telemetry', async (deps) => {
      const config = await deps.use('config')
      return createTelemetryService({
        logger: await deps.use('logger'),
        aseRatesService: await deps.use('ratesService'),
        internalRatesService: await deps.use('internalRatesService')!,
        instanceName: config.instanceName,
        collectorUrls: config.openTelemetryCollectors,
        exportIntervalMillis: config.openTelemetryExportInterval,
        baseAssetCode: 'USD',
        baseScale: 4
      })
    })
  }
>>>>>>> ffa8b036

  container.singleton('openApi', async () => {
    const resourceServerSpec = await createOpenAPI(
      path.resolve(__dirname, './openapi/resource-server.yaml')
    )
    const walletAddressServerSpec = await createOpenAPI(
      path.resolve(__dirname, './openapi/wallet-address-server.yaml')
    )
    return {
      resourceServerSpec,
      walletAddressServerSpec
    }
  })
  container.singleton('openPaymentsClient', async (deps) => {
    const config = await deps.use('config')
    const logger = await deps.use('logger')
    return createOpenPaymentsClient({
      logger,
      keyId: config.keyId,
      privateKey: config.privateKey,
      walletAddressUrl: config.walletAddressUrl,
      useHttp: process.env.NODE_ENV === 'development'
    })
  })
  container.singleton('tokenIntrospectionClient', async (deps) => {
    const config = await deps.use('config')
    return await createIntrospectionClient({
      logger: await deps.use('logger'),
      url: config.authServerIntrospectionUrl
    })
  })

  /**
   * Add services to the container.
   */
  container.singleton('httpTokenService', async (deps) => {
    const logger = await deps.use('logger')
    const knex = await deps.use('knex')
    return await createHttpTokenService({
      logger: logger,
      knex: knex
    })
  })
  container.singleton('assetService', async (deps) => {
    const logger = await deps.use('logger')
    const knex = await deps.use('knex')
    return await createAssetService({
      logger: logger,
      knex: knex,
      accountingService: await deps.use('accountingService')
    })
  })

  container.singleton('accountingService', async (deps) => {
    const logger = await deps.use('logger')
    const knex = await deps.use('knex')
    const config = await deps.use('config')

    let telemetry: TelemetryService | undefined
    if (config.enableTelemetry && config.openTelemetryCollectors.length > 0) {
      telemetry = await deps.use('telemetry')
    }

    if (config.useTigerbeetle) {
      container.singleton('tigerbeetle', async (deps) => {
        const config = await deps.use('config')
        return createClient({
          cluster_id: BigInt(config.tigerbeetleClusterId),
          replica_addresses: config.tigerbeetleReplicaAddresses
        })
      })

      const tigerbeetle = await deps.use('tigerbeetle')!

      return createTigerbeetleAccountingService({
        logger,
        telemetry,
        knex,
        tigerbeetle,
        withdrawalThrottleDelay: config.withdrawalThrottleDelay
      })
    }

    return createPsqlAccountingService({
      logger,
      telemetry,
      knex,
      withdrawalThrottleDelay: config.withdrawalThrottleDelay
    })
  })
  container.singleton('peerService', async (deps) => {
    return await createPeerService({
      knex: await deps.use('knex'),
      logger: await deps.use('logger'),
      accountingService: await deps.use('accountingService'),
      assetService: await deps.use('assetService'),
      httpTokenService: await deps.use('httpTokenService')
    })
  })
  container.singleton('authServerService', async (deps) => {
    return await createAuthServerService({
      logger: await deps.use('logger'),
      knex: await deps.use('knex')
    })
  })
  container.singleton('grantService', async (deps) => {
    return await createGrantService({
      authServerService: await deps.use('authServerService'),
      logger: await deps.use('logger'),
      knex: await deps.use('knex')
    })
  })
  container.singleton('webhookService', async (deps) => {
    return createWebhookService({
      config: await deps.use('config'),
      knex: await deps.use('knex'),
      logger: await deps.use('logger')
    })
  })
  container.singleton('walletAddressService', async (deps) => {
    const logger = await deps.use('logger')
    return await createWalletAddressService({
      config: await deps.use('config'),
      knex: await deps.use('knex'),
      logger: logger,
      accountingService: await deps.use('accountingService'),
      webhookService: await deps.use('webhookService')
    })
  })
  container.singleton('spspRoutes', async (deps) => {
    const logger = await deps.use('logger')
    const streamServer = await deps.use('streamServer')
    return await createSPSPRoutes({
      logger: logger,
      streamServer: streamServer
    })
  })

  container.singleton('incomingPaymentService', async (deps) => {
    return await createIncomingPaymentService({
      logger: await deps.use('logger'),
      knex: await deps.use('knex'),
      accountingService: await deps.use('accountingService'),
      walletAddressService: await deps.use('walletAddressService'),
      config: await deps.use('config')
    })
  })
  container.singleton('remoteIncomingPaymentService', async (deps) => {
    return await createRemoteIncomingPaymentService({
      logger: await deps.use('logger'),
      knex: await deps.use('knex'),
      grantService: await deps.use('grantService'),
      openPaymentsUrl: config.openPaymentsUrl,
      openPaymentsClient: await deps.use('openPaymentsClient')
    })
  })
  container.singleton('incomingPaymentRoutes', async (deps) => {
    return createIncomingPaymentRoutes({
      config: await deps.use('config'),
      logger: await deps.use('logger'),
      incomingPaymentService: await deps.use('incomingPaymentService'),
      streamCredentialsService: await deps.use('streamCredentialsService')
    })
  })
  container.singleton('walletAddressRoutes', async (deps) => {
    const config = await deps.use('config')
    return createWalletAddressRoutes({
      authServer: config.authServerGrantUrl,
      resourceServer: config.openPaymentsUrl
    })
  })
  container.singleton('walletAddressKeyRoutes', async (deps) => {
    return createWalletAddressKeyRoutes({
      config: await deps.use('config'),
      walletAddressKeyService: await deps.use('walletAddressKeyService'),
      walletAddressService: await deps.use('walletAddressService')
    })
  })
  container.singleton('streamCredentialsService', async (deps) => {
    const config = await deps.use('config')
    return await createStreamCredentialsService({
      logger: await deps.use('logger'),
      openPaymentsUrl: config.openPaymentsUrl,
      streamServer: await deps.use('streamServer')
    })
  })
  container.singleton('receiverService', async (deps) => {
    const config = await deps.use('config')
    return await createReceiverService({
      logger: await deps.use('logger'),
      streamCredentialsService: await deps.use('streamCredentialsService'),
      grantService: await deps.use('grantService'),
      incomingPaymentService: await deps.use('incomingPaymentService'),
      openPaymentsUrl: config.openPaymentsUrl,
      walletAddressService: await deps.use('walletAddressService'),
      openPaymentsClient: await deps.use('openPaymentsClient'),
      remoteIncomingPaymentService: await deps.use(
        'remoteIncomingPaymentService'
      ),
      config: await deps.use('config')
    })
  })

  container.singleton('walletAddressKeyService', async (deps) => {
    return createWalletAddressKeyService({
      logger: await deps.use('logger'),
      knex: await deps.use('knex')
    })
  })

  container.singleton('connectorApp', async (deps) => {
    const config = await deps.use('config')
    return await createConnectorService({
      logger: await deps.use('logger'),
      redis: await deps.use('redis'),
      accountingService: await deps.use('accountingService'),
      walletAddressService: await deps.use('walletAddressService'),
      incomingPaymentService: await deps.use('incomingPaymentService'),
      peerService: await deps.use('peerService'),
      ratesService: await deps.use('ratesService'),
      streamServer: await deps.use('streamServer'),
      ilpAddress: config.ilpAddress
    })
  })

  container.singleton('makeIlpPlugin', async (deps) => {
    const connectorApp = await deps.use('connectorApp')

    return ({
      sourceAccount,
      unfulfillable = false
    }: IlpPluginOptions): IlpPlugin => {
      return createIlpPlugin((data: Buffer): Promise<Buffer> => {
        return connectorApp.handleIlpData(sourceAccount, unfulfillable, data)
      })
    }
  })

  container.singleton('combinedPaymentService', async (deps) => {
    return await createCombinedPaymentService({
      logger: await deps.use('logger'),
      knex: await deps.use('knex'),
      incomingPaymentService: await deps.use('incomingPaymentService'),
      outgoingPaymentService: await deps.use('outgoingPaymentService')
    })
  })

  container.singleton('feeService', async (deps) => {
    const logger = await deps.use('logger')
    const knex = await deps.use('knex')
    return await createFeeService({
      logger: logger,
      knex: knex
    })
  })

  container.singleton('autoPeeringService', async (deps) => {
    return createAutoPeeringService({
      axios: await deps.use('axios'),
      logger: await deps.use('logger'),
      knex: await deps.use('knex'),
      assetService: await deps.use('assetService'),
      peerService: await deps.use('peerService'),
      config: await deps.use('config')
    })
  })

  container.singleton('autoPeeringRoutes', async (deps) => {
    return await createAutoPeeringRoutes({
      logger: await deps.use('logger'),
      knex: await deps.use('knex'),
      autoPeeringService: await deps.use('autoPeeringService')
    })
  })

  container.singleton('ilpPaymentService', async (deps) => {
    return createIlpPaymentService({
      logger: await deps.use('logger'),
      knex: await deps.use('knex'),
      config: await deps.use('config'),
      makeIlpPlugin: await deps.use('makeIlpPlugin'),
      ratesService: await deps.use('ratesService')
    })
  })

  container.singleton('paymentMethodHandlerService', async (deps) => {
    return createPaymentMethodHandlerService({
      logger: await deps.use('logger'),
      knex: await deps.use('knex'),
      ilpPaymentService: await deps.use('ilpPaymentService')
    })
  })

  container.singleton('quoteService', async (deps) => {
    return await createQuoteService({
      config: await deps.use('config'),
      logger: await deps.use('logger'),
      knex: await deps.use('knex'),
      receiverService: await deps.use('receiverService'),
      feeService: await deps.use('feeService'),
      walletAddressService: await deps.use('walletAddressService'),
      paymentMethodHandlerService: await deps.use('paymentMethodHandlerService')
    })
  })

  container.singleton('quoteRoutes', async (deps) => {
    return createQuoteRoutes({
      config: await deps.use('config'),
      logger: await deps.use('logger'),
      quoteService: await deps.use('quoteService')
    })
  })

  container.singleton('outgoingPaymentService', async (deps) => {
    const config = await deps.use('config')
    return await createOutgoingPaymentService({
      logger: await deps.use('logger'),
      knex: await deps.use('knex'),
      accountingService: await deps.use('accountingService'),
      receiverService: await deps.use('receiverService'),
      paymentMethodHandlerService: await deps.use(
        'paymentMethodHandlerService'
      ),
      peerService: await deps.use('peerService'),
      walletAddressService: await deps.use('walletAddressService'),
      telemetry: config.enableTelemetry
        ? await deps.use('telemetry')
        : undefined
    })
  })

  container.singleton('outgoingPaymentRoutes', async (deps) => {
    return createOutgoingPaymentRoutes({
      config: await deps.use('config'),
      logger: await deps.use('logger'),
      outgoingPaymentService: await deps.use('outgoingPaymentService')
    })
  })

  return container
}

export const gracefulShutdown = async (
  container: IocContract<AppServices>,
  app: App
): Promise<void> => {
  const logger = await container.use('logger')
  logger.info('shutting down.')
  await app.shutdown()
  const knex = await container.use('knex')
  await knex.destroy()

  const config = await container.use('config')
  if (config.useTigerbeetle) {
    const tigerbeetle = await container.use('tigerbeetle')
    tigerbeetle?.destroy()
  }

  const redis = await container.use('redis')
<<<<<<< HEAD
  await redis.quit()
=======
  redis.disconnect()

  const telemetry = await container.use('telemetry')
  if (telemetry) {
    await telemetry.shutdown()
  }
>>>>>>> ffa8b036
}

export const start = async (
  container: IocContract<AppServices>,
  app: App
): Promise<void> => {
  let shuttingDown = false
  const logger = await container.use('logger')
  process.on('SIGINT', async (): Promise<void> => {
    logger.info('received SIGINT attempting graceful shutdown')
    try {
      if (shuttingDown) {
        logger.warn(
          'received second SIGINT during graceful shutdown, exiting forcefully.'
        )
        process.exit(1)
      }

      shuttingDown = true

      // Graceful shutdown
      await gracefulShutdown(container, app)
      logger.info('completed graceful shutdown.')
      process.exit(0)
    } catch (err) {
      const errInfo = err instanceof Error && err.stack ? err.stack : err
      logger.error({ err: errInfo }, 'error while shutting down')
      process.exit(1)
    }
  })

  process.on('SIGTERM', async (): Promise<void> => {
    logger.info('received SIGTERM attempting graceful shutdown')

    try {
      if (shuttingDown) {
        logger.warn(
          'received second SIGTERM during graceful shutdown, exiting forcefully.'
        )
        process.exit(1)
      }

      shuttingDown = true

      // Graceful shutdown
      await gracefulShutdown(container, app)
      logger.info('completed graceful shutdown.')
      process.exit(0)
    } catch (err) {
      const errInfo = err instanceof Error && err.stack ? err.stack : err
      logger.error({ err: errInfo }, 'error while shutting down')
      process.exit(1)
    }
  })

  // Do migrations
  const knex = await container.use('knex')
  // Needs a wrapped inline function
  await callWithRetry(async () => {
    await knex.migrate.latest({
      directory: __dirname + '/../migrations'
    })
  })

  Model.knex(knex)

  const config = await container.use('config')
  await app.boot()
  await app.startAdminServer(config.adminPort)
  logger.info(`Admin listening on ${app.getAdminPort()}`)

  await app.startOpenPaymentsServer(config.openPaymentsPort)
  logger.info(`Open Payments listening on ${app.getOpenPaymentsPort()}`)

  await app.startIlpConnectorServer(config.connectorPort)
  logger.info(`Connector listening on ${config.connectorPort}`)
  logger.info('🐒 has 🚀. Get ready for 🍌🍌🍌🍌🍌')

  if (config.enableAutoPeering) {
    await app.startAutoPeeringServer(config.autoPeeringServerPort)
    logger.info(
      `Auto-peering server listening on ${config.autoPeeringServerPort}`
    )
  }
}

// If this script is run directly, start the server
if (require.main === module) {
  const container = initIocContainer(Config)
  const app = new App(container)

  start(container, app).catch(async (e): Promise<void> => {
    const errInfo = e && typeof e === 'object' && e.stack ? e.stack : e
    const logger = await container.use('logger')
    logger.error({ err: errInfo })
  })
}

// Used for running migrations in a try loop with exponential backoff
const callWithRetry: CallableFunction = async (
  fn: CallableFunction,
  depth = 0
) => {
  const wait = (ms: number) => new Promise((res) => setTimeout(res, ms))

  try {
    return await fn()
  } catch (e) {
    if (depth > 7) {
      throw e
    }
    await wait(2 ** depth * 30)

    return callWithRetry(fn, depth + 1)
  }
}<|MERGE_RESOLUTION|>--- conflicted
+++ resolved
@@ -118,15 +118,6 @@
       serverAddress: config.ilpAddress
     })
   })
-<<<<<<< HEAD
-=======
-  container.singleton('tigerbeetle', async (deps) => {
-    const config = await deps.use('config')
-    return createClient({
-      cluster_id: BigInt(config.tigerbeetleClusterId),
-      replica_addresses: config.tigerbeetleReplicaAddresses
-    })
-  })
 
   container.singleton('ratesService', async (deps) => {
     const config = await deps.use('config')
@@ -160,7 +151,6 @@
       })
     })
   }
->>>>>>> ffa8b036
 
   container.singleton('openApi', async () => {
     const resourceServerSpec = await createOpenAPI(
@@ -520,16 +510,13 @@
   }
 
   const redis = await container.use('redis')
-<<<<<<< HEAD
   await redis.quit()
-=======
   redis.disconnect()
 
   const telemetry = await container.use('telemetry')
   if (telemetry) {
     await telemetry.shutdown()
   }
->>>>>>> ffa8b036
 }
 
 export const start = async (
