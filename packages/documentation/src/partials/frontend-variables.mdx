import { LinkOut } from '@interledger/docs-design-system'

### Required

<div class="overflow-table wide-column">

<<<<<<< HEAD
| Variable            | Helm value name                          | Default     | Description                                  |
| ------------------- | ---------------------------------------- | ----------- | -------------------------------------------- |
| `GRAPHQL_URL`       | `frontend.serviceUrls.GRAPHQL_URL`       | _undefined_ | URL for Rafiki’s GraphQL Backend Admin API   |
| `OPEN_PAYMENTS_URL` | `frontend.serviceUrls.OPEN_PAYMENTS_URL` | _undefined_ | Your Open Payments API endpoint              |
| `PORT`              | `frontend.port`                          | _undefined_ | Port from which to host the Rafiki Remix app |
=======
| Variable            | Helm value name                                 | Default     | Description                              |
| ------------------- | ----------------------------------------------- | ----------- | ---------------------------------------- |
| `GRAPHQL_URL`       | `config.frontend.serviceUrls.GRAPHQL_URL`       | _undefined_ | URL for Rafiki's GraphQL Auth Admin API. |
| `OPEN_PAYMENTS_URL` | `config.frontend.serviceUrls.OPEN_PAYMENTS_URL` | _undefined_ | Your Open Payments API endpoint.         |
>>>>>>> f8709dbe

</div>

### Conditionally required

The following variables are required only when `AUTH_ENABLED` is set to `true`.

<div class="overflow-table wide-column">

| Variable                      | Helm value name | Default     | Description                                                                                                                                                                                               |
| ----------------------------- | --------------- | ----------- | --------------------------------------------------------------------------------------------------------------------------------------------------------------------------------------------------------- |
| `KRATOS_ADMIN_URL`            | _undefined_     | _undefined_ | The admin endpoint/container address for Kratos.                                                                                                                                                          |
| `KRATOS_BROWSER_PUBLIC_URL`   | _undefined_     | _undefined_ | The URL to access the Kratos Docker container from a browser outside the Docker network. This is used for calls from a browser (what you see in the Rafiki Admin UI) to the Kratos server on the backend. |
| `KRATOS_CONTAINER_PUBLIC_URL` | _undefined_     | _undefined_ | The URL to access the Kratos Docker container from in the Docker network. This is used for backend calls to Kratos.                                                                                       |

</div>

### Optional

<div class="overflow-table wide-column">

<<<<<<< HEAD
| Variable                         | Helm value name                        | Default      | Description                                                                                                                                                            |
| -------------------------------- | -------------------------------------- | ------------ | ---------------------------------------------------------------------------------------------------------------------------------------------------------------------- |
| `AUTH_ENABLED`                   | `frontend.authEnabled`                 | `true`       | When `true`, only authenticated users can be granted access to Rafiki Admin by an administrator                                                                        |
| `SIGNATURE_SECRET`               | `frontend.quoteSignatureSecret`        | _undefined_  | The signature secret used to HMAC-sign requests to the Backend Admin API.                                                                                              |
| `SIGNATURE_VERSION`              | `frontend.signatureVersion`            | `1`          | The signature version number used when HMAC-signing requests to the Backend Admin API (HMAC SHA-256).                                                                  |
| `ENABLE_INSECURE_MESSAGE_COOKIE` | `frontend.enableInsecureMessageCookie` | `true`       | When set to `true`, `t`, or `1`, cookie will be transmitted over insecure HTTP connection. Insecure message cookies are required for flash messages to work over HTTP. |
| `NODE_ENV`                       | `frontend.nodeEnv`                     | `production` | The type of node environment: `development`, `test`, or `production`.                                                                                                  |
| `LOG_LEVEL`                      | `frontend.logLevel`                    | `info`       | <LinkOut href="https://getpino.io/#/docs/api?id=levels">Pino log level</LinkOut>                                                                                       |
=======
| Variable                         | Helm value name                  | Default     | Description                                                                                                                                                            |
| -------------------------------- | -------------------------------- | ----------- | ---------------------------------------------------------------------------------------------------------------------------------------------------------------------- |
| `AUTH_ENABLED`                   | `config.frontend.kratos.enabled` | `true`      | When `true`, only authenticated users can be granted access to Rafiki Admin by an administrator.                                                                       |
| `ENABLE_INSECURE_MESSAGE_COOKIE` | _undefined_                      | _undefined_ | When set to `true`, `t`, or `1`, cookie will be transmitted over insecure HTTP connection. Insecure message cookies are required for flash messages to work over HTTP. |
| `LOG_LEVEL`                      | `config.frontend.logLevel`       | `info`      | <LinkOut href="https://getpino.io/#/docs/api?id=levels">Pino log level</LinkOut>.                                                                                      |
| `NODE_ENV`                       | `config.frontend.nodeEnv`        | _undefined_ | The type of node environment: `development`, `test`, or `production`.                                                                                                  |
| `PORT`                           | `config.frontend.port`           | `3010`      | Port from which to host the Rafiki Remix app.                                                                                                                          |
| `SIGNATURE_SECRET`               | _undefined_                      | _undefined_ | The signature secret used to authenticate requests to the Backend Admin API.                                                                                           |
| `SIGNATURE_VERSION`              | _undefined_                      | _undefined_ | The signature version number used to authenticate requests to the Backend Admin API.                                                                                   |
>>>>>>> f8709dbe

</div><|MERGE_RESOLUTION|>--- conflicted
+++ resolved
@@ -4,18 +4,10 @@
 
 <div class="overflow-table wide-column">
 
-<<<<<<< HEAD
-| Variable            | Helm value name                          | Default     | Description                                  |
-| ------------------- | ---------------------------------------- | ----------- | -------------------------------------------- |
-| `GRAPHQL_URL`       | `frontend.serviceUrls.GRAPHQL_URL`       | _undefined_ | URL for Rafiki’s GraphQL Backend Admin API   |
-| `OPEN_PAYMENTS_URL` | `frontend.serviceUrls.OPEN_PAYMENTS_URL` | _undefined_ | Your Open Payments API endpoint              |
-| `PORT`              | `frontend.port`                          | _undefined_ | Port from which to host the Rafiki Remix app |
-=======
-| Variable            | Helm value name                                 | Default     | Description                              |
-| ------------------- | ----------------------------------------------- | ----------- | ---------------------------------------- |
-| `GRAPHQL_URL`       | `config.frontend.serviceUrls.GRAPHQL_URL`       | _undefined_ | URL for Rafiki's GraphQL Auth Admin API. |
-| `OPEN_PAYMENTS_URL` | `config.frontend.serviceUrls.OPEN_PAYMENTS_URL` | _undefined_ | Your Open Payments API endpoint.         |
->>>>>>> f8709dbe
+| Variable            | Helm value name                                 | Default     | Description                                 |
+| ------------------- | ----------------------------------------------- | ----------- | ------------------------------------------- |
+| `GRAPHQL_URL`       | `config.frontend.serviceUrls.GRAPHQL_URL`       | _undefined_ | URL for Rafiki's GraphQL Backend Admin API. |
+| `OPEN_PAYMENTS_URL` | `config.frontend.serviceUrls.OPEN_PAYMENTS_URL` | _undefined_ | Your Open Payments API endpoint.            |
 
 </div>
 
@@ -37,16 +29,6 @@
 
 <div class="overflow-table wide-column">
 
-<<<<<<< HEAD
-| Variable                         | Helm value name                        | Default      | Description                                                                                                                                                            |
-| -------------------------------- | -------------------------------------- | ------------ | ---------------------------------------------------------------------------------------------------------------------------------------------------------------------- |
-| `AUTH_ENABLED`                   | `frontend.authEnabled`                 | `true`       | When `true`, only authenticated users can be granted access to Rafiki Admin by an administrator                                                                        |
-| `SIGNATURE_SECRET`               | `frontend.quoteSignatureSecret`        | _undefined_  | The signature secret used to HMAC-sign requests to the Backend Admin API.                                                                                              |
-| `SIGNATURE_VERSION`              | `frontend.signatureVersion`            | `1`          | The signature version number used when HMAC-signing requests to the Backend Admin API (HMAC SHA-256).                                                                  |
-| `ENABLE_INSECURE_MESSAGE_COOKIE` | `frontend.enableInsecureMessageCookie` | `true`       | When set to `true`, `t`, or `1`, cookie will be transmitted over insecure HTTP connection. Insecure message cookies are required for flash messages to work over HTTP. |
-| `NODE_ENV`                       | `frontend.nodeEnv`                     | `production` | The type of node environment: `development`, `test`, or `production`.                                                                                                  |
-| `LOG_LEVEL`                      | `frontend.logLevel`                    | `info`       | <LinkOut href="https://getpino.io/#/docs/api?id=levels">Pino log level</LinkOut>                                                                                       |
-=======
 | Variable                         | Helm value name                  | Default     | Description                                                                                                                                                            |
 | -------------------------------- | -------------------------------- | ----------- | ---------------------------------------------------------------------------------------------------------------------------------------------------------------------- |
 | `AUTH_ENABLED`                   | `config.frontend.kratos.enabled` | `true`      | When `true`, only authenticated users can be granted access to Rafiki Admin by an administrator.                                                                       |
@@ -54,8 +36,7 @@
 | `LOG_LEVEL`                      | `config.frontend.logLevel`       | `info`      | <LinkOut href="https://getpino.io/#/docs/api?id=levels">Pino log level</LinkOut>.                                                                                      |
 | `NODE_ENV`                       | `config.frontend.nodeEnv`        | _undefined_ | The type of node environment: `development`, `test`, or `production`.                                                                                                  |
 | `PORT`                           | `config.frontend.port`           | `3010`      | Port from which to host the Rafiki Remix app.                                                                                                                          |
-| `SIGNATURE_SECRET`               | _undefined_                      | _undefined_ | The signature secret used to authenticate requests to the Backend Admin API.                                                                                           |
-| `SIGNATURE_VERSION`              | _undefined_                      | _undefined_ | The signature version number used to authenticate requests to the Backend Admin API.                                                                                   |
->>>>>>> f8709dbe
+| `SIGNATURE_SECRET`               | _undefined_                      | _undefined_ | The signature secret used to HMAC-sign requests to the Backend Admin API.                                                                                              |
+| `SIGNATURE_VERSION`              | _undefined_                      | _undefined_ | The signature version number used when HMAC-signing requests to the Backend Admin API (HMAC SHA-256).                                                                  |
 
 </div>