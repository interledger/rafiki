--- conflicted
+++ resolved
@@ -44,11 +44,7 @@
 
 Authorization servers grant permission to clients to access the Open Payments Resource APIs. This enables clients to create incoming payments, quotes, and outgoing payments against an account holder's account.
 
-<<<<<<< HEAD
-Rafiki's [auth service](/integration/services/auth-service) provides you with a reference implementation of an Open Payments authorization server. We recommend you use the `auth` service rather than developing your own in-house solution.
-=======
 Rafiki's [auth service](/integration/deployment/services/auth-service) provides you with a reference implementation of an Open Payments authorization server. You can use the service as an alternative to developing your own in-house service.
->>>>>>> 115a0e4c
 
 Rafiki's authorization server also extends an [API](#interaction-endpoints) that provides interaction endpoints for your IdP.
 
