--- conflicted
+++ resolved
@@ -124,7 +124,6 @@
       AUTH_PORT: 3006
       INTROSPECTION_PORT: 3007
       INTERACTION_PORT: 3009
-      SERVICE_API_PORT: 3011
       COOKIE_KEY: {...}
       IDENTITY_SERVER_SECRET: {...}
       IDENTITY_SERVER_URL: {https://idp.mysystem.com}
@@ -139,7 +138,6 @@
       - '3006:3006'
       - '3007:3007'
       - '3009:3009'
-      - '3011:3011'
     restart: always
 ```
 
@@ -173,12 +171,7 @@
     environment:
       AUTH_SERVER_GRANT_URL: {https://auth.myrafiki.com}
       AUTH_SERVER_INTROSPECTION_URL: {https://auth.myrafiki.com/3007}
-<<<<<<< HEAD
-      AUTH_SERVICE_API_URL: {https://auth.myrafiki.com/3011}
-      DATABASE_URL: {postgresql://...}
-=======
       DATABASE_URL: {postgresql://postgres:password@localhost:5432/development}
->>>>>>> 6488c55e
       ILP_ADDRESS: {test.myrafiki}
       ADMIN_PORT: 3001
       CONNECTOR_PORT: 3002
@@ -367,6 +360,7 @@
       AUTH_PORT: 3006
       INTROSPECTION_PORT: 3007
       INTERACTION_PORT: 3009
+      SERVICE_API_PORT: 3011
       COOKIE_KEY: {...}
       IDENTITY_SERVER_SECRET: {...}
       IDENTITY_SERVER_URL: {https://idp.mysystem.com}
@@ -381,6 +375,7 @@
       - '3006:3006'
       - '3007:3007'
       - '3009:3009'
+      - '3011:3011'
     restart: always
 
 rafiki-backend:
@@ -390,6 +385,7 @@
 environment:
 AUTH_SERVER_GRANT_URL: {https://auth.myrafiki.com}
 AUTH_SERVER_INTROSPECTION_URL: {https://auth.myrafiki.com/3007}
+AUTH_SERVICE_API_URL: {https://auth.myrafiki.com/3011}
 DATABASE_URL: {postgresql://...}
 ILP_ADDRESS: {test.myrafiki}
 ADMIN_PORT: 3001
