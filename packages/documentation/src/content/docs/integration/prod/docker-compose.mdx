---
title: Docker Compose
---

import { LinkOut } from '@interledger/docs-design-system'

This guide is an example of deploying Rafiki using Docker Compose with Nginx as a reverse proxy on a virtual machine (VM) in a cloud environment. This guide also uses <LinkOut href='https://certbot.eff.org/'>Certbot</LinkOut> to generate <LinkOut href='https://letsencrypt.org/'>Let’s Encrypt TLS certificates</LinkOut> to secure exposed ports using HTTPS.

<<<<<<< HEAD
## Prerequisites

### Domain and subdomains setup

We will map the [Open Payments resource server](/integration/services/backend-service#open-payments) to your domain, and the [ILP Connector](/integration/services/backend-service#interledger-connector), [Open Payments auth server](/integration/services/auth-service), and [Admin UI](/integration/services/frontend-service) to subdomains. Using the DNS host of your choice, set up your domain and subdomains according to the following recommended convention:

<div class="overflow-table">

| service                       | function                                                                    | URL          | example            |
| ----------------------------- | --------------------------------------------------------------------------- | ------------ | ------------------ |
| Open Payments resource server | Exposes the Open Payments APIs                                              | DOMAIN       | myrafiki.com       |
| ILP Connector                 | Exposes an ILP connector to send and receive ILP packets between peers      | ilp.DOMAIN   | ilp.myrafiki.com   |
| Open Payments auth server     | Exposes a reference implementation of an Open Payments authorization server | auth.DOMAIN  | auth.myrafiki.com  |
| Admin UI                      | Exposes an Admin UI to manage Rafiki                                        | admin.DOMAIN | admin.myrafiki.com |

</div>

:::note
The example domain and subdomain values are for demonstration purposes only. You must use the actual domain names that you set up with your DNS host.  
:::

### VM specifications

A general purpose VM with the following specifications is sufficient for running Rafiki via Docker:

- OS: Linux distro
- RAM: 4GB
- vCPUs: 2

### Install Nginx and Certbot

Once you have provisioned the VM in your cloud environment, install Nginx along with Certbot:
=======
Deploy the virtual machine:
>>>>>>> 59d6e48f

```sh
sudo apt update && sudo apt install nginx certbot python3-certbot-nginx
```

### Domain preparation

<<<<<<< HEAD
Generate the Let’s Encrypt certificates using Certbot:
=======
Generate the Let's Encrypt certificates:
>>>>>>> 59d6e48f

```sh
certbot certonly --manual --preferred-challenges=dns --email EMAIL --server https://acme-v02.api.letsencrypt.org/directory --agree-tos -d DOMAIN
```

:::caution[Update TXT record]
Domain can be in wildcard format. You will also need to update the TXT record in this step.
:::

As Let's Encrypt certificates are valid for 90 days, you must set up a cron process to renew the certificate on a regular schedule:

```sh
crontab -e
​
0 3 * * * certbot renew
```

### Update DNS records

Next update the DNS records (A records) to point to the static external IP address of the virtual machine:

<div class="overflow-table">

| service                       | URL          | example            |
| ----------------------------- | ------------ | ------------------ |
| Open Payments resource server | DOMAIN       | myrafiki.com       |
| ILP Connector                 | ilp.DOMAIN   | ilp.myrafiki.com   |
| Open Payments auth server     | auth.DOMAIN  | auth.myrafiki.com  |
| Admin UI                      | admin.DOMAIN | admin.myrafiki.com |

</div>

:::note
The example domain and subdomain values are for demonstration purposes only. You must use the actual domain names that you set up with your DNS host.  
:::

<<<<<<< HEAD
### Install Docker Engine and Docker Compose plugin

Set up Docker's `apt` respository on your Linux-based VM:

```sh
# Add Docker's official GPG key:
sudo apt-get update
sudo apt-get install ca-certificates curl
sudo install -m 0755 -d /etc/apt/keyrings
sudo curl -fsSL https://download.docker.com/linux/ubuntu/gpg -o /etc/apt/keyrings/docker.asc
sudo chmod a+r /etc/apt/keyrings/docker.asc

# Add the repository to Apt sources:
echo \
  "deb [arch=$(dpkg --print-architecture) signed-by=/etc/apt/keyrings/docker.asc] https://download.docker.com/linux/ubuntu \
  $(. /etc/os-release && echo "$VERSION_CODENAME") stable" | \
  sudo tee /etc/apt/sources.list.d/docker.list > /dev/null
sudo apt-get update

```

Install the Docker packages:

```sh
sudo apt-get install docker-ce docker-ce-cli containerd.io docker-buildx-plugin docker-compose-plugin
```

## Configure compose file

Update the variables in the following compose file with values relevant to your environment and system. Refer to the [environment variables page](/resources/environment-variables/) for details.

:::note[Update compose file]
You must change the values enclosed within curly brackets {} in the following compose file.
:::

```sh
name: 'my-rafiki'
services:
  rafiki-auth:
    image: ghcr.io/interledger/rafiki-auth:v1.0.0-alpha.<newest-version>
    container_name: rafiki-auth
    environment:
      AUTH_DATABASE_URL: {postgresql://...}
      AUTH_SERVER_URL: {https://auth.myrafiki.com}
      ADMIN_PORT: 3003
      AUTH_PORT: 3006
      INTROSPECTION_PORT: 3007
      INTERACTION_PORT: 3009
      COOKIE_KEY: {...}
      IDENTITY_SERVER_SECRET: {...}
      IDENTITY_SERVER_URL: {https://idp.mysystem.com}
      REDIS_URL: {redis://...}
      TRUST_PROXY: true
    depends_on:
      - postgres
    networks:
      - rafiki
    ports:
      - '3003:3003'
      - '3006:3006'
      - '3007:3007'
      - '3009:3009'
    restart: always

  rafiki-backend:
    image: ghcr.io/interledger/rafiki-backend:v1.0.0-alpha.<newest-version>
    container_name: rafiki-backend
    depends_on:
      - postgres
      - redis
    environment:
      AUTH_SERVER_GRANT_URL: {https://auth.myrafiki.com}
      AUTH_SERVER_INTROSPECTION_URL: {https://auth.myrafiki.com/3007}
      DATABASE_URL: {postgresql://...}
      ILP_ADDRESS: {test.myrafiki}
      ADMIN_PORT: 3001
      CONNECTOR_PORT: 3002
      OPEN_PAYMENTS_PORT: 3000
      OPEN_PAYMENTS_URL: {https://myrafiki.com}
      REDIS_URL: {redis://...}
      WALLET_ADDRESS_URL: {https://myrafiki.com/rafiki-instance}
      WEBHOOK_URL: {https://mysystem.com/webhooks}
      EXCHANGE_RATES_URL: {https://mysystem.com/rates}
      ILP_CONNECTOR_URL: {https://ilp.myrafiki.com}
      INSTANCE_NAME: {'My ASE name'}
      TRUST_PROXY: true
      KEY_ID: ...
      USE_TIGERBEETLE: true
      TIGERBEETLE_CLUSTER_ID: 0
      TIGERBEETLE_REPLICA_ADDRESSES: 10.5.0.50:4342
    networks:
      - rafiki
    ports:
      - '3000:3000'
      - '3001:3001'
      - '3002:3002'
    privileged: true
    restart: always
    volumes:
      - ../temp/:/workspace/temp/

  rafiki-frontend:
    image: ghcr.io/interledger/rafiki-frontend:v1.0.0-alpha.<newest-version>
    container_name: rafiki-frontend
    depends_on:
      - rafiki-backend
    environment:
      PORT: 3005
      GRAPHQL_URL: {https://myrafiki.com:3001}
      OPEN_PAYMENTS_URL: {https://myrafiki.com}
      KRATOS_CONTAINER_PUBLIC_URL: {http://kratos:4433}
      KRATOS_BROWSER_PUBLIC_URL: {https://admin.myrafiki.com/kratos}
      KRATOS_ADMIN_URL: {http://kratos:4434/admin}
    networks:
      - rafiki
    restart: always
    privileged: true
    ports:
      - '3005:3005'

  tigerbeetle:
    image: ghcr.io/tigerbeetle/tigerbeetle:0.15.4
    privileged: true
    volumes:
      - tigerbeetle-data:/var/lib/tigerbeetle
    networks:
      rafiki:
        ipv4_address: 10.5.0.50
    entrypoint:
      - /bin/sh
      - -c
      - |
        set -ex
        DATA_FILE=/var/lib/tigerbeetle/cluster_0_replica_0.tigerbeetle
        set +e
        ls $$DATA_FILE
        DATA_FILE_EXISTS="$$?"
        set -e
        echo $$DATA_FILE_EXISTS
        if [ "$$DATA_FILE_EXISTS" != 0 ]; then
          ./tigerbeetle format --cluster=0 --replica=0 --replica-count=1 $$DATA_FILE;
        fi
        hostname -i
        ls /var/lib/tigerbeetle
        ./tigerbeetle start --addresses=0.0.0.0:4342 $$DATA_FILE

  postgres:
    image: 'postgres:16'
    container_name: postgres
    environment:
      POSTGRES_USER: ...
      POSTGRES_PASSWORD: ...
    networks:
      - rafiki
    restart: unless-stopped
    volumes:
      - pg-data:/var/lib/postgresql/data
      - ../dbinit.sql:/docker-entrypoint-initdb.d/init.sql

  redis:
    image: 'redis:7'
    restart: unless-stopped
    networks:
      - rafiki

  kratos:
    image: 'oryd/kratos:v1.2.0'
    privileged: true
    ports:
      - '4433:4433'
    volumes:
      - ../entrypoint.sh:/entrypoint.sh
      - ../identity.schema.json:/etc/config/kratos/identity.schema.json
      - ./kratos.yml:/etc/config/kratos/kratos.yml
    entrypoint: ['/entrypoint.sh']
    networks:
      - rafiki

networks:
  testnet:
    driver: bridge
    ipam:
      config:
        - subnet: 10.5.0.0/24
          gateway: 10.5.0.1

volumes:
  pg-data:
  tigerbeetle-data:

```

## Create Nginx config files
=======
<div class="overflow-table">

| service   | URL              | example                |
| --------- | ---------------- | ---------------------- |
| admin     | admin.DOMAIN     | admin.myrafiki.com     |
| auth      | auth.DOMAIN      | auth.myrafiki.com      |
| connector | connector.DOMAIN | connector.myrafiki.com |
| ilp       | ilp.DOMAIN       | ilp.myrafiki.com       |

</div>

## Server preparation
>>>>>>> 59d6e48f

Create nginx configuration files for every exposed domain:

<div class="overflow-table">

| service                       | URL          | example            | Nginx config file                                               |
| ----------------------------- | ------------ | ------------------ | --------------------------------------------------------------- |
| Open Payments resource server | DOMAIN       | myrafiki.com       | /etc/nginx/sites-available/open_payments_resource_server.config |
| ILP Connector                 | ilp.DOMAIN   | ilp.myrafiki.com   | /etc/nginx/sites-available/ilp.config                           |
| Open Payments auth server     | auth.DOMAIN  | auth.myrafiki.com  | /etc/nginx/sites-available/open_payments_auth_server.config     |
| Admin UI                      | admin.DOMAIN | admin.myrafiki.com | /etc/nginx/site-available/admin.config                          |

</div>

:::note
The example domain and subdomain values are for demonstration purposes only. You must use the actual domain names that you set up with your DNS host.  
:::

### Open Payments Resource Server (`backend` package)

Using the editor of your choice, save the following file as `open_payments_resource_server.config` in the `/etc/nginx/sites-available` directory on your VM:

```sh

  server {
      server_name myrafiki.com;

      listen 443 ssl;

      ssl_certificate /etc/letsencrypt/live/myrafiki.com/fullchain.pem;
      ssl_certificate_key /etc/letsencrypt/live/myrafiki.com/privkey.pem;

      include /etc/letsencrypt/options-ssl-nginx.conf;
      ssl_dhparam /etc/letsencrypt/ssl-dhparams.pem;

      location / {
        proxy_http_version 1.1;
        proxy_set_header X-Forwarded-Proto $scheme;
        proxy_set_header Upgrade "";
        proxy_set_header Connection "";
        proxy_set_header Host $server_name;
        proxy_set_header Accept-Encoding "";
        proxy_cache_bypass $http_upgrade;

        proxy_pass_request_headers on;

        proxy_pass http://localhost:3000;
    }
}

server {
    server_name myrafiki.com;

    listen 80;

   if ($host = myrafiki.com) {
	    return 301 https://$host$request_uri;
    }

    return 404;
}
```

### ILP Connector (`backend` package)

Save the following file as `ilp.config` in the `/etc/nginx/sites-available` directory on your VM:

```sh
server {
    server_name ilp.myrafiki.com;

    listen 443 ssl;

    ssl_certificate /etc/letsencrypt/live/ilp.myrafiki.com/fullchain.pem;
    ssl_certificate_key /etc/letsencrypt/live/ilp.myrafiki.com/privkey.pem;

    include /etc/letsencrypt/options-ssl-nginx.conf;
    ssl_dhparam /etc/letsencrypt/ssl-dhparams.pem;

    location / {
        proxy_http_version 1.1;
        proxy_set_header X-Forwarded-Proto $scheme;
        proxy_set_header Upgrade "";
        proxy_set_header Connection "";
        proxy_set_header Host $server_name;
        proxy_set_header Accept-Encoding "";
        proxy_cache_bypass $http_upgrade;

        proxy_pass_request_headers on;

        proxy_pass http://localhost:3002;
    }
}

server {
    server_name ilp.myrafiki.com;

    listen 80;

    if ($host = ilp.myrafiki.com) {
            return 301 https://$host$request_uri;
    }

    return 404;
}
```

### Open Payments Auth Server (`auth` package)

Save the following file as `open_payments_auth_server.config` in the `/etc/nginx/sites-available` directory on your VM:

```sh
server {
    server_name auth.myrafiki.com;

    listen 443 ssl;
    ssl_certificate /etc/letsencrypt/live/auth.myrafiki.com/fullchain.pem;
    ssl_certificate_key /etc/letsencrypt/live/auth.myrafiki.com/privkey.pem;

    include /etc/letsencrypt/options-ssl-nginx.conf;
    ssl_dhparam /etc/letsencrypt/ssl-dhparams.pem;

    location / {
        proxy_http_version 1.1;
        proxy_set_header X-Forwarded-Proto $scheme;
        proxy_set_header Upgrade "";
        proxy_set_header Connection "";
        proxy_set_header Host $server_name;
        proxy_set_header Accept-Encoding "";
        proxy_cache_bypass $http_upgrade;

        proxy_pass_request_headers on;

        proxy_pass http://localhost:3006;
    }
}

server {
    server_name auth.myrafiki.com;

    listen 80;

    if ($host = auth.myrafiki.com) {
            return 301 https://$host$request_uri;
    }

    return 404;
}
```

### Admin (`frontend` package)

Save the following file as `admin.config` in the `/etc/nginx/sites-available` directory on your VM:

```sh
server {
    server_name admin.myrafiki.com;

    listen 443 ssl;

    ssl_certificate /etc/letsencrypt/live/admin.myrafiki.com/fullchain.pem;
    ssl_certificate_key /etc/letsencrypt/live/admin.myrafiki.com/privkey.pem;

    include /etc/letsencrypt/options-ssl-nginx.conf;
    ssl_dhparam /etc/letsencrypt/ssl-dhparams.pem;

    location / {
        proxy_http_version 1.1;
        proxy_set_header X-Forwarded-Proto $scheme;
        proxy_set_header Upgrade "";
        proxy_set_header Connection "";
        proxy_set_header Host $server_name;
        proxy_set_header Accept-Encoding "";
        proxy_cache_bypass $http_upgrade;

        proxy_pass_request_headers on;

         proxy_pass http://localhost:3005;
    }
}

server {
    server_name admin.myrafiki.com;

    listen 80;

    if ($host = admin.myrafiki.com) {
	    return 301 https://$host$request_uri;
    }

    return 404;
}
```

## Set up symbolic links

Once the Nginx configuration files have been created, set up symbolic links that will allow Nginx to read those files and redirect the local paths to the exposed domains and ports.

```sh
sudo ln -s /etc/nginx/sites-available/admin.conf /etc/nginx/sites-enabled/admin.conf

sudo ln -s /etc/nginx/sites-available/open_payments_auth_server.conf /etc/nginx/sites-enabled/auth.conf

sudo ln -s /etc/nginx/sites-available/ilp.conf /etc/nginx/sites-enabled/ilp.conf

sudo ln -s /etc/nginx/sites-available/open_payments_resource_server.conf /etc/nginx/sites-enabled/oprs.conf

```

## Deploy with docker compose

Deploy the configured Rafiki services with docker compose:

```sh
docker compose up -d
```<|MERGE_RESOLUTION|>--- conflicted
+++ resolved
@@ -2,64 +2,25 @@
 title: Docker Compose
 ---
 
-import { LinkOut } from '@interledger/docs-design-system'
-
-This guide is an example of deploying Rafiki using Docker Compose with Nginx as a reverse proxy on a virtual machine (VM) in a cloud environment. This guide also uses <LinkOut href='https://certbot.eff.org/'>Certbot</LinkOut> to generate <LinkOut href='https://letsencrypt.org/'>Let’s Encrypt TLS certificates</LinkOut> to secure exposed ports using HTTPS.
-
-<<<<<<< HEAD
-## Prerequisites
-
-### Domain and subdomains setup
-
-We will map the [Open Payments resource server](/integration/services/backend-service#open-payments) to your domain, and the [ILP Connector](/integration/services/backend-service#interledger-connector), [Open Payments auth server](/integration/services/auth-service), and [Admin UI](/integration/services/frontend-service) to subdomains. Using the DNS host of your choice, set up your domain and subdomains according to the following recommended convention:
-
-<div class="overflow-table">
-
-| service                       | function                                                                    | URL          | example            |
-| ----------------------------- | --------------------------------------------------------------------------- | ------------ | ------------------ |
-| Open Payments resource server | Exposes the Open Payments APIs                                              | DOMAIN       | myrafiki.com       |
-| ILP Connector                 | Exposes an ILP connector to send and receive ILP packets between peers      | ilp.DOMAIN   | ilp.myrafiki.com   |
-| Open Payments auth server     | Exposes a reference implementation of an Open Payments authorization server | auth.DOMAIN  | auth.myrafiki.com  |
-| Admin UI                      | Exposes an Admin UI to manage Rafiki                                        | admin.DOMAIN | admin.myrafiki.com |
-
-</div>
+This is an example deployment of Rafiki on a Linux virtual machine using nginx as a reverse proxy. You must change the values in the examples appropriate for your environment.
+
+## Virtual Machine preparation
+
+Deploy the virtual machine:
+
+```sh
+sudo apt update && sudo apt install nginx certbot python3-certbot-nginx
+```
+
+## Domain preparation
+
+Generate the Let's Encrypt certificates:
+
+```sh
+certbot certonly --manual --preferred-challenges=dns --email EMAIL --server https://acme-v02.api.letsencrypt.org/directory --agree-tos -d DOMAIN
+```
 
 :::note
-The example domain and subdomain values are for demonstration purposes only. You must use the actual domain names that you set up with your DNS host.  
-:::
-
-### VM specifications
-
-A general purpose VM with the following specifications is sufficient for running Rafiki via Docker:
-
-- OS: Linux distro
-- RAM: 4GB
-- vCPUs: 2
-
-### Install Nginx and Certbot
-
-Once you have provisioned the VM in your cloud environment, install Nginx along with Certbot:
-=======
-Deploy the virtual machine:
->>>>>>> 59d6e48f
-
-```sh
-sudo apt update && sudo apt install nginx certbot python3-certbot-nginx
-```
-
-### Domain preparation
-
-<<<<<<< HEAD
-Generate the Let’s Encrypt certificates using Certbot:
-=======
-Generate the Let's Encrypt certificates:
->>>>>>> 59d6e48f
-
-```sh
-certbot certonly --manual --preferred-challenges=dns --email EMAIL --server https://acme-v02.api.letsencrypt.org/directory --agree-tos -d DOMAIN
-```
-
-:::caution[Update TXT record]
 Domain can be in wildcard format. You will also need to update the TXT record in this step.
 :::
 
@@ -68,223 +29,13 @@
 ```sh
 crontab -e
 ​
-0 3 * * * certbot renew
-```
-
-### Update DNS records
-
-Next update the DNS records (A records) to point to the static external IP address of the virtual machine:
-
-<div class="overflow-table">
-
-| service                       | URL          | example            |
-| ----------------------------- | ------------ | ------------------ |
-| Open Payments resource server | DOMAIN       | myrafiki.com       |
-| ILP Connector                 | ilp.DOMAIN   | ilp.myrafiki.com   |
-| Open Payments auth server     | auth.DOMAIN  | auth.myrafiki.com  |
-| Admin UI                      | admin.DOMAIN | admin.myrafiki.com |
-
-</div>
-
-:::note
-The example domain and subdomain values are for demonstration purposes only. You must use the actual domain names that you set up with your DNS host.  
-:::
-
-<<<<<<< HEAD
-### Install Docker Engine and Docker Compose plugin
-
-Set up Docker's `apt` respository on your Linux-based VM:
-
-```sh
-# Add Docker's official GPG key:
-sudo apt-get update
-sudo apt-get install ca-certificates curl
-sudo install -m 0755 -d /etc/apt/keyrings
-sudo curl -fsSL https://download.docker.com/linux/ubuntu/gpg -o /etc/apt/keyrings/docker.asc
-sudo chmod a+r /etc/apt/keyrings/docker.asc
-
-# Add the repository to Apt sources:
-echo \
-  "deb [arch=$(dpkg --print-architecture) signed-by=/etc/apt/keyrings/docker.asc] https://download.docker.com/linux/ubuntu \
-  $(. /etc/os-release && echo "$VERSION_CODENAME") stable" | \
-  sudo tee /etc/apt/sources.list.d/docker.list > /dev/null
-sudo apt-get update
-
-```
-
-Install the Docker packages:
-
-```sh
-sudo apt-get install docker-ce docker-ce-cli containerd.io docker-buildx-plugin docker-compose-plugin
-```
-
-## Configure compose file
-
-Update the variables in the following compose file with values relevant to your environment and system. Refer to the [environment variables page](/resources/environment-variables/) for details.
-
-:::note[Update compose file]
-You must change the values enclosed within curly brackets {} in the following compose file.
-:::
-
-```sh
-name: 'my-rafiki'
-services:
-  rafiki-auth:
-    image: ghcr.io/interledger/rafiki-auth:v1.0.0-alpha.<newest-version>
-    container_name: rafiki-auth
-    environment:
-      AUTH_DATABASE_URL: {postgresql://...}
-      AUTH_SERVER_URL: {https://auth.myrafiki.com}
-      ADMIN_PORT: 3003
-      AUTH_PORT: 3006
-      INTROSPECTION_PORT: 3007
-      INTERACTION_PORT: 3009
-      COOKIE_KEY: {...}
-      IDENTITY_SERVER_SECRET: {...}
-      IDENTITY_SERVER_URL: {https://idp.mysystem.com}
-      REDIS_URL: {redis://...}
-      TRUST_PROXY: true
-    depends_on:
-      - postgres
-    networks:
-      - rafiki
-    ports:
-      - '3003:3003'
-      - '3006:3006'
-      - '3007:3007'
-      - '3009:3009'
-    restart: always
-
-  rafiki-backend:
-    image: ghcr.io/interledger/rafiki-backend:v1.0.0-alpha.<newest-version>
-    container_name: rafiki-backend
-    depends_on:
-      - postgres
-      - redis
-    environment:
-      AUTH_SERVER_GRANT_URL: {https://auth.myrafiki.com}
-      AUTH_SERVER_INTROSPECTION_URL: {https://auth.myrafiki.com/3007}
-      DATABASE_URL: {postgresql://...}
-      ILP_ADDRESS: {test.myrafiki}
-      ADMIN_PORT: 3001
-      CONNECTOR_PORT: 3002
-      OPEN_PAYMENTS_PORT: 3000
-      OPEN_PAYMENTS_URL: {https://myrafiki.com}
-      REDIS_URL: {redis://...}
-      WALLET_ADDRESS_URL: {https://myrafiki.com/rafiki-instance}
-      WEBHOOK_URL: {https://mysystem.com/webhooks}
-      EXCHANGE_RATES_URL: {https://mysystem.com/rates}
-      ILP_CONNECTOR_URL: {https://ilp.myrafiki.com}
-      INSTANCE_NAME: {'My ASE name'}
-      TRUST_PROXY: true
-      KEY_ID: ...
-      USE_TIGERBEETLE: true
-      TIGERBEETLE_CLUSTER_ID: 0
-      TIGERBEETLE_REPLICA_ADDRESSES: 10.5.0.50:4342
-    networks:
-      - rafiki
-    ports:
-      - '3000:3000'
-      - '3001:3001'
-      - '3002:3002'
-    privileged: true
-    restart: always
-    volumes:
-      - ../temp/:/workspace/temp/
-
-  rafiki-frontend:
-    image: ghcr.io/interledger/rafiki-frontend:v1.0.0-alpha.<newest-version>
-    container_name: rafiki-frontend
-    depends_on:
-      - rafiki-backend
-    environment:
-      PORT: 3005
-      GRAPHQL_URL: {https://myrafiki.com:3001}
-      OPEN_PAYMENTS_URL: {https://myrafiki.com}
-      KRATOS_CONTAINER_PUBLIC_URL: {http://kratos:4433}
-      KRATOS_BROWSER_PUBLIC_URL: {https://admin.myrafiki.com/kratos}
-      KRATOS_ADMIN_URL: {http://kratos:4434/admin}
-    networks:
-      - rafiki
-    restart: always
-    privileged: true
-    ports:
-      - '3005:3005'
-
-  tigerbeetle:
-    image: ghcr.io/tigerbeetle/tigerbeetle:0.15.4
-    privileged: true
-    volumes:
-      - tigerbeetle-data:/var/lib/tigerbeetle
-    networks:
-      rafiki:
-        ipv4_address: 10.5.0.50
-    entrypoint:
-      - /bin/sh
-      - -c
-      - |
-        set -ex
-        DATA_FILE=/var/lib/tigerbeetle/cluster_0_replica_0.tigerbeetle
-        set +e
-        ls $$DATA_FILE
-        DATA_FILE_EXISTS="$$?"
-        set -e
-        echo $$DATA_FILE_EXISTS
-        if [ "$$DATA_FILE_EXISTS" != 0 ]; then
-          ./tigerbeetle format --cluster=0 --replica=0 --replica-count=1 $$DATA_FILE;
-        fi
-        hostname -i
-        ls /var/lib/tigerbeetle
-        ./tigerbeetle start --addresses=0.0.0.0:4342 $$DATA_FILE
-
-  postgres:
-    image: 'postgres:16'
-    container_name: postgres
-    environment:
-      POSTGRES_USER: ...
-      POSTGRES_PASSWORD: ...
-    networks:
-      - rafiki
-    restart: unless-stopped
-    volumes:
-      - pg-data:/var/lib/postgresql/data
-      - ../dbinit.sql:/docker-entrypoint-initdb.d/init.sql
-
-  redis:
-    image: 'redis:7'
-    restart: unless-stopped
-    networks:
-      - rafiki
-
-  kratos:
-    image: 'oryd/kratos:v1.2.0'
-    privileged: true
-    ports:
-      - '4433:4433'
-    volumes:
-      - ../entrypoint.sh:/entrypoint.sh
-      - ../identity.schema.json:/etc/config/kratos/identity.schema.json
-      - ./kratos.yml:/etc/config/kratos/kratos.yml
-    entrypoint: ['/entrypoint.sh']
-    networks:
-      - rafiki
-
-networks:
-  testnet:
-    driver: bridge
-    ipam:
-      config:
-        - subnet: 10.5.0.0/24
-          gateway: 10.5.0.1
-
-volumes:
-  pg-data:
-  tigerbeetle-data:
-
-```
-
-## Create Nginx config files
-=======
+0 3 * * * crontab renew
+```
+
+## Update DNS records
+
+Next update the DNS records to point to the static external IP address of the volumes:
+
 <div class="overflow-table">
 
 | service   | URL              | example                |
@@ -297,63 +48,44 @@
 </div>
 
 ## Server preparation
->>>>>>> 59d6e48f
 
 Create nginx configuration files for every exposed domain:
 
-<div class="overflow-table">
-
-| service                       | URL          | example            | Nginx config file                                               |
-| ----------------------------- | ------------ | ------------------ | --------------------------------------------------------------- |
-| Open Payments resource server | DOMAIN       | myrafiki.com       | /etc/nginx/sites-available/open_payments_resource_server.config |
-| ILP Connector                 | ilp.DOMAIN   | ilp.myrafiki.com   | /etc/nginx/sites-available/ilp.config                           |
-| Open Payments auth server     | auth.DOMAIN  | auth.myrafiki.com  | /etc/nginx/sites-available/open_payments_auth_server.config     |
-| Admin UI                      | admin.DOMAIN | admin.myrafiki.com | /etc/nginx/site-available/admin.config                          |
-
-</div>
-
-:::note
-The example domain and subdomain values are for demonstration purposes only. You must use the actual domain names that you set up with your DNS host.  
-:::
-
-### Open Payments Resource Server (`backend` package)
-
-Using the editor of your choice, save the following file as `open_payments_resource_server.config` in the `/etc/nginx/sites-available` directory on your VM:
-
-```sh
-
-  server {
-      server_name myrafiki.com;
-
-      listen 443 ssl;
-
-      ssl_certificate /etc/letsencrypt/live/myrafiki.com/fullchain.pem;
-      ssl_certificate_key /etc/letsencrypt/live/myrafiki.com/privkey.pem;
-
-      include /etc/letsencrypt/options-ssl-nginx.conf;
-      ssl_dhparam /etc/letsencrypt/ssl-dhparams.pem;
-
-      location / {
-        proxy_http_version 1.1;
-        proxy_set_header X-Forwarded-Proto $scheme;
-        proxy_set_header Upgrade "";
-        proxy_set_header Connection "";
-        proxy_set_header Host $server_name;
-        proxy_set_header Accept-Encoding "";
-        proxy_cache_bypass $http_upgrade;
-
-        proxy_pass_request_headers on;
-
-        proxy_pass http://localhost:3000;
-    }
-}
-
-server {
-    server_name myrafiki.com;
-
-    listen 80;
-
-   if ($host = myrafiki.com) {
+### Admin
+
+```sh
+
+    server_name admin.myrafiki.com;
+
+    listen 443 ssl;
+
+    ssl_certificate /etc/letsencrypt/live/admin.myrafiki.com/fullchain.pem;
+    ssl_certificate_key /etc/letsencrypt/live/admin.myrafiki.com/privkey.pem;
+
+    include /etc/letsencrypt/options-ssl-nginx.conf;
+    ssl_dhparam /etc/letsencrypt/ssl-dhparams.pem;
+
+    location / {
+        proxy_http_version 1.1;
+        proxy_set_header X-Forwarded-Proto $scheme;
+        proxy_set_header Upgrade "";
+        proxy_set_header Connection "";
+        proxy_set_header Host $server_name;
+        proxy_set_header Accept-Encoding "";
+        proxy_cache_bypass $http_upgrade;
+
+        proxy_pass_request_headers on;
+
+        proxy_pass http://localhost:4010;
+    }
+}
+
+server {
+    server_name admin.myrafiki.com;
+
+    listen 80;
+
+    if ($host = admin.myrafiki.com) {
 	    return 301 https://$host$request_uri;
     }
 
@@ -361,9 +93,90 @@
 }
 ```
 
-### ILP Connector (`backend` package)
-
-Save the following file as `ilp.config` in the `/etc/nginx/sites-available` directory on your VM:
+### Auth
+
+```sh
+server {
+    server_name auth.myrafiki.com;
+
+    listen 443 ssl;
+
+    ssl_certificate /etc/letsencrypt/live/auth.myrafiki.com/fullchain.pem;
+    ssl_certificate_key /etc/letsencrypt/live/auth.myrafiki.com/privkey.pem;
+
+    include /etc/letsencrypt/options-ssl-nginx.conf;
+    ssl_dhparam /etc/letsencrypt/ssl-dhparams.pem;
+
+    location / {
+        proxy_http_version 1.1;
+        proxy_set_header X-Forwarded-Proto $scheme;
+        proxy_set_header Upgrade "";
+        proxy_set_header Connection "";
+        proxy_set_header Host $server_name;
+        proxy_set_header Accept-Encoding "";
+        proxy_cache_bypass $http_upgrade;
+
+        proxy_pass_request_headers on;
+
+        proxy_pass http://localhost:3002;
+    }
+}
+
+server {
+    server_name auth.myrafiki.com;
+
+    listen 80;
+
+    if ($host = auth.myrafiki.com) {
+	    return 301 https://$host$request_uri;
+    }
+
+    return 404;
+}
+```
+
+### Connector
+
+```sh
+server {
+    server_name connector.myrafiki.com;
+
+    listen 443 ssl;
+    ssl_certificate /etc/letsencrypt/live/connector.myrafiki.com/fullchain.pem; # managed by Certbot
+    ssl_certificate_key /etc/letsencrypt/live/connector.myrafiki.com/privkey.pem; # managed by Certbot
+
+    include /etc/letsencrypt/options-ssl-nginx.conf;
+    ssl_dhparam /etc/letsencrypt/ssl-dhparams.pem;
+
+    location / {
+        proxy_http_version 1.1;
+        proxy_set_header X-Forwarded-Proto $scheme;
+        proxy_set_header Upgrade "";
+        proxy_set_header Connection "";
+        proxy_set_header Host $server_name;
+        proxy_set_header Accept-Encoding "";
+        proxy_cache_bypass $http_upgrade;
+
+        proxy_pass_request_headers on;
+
+        proxy_pass http://localhost:3002;
+    }
+}
+
+server {
+    server_name connector.myrafiki.com;
+
+    listen 80;
+
+    if ($host = connector.myrafiki.com) {
+	    return 301 https://$host$request_uri;
+    }
+
+    return 404;
+}
+```
+
+### ILP
 
 ```sh
 server {
@@ -388,7 +201,7 @@
 
         proxy_pass_request_headers on;
 
-        proxy_pass http://localhost:3002;
+        proxy_pass http://localhost:4000;
     }
 }
 
@@ -403,114 +216,4 @@
 
     return 404;
 }
-```
-
-### Open Payments Auth Server (`auth` package)
-
-Save the following file as `open_payments_auth_server.config` in the `/etc/nginx/sites-available` directory on your VM:
-
-```sh
-server {
-    server_name auth.myrafiki.com;
-
-    listen 443 ssl;
-    ssl_certificate /etc/letsencrypt/live/auth.myrafiki.com/fullchain.pem;
-    ssl_certificate_key /etc/letsencrypt/live/auth.myrafiki.com/privkey.pem;
-
-    include /etc/letsencrypt/options-ssl-nginx.conf;
-    ssl_dhparam /etc/letsencrypt/ssl-dhparams.pem;
-
-    location / {
-        proxy_http_version 1.1;
-        proxy_set_header X-Forwarded-Proto $scheme;
-        proxy_set_header Upgrade "";
-        proxy_set_header Connection "";
-        proxy_set_header Host $server_name;
-        proxy_set_header Accept-Encoding "";
-        proxy_cache_bypass $http_upgrade;
-
-        proxy_pass_request_headers on;
-
-        proxy_pass http://localhost:3006;
-    }
-}
-
-server {
-    server_name auth.myrafiki.com;
-
-    listen 80;
-
-    if ($host = auth.myrafiki.com) {
-            return 301 https://$host$request_uri;
-    }
-
-    return 404;
-}
-```
-
-### Admin (`frontend` package)
-
-Save the following file as `admin.config` in the `/etc/nginx/sites-available` directory on your VM:
-
-```sh
-server {
-    server_name admin.myrafiki.com;
-
-    listen 443 ssl;
-
-    ssl_certificate /etc/letsencrypt/live/admin.myrafiki.com/fullchain.pem;
-    ssl_certificate_key /etc/letsencrypt/live/admin.myrafiki.com/privkey.pem;
-
-    include /etc/letsencrypt/options-ssl-nginx.conf;
-    ssl_dhparam /etc/letsencrypt/ssl-dhparams.pem;
-
-    location / {
-        proxy_http_version 1.1;
-        proxy_set_header X-Forwarded-Proto $scheme;
-        proxy_set_header Upgrade "";
-        proxy_set_header Connection "";
-        proxy_set_header Host $server_name;
-        proxy_set_header Accept-Encoding "";
-        proxy_cache_bypass $http_upgrade;
-
-        proxy_pass_request_headers on;
-
-         proxy_pass http://localhost:3005;
-    }
-}
-
-server {
-    server_name admin.myrafiki.com;
-
-    listen 80;
-
-    if ($host = admin.myrafiki.com) {
-	    return 301 https://$host$request_uri;
-    }
-
-    return 404;
-}
-```
-
-## Set up symbolic links
-
-Once the Nginx configuration files have been created, set up symbolic links that will allow Nginx to read those files and redirect the local paths to the exposed domains and ports.
-
-```sh
-sudo ln -s /etc/nginx/sites-available/admin.conf /etc/nginx/sites-enabled/admin.conf
-
-sudo ln -s /etc/nginx/sites-available/open_payments_auth_server.conf /etc/nginx/sites-enabled/auth.conf
-
-sudo ln -s /etc/nginx/sites-available/ilp.conf /etc/nginx/sites-enabled/ilp.conf
-
-sudo ln -s /etc/nginx/sites-available/open_payments_resource_server.conf /etc/nginx/sites-enabled/oprs.conf
-
-```
-
-## Deploy with docker compose
-
-Deploy the configured Rafiki services with docker compose:
-
-```sh
-docker compose up -d
 ```