--- conflicted
+++ resolved
@@ -35,11 +35,7 @@
     "@types/uuid": "^9.0.8",
     "jest-environment-node": "^29.7.0",
     "testcontainers": "^10.16.0",
-<<<<<<< HEAD
-    "ts-node-dev": "^2.0.0"
-=======
     "ts-node-dev": "^2.0.0",
     "nock": "14.0.0-beta.19"
->>>>>>> 7ade8bff
   }
 }