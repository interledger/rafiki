import { v4 } from 'uuid'
import { faker } from '@faker-js/faker'
import { AccessAction, AccessType } from '@interledger/open-payments'
import { IocContract } from '@adonisjs/fold'
import { AppServices } from '../app'
import {
  Grant,
  GrantState,
  GrantFinalization,
  StartMethod,
  FinishMethod
} from '../grant/model'
import { generateNonce, generateToken } from '../shared/utils'

const CLIENT = faker.internet.url({ appendSlash: false })

export async function createGrant(
  deps: IocContract<AppServices>,
  tenantId: string,
  options?: { identifier?: string }
): Promise<Grant> {
  const grantService = await deps.use('grantService')
  const BASE_GRANT_ACCESS = {
    actions: [AccessAction.Create, AccessAction.Read, AccessAction.List],
    identifier: options?.identifier
  }

  const BASE_GRANT_REQUEST = {
    client: CLIENT,
    interact: {
      start: [StartMethod.Redirect],
      finish: {
        method: FinishMethod.Redirect,
        uri: 'https://example.com/finish',
        nonce: generateNonce()
      }
    }
  }

<<<<<<< HEAD
  return await grantService.create(
    {
      ...BASE_GRANT_REQUEST,
      access_token: {
        access: [
          {
            ...BASE_GRANT_ACCESS,
            type: AccessType.IncomingPayment
          }
        ]
      }
    },
    tenantId
  )
=======
  const grantOrError = await grantService.create({
    ...BASE_GRANT_REQUEST,
    access_token: {
      access: [
        {
          ...BASE_GRANT_ACCESS,
          type: AccessType.IncomingPayment
        }
      ]
    }
  })

  return grantOrError
>>>>>>> 33e54d53
}

export interface GenerateBaseGrantOptions {
  tenantId: string
  state?: GrantState
  finalizationReason?: GrantFinalization
  noFinishMethod?: boolean
}

export const generateBaseGrant = (options: GenerateBaseGrantOptions) => {
  const {
    tenantId,
    state = GrantState.Processing,
    finalizationReason = undefined,
    noFinishMethod = false
  } = options
  return {
    tenantId,
    state,
    finalizationReason,
    startMethod: [StartMethod.Redirect],
    continueToken: generateToken(),
    continueId: v4(),
    finishMethod: noFinishMethod ? undefined : FinishMethod.Redirect,
    finishUri: noFinishMethod ? undefined : 'https://example.com',
    clientNonce: generateNonce(),
    client: CLIENT
  }
}<|MERGE_RESOLUTION|>--- conflicted
+++ resolved
@@ -37,8 +37,7 @@
     }
   }
 
-<<<<<<< HEAD
-  return await grantService.create(
+  const grantOrError = await grantService.create(
     {
       ...BASE_GRANT_REQUEST,
       access_token: {
@@ -52,21 +51,8 @@
     },
     tenantId
   )
-=======
-  const grantOrError = await grantService.create({
-    ...BASE_GRANT_REQUEST,
-    access_token: {
-      access: [
-        {
-          ...BASE_GRANT_ACCESS,
-          type: AccessType.IncomingPayment
-        }
-      ]
-    }
-  })
 
   return grantOrError
->>>>>>> 33e54d53
 }
 
 export interface GenerateBaseGrantOptions {
