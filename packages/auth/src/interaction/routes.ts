import * as crypto from 'crypto'
import { ParsedUrlQuery } from 'querystring'

import { AppContext } from '../app'
import { IAppConfig } from '../config/app'
import { BaseService } from '../shared/baseService'
import { GrantService } from '../grant/service'
import { AccessService } from '../access/service'
import { InteractionService } from '../interaction/service'
import { Interaction, InteractionState } from '../interaction/model'
import {
  Grant,
  FinishableGrant,
  GrantState,
  GrantFinalization,
  isRevokedGrant,
  isFinishableGrant
} from '../grant/model'
import { toOpenPaymentsAccess } from '../access/model'
import { GNAPErrorCode, GNAPServerRouteError } from '../shared/gnapErrors'
import { generateRouteLogs } from '../shared/utils'
import { TenantService } from '../tenant/service'
import { isTenantWithIdp } from '../tenant/model'

interface ServiceDependencies extends BaseService {
  grantService: GrantService
  accessService: AccessService
  interactionService: InteractionService
  tenantService: TenantService
  config: IAppConfig
}

type InteractionRequest<
  BodyT = never,
  QueryT = ParsedUrlQuery,
  ParamsT = { [key: string]: string }
> = Omit<AppContext['request'], 'body'> & {
  body: BodyT
  query: ParsedUrlQuery & QueryT
  params: ParamsT
}

type InteractionContext<QueryT, ParamsT> = Exclude<AppContext, 'request'> & {
  request: InteractionRequest<QueryT, ParamsT>
}

interface StartQuery {
  clientName: string
  clientUri: string
}

interface InteractionParams {
  id: string
  nonce: string
}
export type StartContext = InteractionContext<StartQuery, InteractionParams>

export type GetContext = InteractionContext<never, InteractionParams>

export enum InteractionChoices {
  Accept = 'accept',
  Reject = 'reject'
}
interface ChooseParams extends InteractionParams {
  choice: string
}
export type ChooseContext = InteractionContext<never, ChooseParams>

export type FinishContext = InteractionContext<never, InteractionParams>

export interface InteractionRoutes {
  start(ctx: StartContext): Promise<void>
  finish(ctx: FinishContext): Promise<void>
  acceptOrReject(ctx: ChooseContext): Promise<void>
  details(ctx: GetContext): Promise<void>
}

function isInteractionExpired(interaction: Interaction): boolean {
  const now = new Date(Date.now())
  const expiresAt =
    interaction.createdAt.getTime() + interaction.expiresIn * 1000
  return expiresAt < now.getTime()
}

export function createInteractionRoutes({
  grantService,
  accessService,
  interactionService,
  tenantService,
  logger,
  config
}: ServiceDependencies): InteractionRoutes {
  const log = logger.child({
    service: 'InteractionRoutes'
  })

  const deps = {
    grantService,
    accessService,
    interactionService,
    tenantService,
    logger: log,
    config
  }

  return {
    start: (ctx: StartContext) => startInteraction(deps, ctx),
    finish: (ctx: FinishContext) => finishInteraction(deps, ctx),
    acceptOrReject: (ctx: ChooseContext) => handleInteractionChoice(deps, ctx),
    details: (ctx: GetContext) => getGrantDetails(deps, ctx)
  }
}

async function getGrantDetails(
  deps: ServiceDependencies,
  ctx: GetContext
): Promise<void> {
  const secret = ctx.headers?.['x-idp-secret']
  const { interactionService, accessService, tenantService } = deps
  const { id: interactId, nonce } = ctx.params
  const interaction = await interactionService.getBySession(interactId, nonce)
  if (!interaction || isRevokedGrant(interaction.grant)) {
    throw new GNAPServerRouteError(
      404,
      GNAPErrorCode.UnknownInteraction,
      'unknown interaction'
    )
  }

  // Tenant should exist as it is a foreign key requirement on grants
  const tenant = await tenantService.get(interaction.grant.tenantId)
  if (!tenant || !isTenantWithIdp(tenant)) {
    throw new GNAPServerRouteError(
      500,
      GNAPErrorCode.InvalidRequest,
      'internal server error'
    )
  }

  if (
    !secret ||
    !crypto.timingSafeEqual(
      Buffer.from(secret as string),
      Buffer.from(tenant.idpSecret)
    )
  ) {
    throw new GNAPServerRouteError(
      401,
      GNAPErrorCode.InvalidRequest,
      'invalid x-idp-secret'
    )
  }

  const access = await accessService.getByGrant(interaction.grantId)

  deps.logger.debug(
    {
      ...generateRouteLogs(ctx),
      interaction
    },
    'retrieved interaction details'
  )

  ctx.body = {
    grantId: interaction.grant.id,
    access: access.map(toOpenPaymentsAccess),
    state: interaction.state
  }
}

async function startInteraction(
  deps: ServiceDependencies,
  ctx: StartContext
): Promise<void> {
  deps.logger.debug(
    {
      params: ctx.params,
      query: ctx.query
    },
    'start interact params'
  )
  const { id: interactId, nonce } = ctx.params
  const { clientName, clientUri } = ctx.query
  const { interactionService, grantService, logger } = deps
  const interaction = await interactionService.getBySession(interactId, nonce)
<<<<<<< HEAD
  if (
    !interaction ||
    interaction.state !== InteractionState.Pending ||
    isRevokedGrant(interaction.grant)
  ) {
=======

  if (!interaction) {
>>>>>>> 294b0f89
    throw new GNAPServerRouteError(
      400,
      GNAPErrorCode.UnknownInteraction,
      'unknown interaction'
    )
  }

  const isValidInteraction =
    interaction.state === InteractionState.Pending &&
    !isRevokedGrant(interaction.grant)
  if (!isValidInteraction && !isFinishableGrant(interaction.grant)) {
    throw new GNAPServerRouteError(
      403,
      GNAPErrorCode.InvalidInteraction,
      'invalid interaction'
    )
  } else if (!isValidInteraction && isFinishableGrant(interaction.grant)) {
    const clientRedirectUri = new URL(interaction.grant.finishUri)
    clientRedirectUri.searchParams.set(
      'result',
      GNAPErrorCode.InvalidInteraction
    )
    clientRedirectUri.searchParams.set('message', 'invalid interaction')

    ctx.redirect(clientRedirectUri.toString())
    return
  }

  const trx = await Interaction.startTransaction()
  try {
    // Grant and Tenant should exist, as one is a foreign key requirement on interactions and the other a foreign key requirement on that grant.
    const grant = await grantService.markPending(interaction.grant.id, trx)
    await trx.commit()

    if (!isTenantWithIdp(grant.tenant)) throw new Error('invalid interaction')
    const { idpConsentUrl } = grant.tenant

    ctx.session.nonce = interaction.nonce

    const interactionUrl = new URL(idpConsentUrl)
    interactionUrl.searchParams.set('interactId', interaction.id)
    interactionUrl.searchParams.set('nonce', interaction.nonce)
    interactionUrl.searchParams.set('clientName', clientName as string)
    interactionUrl.searchParams.set('clientUri', clientUri as string)

    logger.debug(
      {
        ...generateRouteLogs(ctx),
        interaction
      },
      'started interaction'
    )

    ctx.redirect(interactionUrl.toString())
  } catch (err) {
    await trx.rollback()
    if (isFinishableGrant(interaction.grant)) {
      const clientRedirectUri = new URL(interaction.grant.finishUri)
      clientRedirectUri.searchParams.set('result', GNAPErrorCode.RequestDenied)
      clientRedirectUri.searchParams.set('message', 'internal server error')
      ctx.redirect(clientRedirectUri.toString())
    } else {
      throw new GNAPServerRouteError(
        500,
        GNAPErrorCode.RequestDenied,
        'internal server error'
      )
    }
  }
}

// TODO: allow idp to specify the reason for rejection
// https://github.com/interledger/rafiki/issues/886
async function handleInteractionChoice(
  deps: ServiceDependencies,
  ctx: ChooseContext
): Promise<void> {
  const { id: interactId, nonce, choice } = ctx.params
  const { interactionService, logger } = deps
  const secret = ctx.headers['x-idp-secret']
  const interaction = await interactionService.getBySession(interactId, nonce)
  if (!interaction) {
    throw new GNAPServerRouteError(
      404,
      GNAPErrorCode.UnknownInteraction,
      'unknown interaction'
    )
  }

  const tenant = await deps.tenantService.get(interaction.grant.tenantId)

  if (!tenant || !isTenantWithIdp(tenant)) {
    throw new GNAPServerRouteError(
      404,
      GNAPErrorCode.UnknownInteraction,
      'unknown interaction'
    )
  }

  if (
    !secret ||
    !crypto.timingSafeEqual(
      Buffer.from(secret as string),
      Buffer.from(tenant.idpSecret)
    )
  ) {
    throw new GNAPServerRouteError(
      401,
      GNAPErrorCode.InvalidInteraction,
      'invalid x-idp-secret'
    )
  }

  const { grant } = interaction
  // If grant was already rejected or revoked
  if (
    grant.state === GrantState.Finalized &&
    grant.finalizationReason !== GrantFinalization.Issued
  ) {
    throw new GNAPServerRouteError(
      401,
      GNAPErrorCode.UserDenied,
      'user denied interaction'
    )
  }

  // If grant is otherwise not pending interaction
  if (
    interaction.state !== InteractionState.Pending ||
    isInteractionExpired(interaction)
  ) {
    throw new GNAPServerRouteError(
      400,
      GNAPErrorCode.InvalidInteraction,
      'invalid interaction'
    )
  }

  if (choice === InteractionChoices.Accept) {
    logger.debug(
      {
        ...generateRouteLogs(ctx),
        interaction
      },
      'interaction approved'
    )
    await interactionService.approve(interactId)
  } else if (choice === InteractionChoices.Reject) {
    logger.debug(
      {
        ...generateRouteLogs(ctx),
        interaction
      },
      'interaction rejected'
    )
    await interactionService.deny(interactId)
  } else {
    throw new GNAPServerRouteError(
      400,
      GNAPErrorCode.InvalidRequest,
      'invalid interaction choice'
    )
  }

  ctx.status = 202
}

async function handleFinishableGrant(
  deps: ServiceDependencies,
  ctx: FinishContext,
  interaction: Interaction,
  grant: FinishableGrant
): Promise<void> {
  const { grantService, config, logger } = deps
  const clientRedirectUri = new URL(grant.finishUri as string)
  if (interaction.state === InteractionState.Approved) {
    await grantService.approve(interaction.grantId)

    const { clientNonce } = grant
    const { nonce: interactNonce, ref: interactRef } = interaction
    const grantRequestUrl = config.authServerUrl + `/`

    // https://datatracker.ietf.org/doc/html/draft-ietf-gnap-core-protocol#section-4.2.3
    const data = `${clientNonce}\n${interactNonce}\n${interactRef}\n${grantRequestUrl}`

    const hash = crypto.createHash('sha-256').update(data).digest('base64')
    clientRedirectUri.searchParams.set('hash', hash)
    clientRedirectUri.searchParams.set('interact_ref', interactRef)

    logger.debug(
      {
        ...generateRouteLogs(ctx),
        grant,
        interaction
      },
      'approved finishable grant'
    )

    ctx.redirect(clientRedirectUri.toString())
  } else if (interaction.state === InteractionState.Denied) {
    await grantService.finalize(grant.id, GrantFinalization.Rejected)
    clientRedirectUri.searchParams.set('result', 'grant_rejected')

    logger.debug(
      {
        ...generateRouteLogs(ctx),
        grant,
        interaction
      },
      'rejected finishable grant'
    )

    ctx.redirect(clientRedirectUri.toString())
  } else {
    // Interaction is not in an accepted or rejected state
    clientRedirectUri.searchParams.set('result', 'grant_invalid')

    logger.debug(
      {
        ...generateRouteLogs(ctx),
        grant,
        interaction
      },
      'tried to finalize finishable grant with incomplete/invalid interaction'
    )

    ctx.redirect(clientRedirectUri.toString())
  }
}

async function handleUnfinishableGrant(
  deps: ServiceDependencies,
  ctx: FinishContext,
  interaction: Interaction,
  grant: Grant
): Promise<void> {
  const { grantService, logger } = deps
  if (interaction.state === InteractionState.Approved) {
    await grantService.approve(grant.id)

    logger.debug(
      {
        ...generateRouteLogs(ctx),
        interaction,
        grant
      },
      'approved unfinishable grant'
    )
    ctx.status = 202
    return
  } else if (interaction.state === InteractionState.Denied) {
    await grantService.finalize(grant.id, GrantFinalization.Rejected)

    logger.debug(
      {
        ...generateRouteLogs(ctx),
        interaction,
        grant
      },
      'rejected unfinishable grant'
    )
    ctx.status = 202
    return
  } else {
    // Interaction is not in an accepted or rejected state
    throw new GNAPServerRouteError(
      401,
      GNAPErrorCode.InvalidInteraction,
      'interaction is not active'
    )
  }
}

async function finishInteraction(
  deps: ServiceDependencies,
  ctx: FinishContext
): Promise<void> {
  const { id: interactId, nonce } = ctx.params
  const { interactionService } = deps
  const sessionNonce = ctx.session.nonce

  const interaction = await interactionService.getBySession(interactId, nonce)

  if (!interaction) {
    throw new GNAPServerRouteError(
      404,
      GNAPErrorCode.UnknownInteraction,
      'unknown interaction'
    )
  }
  if (
    isInteractionExpired(interaction) &&
    isFinishableGrant(interaction.grant)
  ) {
    const clientRedirectUri = new URL(interaction.grant.finishUri as string)
    clientRedirectUri.searchParams.set(
      'result',
      GNAPErrorCode.InvalidInteraction
    )
    clientRedirectUri.searchParams.set('message', 'interaction expired')

    ctx.redirect(clientRedirectUri.toString())
    return
  } else if (
    isInteractionExpired(interaction) &&
    !isFinishableGrant(interaction.grant)
  ) {
    throw new GNAPServerRouteError(
      401,
      GNAPErrorCode.InvalidInteraction,
      'interaction expired'
    )
  }

  if (sessionNonce !== nonce) {
    throw new GNAPServerRouteError(
      401,
      GNAPErrorCode.InvalidRequest,
      'invalid session'
    )
  }

  if (
    isRevokedGrant(interaction.grant) &&
    isFinishableGrant(interaction.grant)
  ) {
    const clientRedirectUri = new URL(interaction.grant.finishUri as string)
    clientRedirectUri.searchParams.set(
      'result',
      GNAPErrorCode.UnknownInteraction
    )
    clientRedirectUri.searchParams.set('message', 'unknown interaction')

    ctx.redirect(clientRedirectUri.toString())
    return
  } else if (
    isRevokedGrant(interaction.grant) &&
    !isFinishableGrant(interaction.grant)
  ) {
    throw new GNAPServerRouteError(
      404,
      GNAPErrorCode.UnknownInteraction,
      'unknown interaction'
    )
  }

  const { grant } = interaction
  if (isFinishableGrant(grant)) {
    await handleFinishableGrant(deps, ctx, interaction, grant)
  } else {
    await handleUnfinishableGrant(deps, ctx, interaction, grant)
  }
}<|MERGE_RESOLUTION|>--- conflicted
+++ resolved
@@ -183,16 +183,8 @@
   const { clientName, clientUri } = ctx.query
   const { interactionService, grantService, logger } = deps
   const interaction = await interactionService.getBySession(interactId, nonce)
-<<<<<<< HEAD
-  if (
-    !interaction ||
-    interaction.state !== InteractionState.Pending ||
-    isRevokedGrant(interaction.grant)
-  ) {
-=======
 
   if (!interaction) {
->>>>>>> 294b0f89
     throw new GNAPServerRouteError(
       400,
       GNAPErrorCode.UnknownInteraction,
