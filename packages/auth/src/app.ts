import { join } from 'path'
import http, { Server } from 'http'

import { IocContract } from '@adonisjs/fold'
import { Knex } from 'knex'
import Koa, { DefaultState, DefaultContext } from 'koa'
import bodyParser from 'koa-bodyparser'
import session from 'koa-session'
import cors from '@koa/cors'
import { Logger } from 'pino'
import Router from '@koa/router'
import { ApolloServer } from '@apollo/server'
import { ApolloServerPluginDrainHttpServer } from '@apollo/server/plugin/drainHttpServer'
import { koaMiddleware } from '@as-integrations/koa'

import { IAppConfig } from './config/app'
import { addResolversToSchema } from '@graphql-tools/schema'
import { GraphQLFileLoader } from '@graphql-tools/graphql-file-loader'
import { loadSchemaSync } from '@graphql-tools/load'
import { resolvers } from './graphql/resolvers'
import { ClientService } from './client/service'
import { GrantService } from './grant/service'
import { InteractionService } from './interaction/service'
import {
  CreateContext,
  ContinueContext,
  GrantRoutes,
  RevokeContext as GrantRevokeContext
} from './grant/routes'
import {
  StartContext,
  GetContext,
  ChooseContext,
  FinishContext
} from './interaction/routes'
import {
  AccessTokenRoutes,
  IntrospectContext,
  RevokeContext,
  RotateContext
} from './accessToken/routes'
import { createValidatorMiddleware, HttpMethod } from '@interledger/openapi'

import {
  grantInitiationHttpsigMiddleware,
  grantContinueHttpsigMiddleware,
  tokenHttpsigMiddleware
} from './signature/middleware'
import { AccessService } from './access/service'
import { AccessTokenService } from './accessToken/service'
import { InteractionRoutes } from './interaction/routes'
import { ApolloArmor } from '@escape.tech/graphql-armor'
<<<<<<< HEAD
import { Redis } from 'ioredis'
=======
import { LoggingPlugin } from './graphql/plugin'
>>>>>>> 128f5fb2

export interface AppContextData extends DefaultContext {
  logger: Logger
  container: AppContainer
  // Set by @koa/router
  params: { [key: string]: string }
  // Set by koa-generic-session
  session: { [key: string]: string }
}

export type AppContext = Koa.ParameterizedContext<DefaultState, AppContextData>

export interface ApolloContext {
  container: IocContract<AppServices>
  logger: Logger
}

export interface DatabaseCleanupRule {
  /**
   * the name of the column containing the starting time from which the age will be computed
   * ex: `createdAt` or `updatedAt`
   */
  absoluteStartTimeColumnName: string
  /**
   * the name of the column containing the time offset, in seconds, since
   * `absoluteStartTimeColumnName`, which specifies when the row expires
   */
  expirationOffsetColumnName: string
  /**
   * the minimum number of days since expiration before rows of
   * this table will be considered safe to delete during clean up
   */
  defaultExpirationOffsetDays: number
}

export interface AppServices {
  logger: Promise<Logger>
  knex: Promise<Knex>
  config: Promise<IAppConfig>
  clientService: Promise<ClientService>
  grantService: Promise<GrantService>
  interactionService: Promise<InteractionService>
  accessService: Promise<AccessService>
  accessTokenRoutes: Promise<AccessTokenRoutes>
  accessTokenService: Promise<AccessTokenService>
  grantRoutes: Promise<GrantRoutes>
  interactionRoutes: Promise<InteractionRoutes>
  redis: Promise<Redis>
}

export type AppContainer = IocContract<AppServices>

export class App {
  private authServer!: Server
  private introspectionServer!: Server
  private adminServer!: Server
  private logger!: Logger
  private config!: IAppConfig
  private databaseCleanupRules!: {
    [tableName: string]: DatabaseCleanupRule | undefined
  }
  public isShuttingDown = false

  public constructor(private container: IocContract<AppServices>) {}

  /**
   * The boot function exists because the functions that we register on the container with the `bind` method are async.
   * We then need to await this function when we call use - which can't be done in the constructor. This is a first pass to
   * get the container working. We can refactor this in future. Perhaps don't use private members and just pass around the container?
   * Or provide start / shutdown methods on the services in the container?
   */
  public async boot(): Promise<void> {
    this.config = await this.container.use('config')
    this.logger = await this.container.use('logger')

    this.databaseCleanupRules = {
      accessTokens: {
        absoluteStartTimeColumnName: 'createdAt',
        expirationOffsetColumnName: 'expiresIn',
        defaultExpirationOffsetDays: this.config.accessTokenDeletionDays
      }
    }

    if (this.config.env !== 'test') {
      for (let i = 0; i < this.config.databaseCleanupWorkers; i++) {
        process.nextTick(() => this.processDatabaseCleanup())
      }
    }
  }

  public async startAdminServer(port: number | string): Promise<void> {
    const koa = await this.createKoaServer()
    const httpServer = http.createServer(koa.callback())

    // Load schema from the file
    const schema = loadSchemaSync(join(__dirname, './graphql/schema.graphql'), {
      loaders: [new GraphQLFileLoader()]
    })

    // Add resolvers to the schema
    const schemaWithResolvers = addResolversToSchema({
      schema,
      resolvers
    })

    // Setup Armor
    const armor = new ApolloArmor({
      blockFieldSuggestion: {
        enabled: true
      },
      maxDepth: {
        enabled: true,
        n: 10,
        ignoreIntrospection: true
      },
      costLimit: {
        enabled: true,
        maxCost: 5000,
        objectCost: 2,
        scalarCost: 1,
        depthCostFactor: 1.5,
        ignoreIntrospection: true
      }
    })
    const protection = armor.protect()

    const loggingPlugin = new LoggingPlugin(this.logger)

    // Setup Apollo
    const apolloServer = new ApolloServer({
      schema: schemaWithResolvers,
      ...protection,
      plugins: [
        ...protection.plugins,
        loggingPlugin,
        ApolloServerPluginDrainHttpServer({ httpServer })
      ],
      introspection: this.config.env !== 'production'
    })

    await apolloServer.start()

    koa.use(bodyParser())

    koa.use(
      async (
        ctx: {
          path: string
          status: number
        },
        next: Koa.Next
      ): Promise<void> => {
        if (ctx.path !== '/graphql') {
          ctx.status = 404
        } else {
          return next()
        }
      }
    )

    koa.use(
      koaMiddleware(apolloServer, {
        context: async (): Promise<ApolloContext> => {
          return {
            container: this.container,
            logger: await this.container.use('logger')
          }
        }
      })
    )

    this.adminServer = httpServer.listen(port)
  }

  public async startAuthServer(port: number | string): Promise<void> {
    const koa = await this.createKoaServer()

    const router = new Router<DefaultState, AppContext>()
    router.use(bodyParser())
    router.get('/healthz', (ctx: AppContext): void => {
      ctx.status = 200
    })

    router.get('/discovery', (ctx: AppContext): void => {
      ctx.body = {
        grant_request_endpoint: '/',
        interaction_start_modes_supported: ['redirect'],
        interaction_finish_modes_supported: ['redirect']
      }
    })

    const accessTokenRoutes = await this.container.use('accessTokenRoutes')
    const grantRoutes = await this.container.use('grantRoutes')
    const interactionRoutes = await this.container.use('interactionRoutes')
    const openApi = await this.container.use('openApi')

    /* Back-channel GNAP Routes */
    // Grant Initiation
    router.post<DefaultState, CreateContext>(
      '/',
      createValidatorMiddleware<CreateContext>(openApi.authServerSpec, {
        path: '/',
        method: HttpMethod.POST
      }),
      grantInitiationHttpsigMiddleware,
      grantRoutes.create
    )

    // Grant Continue
    router.post<DefaultState, ContinueContext>(
      '/continue/:id',
      createValidatorMiddleware<ContinueContext>(openApi.authServerSpec, {
        path: '/continue/{id}',
        method: HttpMethod.POST
      }),
      grantContinueHttpsigMiddleware,
      grantRoutes.continue
    )

    // Grant Cancel
    router.delete<DefaultState, GrantRevokeContext>(
      '/continue/:id',
      createValidatorMiddleware<GrantRevokeContext>(openApi.authServerSpec, {
        path: '/continue/{id}',
        method: HttpMethod.DELETE
      }),
      grantContinueHttpsigMiddleware,
      grantRoutes.revoke
    )

    // Token Rotation
    router.post<DefaultState, RotateContext>(
      '/token/:id',
      createValidatorMiddleware<RotateContext>(openApi.authServerSpec, {
        path: '/token/{id}',
        method: HttpMethod.POST
      }),
      tokenHttpsigMiddleware,
      accessTokenRoutes.rotate
    )

    // Token Revocation
    router.delete<DefaultState, RevokeContext>(
      '/token/:id',
      createValidatorMiddleware<RevokeContext>(openApi.authServerSpec, {
        path: '/token/{id}',
        method: HttpMethod.DELETE
      }),
      tokenHttpsigMiddleware,
      accessTokenRoutes.revoke
    )

    /* Front Channel Routes */

    // Interaction start
    router.get<DefaultState, StartContext>(
      '/interact/:id/:nonce',
      createValidatorMiddleware<StartContext>(openApi.idpSpec, {
        path: '/interact/{id}/{nonce}',
        method: HttpMethod.GET
      }),
      interactionRoutes.start
    )

    // Interaction finish
    router.get<DefaultState, FinishContext>(
      '/interact/:id/:nonce/finish',
      createValidatorMiddleware<FinishContext>(openApi.idpSpec, {
        path: '/interact/{id}/{nonce}/finish',
        method: HttpMethod.GET
      }),
      interactionRoutes.finish
    )

    // Grant lookup
    router.get<DefaultState, GetContext>(
      '/grant/:id/:nonce',
      createValidatorMiddleware<GetContext>(openApi.idpSpec, {
        path: '/grant/{id}/{nonce}',
        method: HttpMethod.GET
      }),
      interactionRoutes.details
    )

    // Grant accept/reject
    router.post<DefaultState, ChooseContext>(
      '/grant/:id/:nonce/:choice',
      createValidatorMiddleware<ChooseContext>(openApi.idpSpec, {
        path: '/grant/{id}/{nonce}/{choice}',
        method: HttpMethod.POST
      }),
      interactionRoutes.acceptOrReject
    )

    koa.use(cors())
    koa.keys = [this.config.cookieKey]

    const redis = await this.container.use('redis')
    const maxAgeMs = 60 * 1000
    koa.use(
      session(
        {
          key: 'sessionId',
          maxAge: maxAgeMs,
          signed: true,
          store: {
            async get(key) {
              return await redis.hgetall(key)
            },
            async set(key, session) {
              // Add a delay to cookie age to ensure redis record expires after cookie
              const expireInMs = maxAgeMs + 10 * 1000
              const op = redis.multi()
              op.hset(key, session)
              op.expire(key, expireInMs)
              await op.exec()
            },
            async destroy(key) {
              await redis.hdel(key)
            }
          }
        },
        koa
      )
    )

    koa.use(router.middleware())
    koa.use(router.routes())

    this.authServer = koa.listen(port)
  }

  public async startIntrospectionServer(port: number | string): Promise<void> {
    const koa = await this.createKoaServer()

    const router = new Router<DefaultState, AppContext>()
    router.use(bodyParser())
    router.get('/healthz', (ctx: AppContext): void => {
      ctx.status = 200
    })

    const accessTokenRoutes = await this.container.use('accessTokenRoutes')
    const openApi = await this.container.use('openApi')

    // Token Introspection
    router.post<DefaultState, IntrospectContext>(
      '/',
      createValidatorMiddleware<IntrospectContext>(
        openApi.tokenIntrospectionSpec,
        {
          path: '/',
          method: HttpMethod.POST
        }
      ),
      accessTokenRoutes.introspect
    )

    koa.use(cors())
    koa.use(router.middleware())
    koa.use(router.routes())

    this.introspectionServer = koa.listen(port)
  }

  private async createKoaServer(): Promise<Koa<Koa.DefaultState, AppContext>> {
    const koa = new Koa<DefaultState, AppContext>({
      proxy: this.config.trustProxy
    })

    koa.context.container = this.container
    koa.context.logger = await this.container.use('logger')

    koa.use(
      async (
        ctx: {
          status: number
          set: (arg0: string, arg1: string) => void
          body: string
        },
        next: () => void | PromiseLike<void>
      ): Promise<void> => {
        if (this.isShuttingDown) {
          ctx.status = 503
          ctx.set('Connection', 'close')
          ctx.body = 'Server is in the process of restarting'
        } else {
          return next()
        }
      }
    )

    return koa
  }

  public async shutdown(): Promise<void> {
    this.isShuttingDown = true

    if (this.authServer) {
      await this.stopServer(this.authServer)
    }
    if (this.adminServer) {
      await this.stopServer(this.adminServer)
    }
    if (this.introspectionServer) {
      await this.stopServer(this.introspectionServer)
    }
  }

  private async stopServer(server: Server): Promise<void> {
    return new Promise((resolve, reject) => {
      server.close((err) => {
        if (err) {
          reject(err)
        }

        resolve()
      })
    })
  }

  public getAdminPort(): number {
    return this.getPort(this.adminServer)
  }

  public getAuthPort(): number {
    return this.getPort(this.authServer)
  }

  public getIntrospectionPort(): number {
    return this.getPort(this.introspectionServer)
  }

  private getPort(server: Server): number {
    const address = server?.address()
    if (address && !(typeof address == 'string')) {
      return address.port
    }
    return 0
  }

  private async processDatabaseCleanup(): Promise<void> {
    const knex = await this.container.use('knex')

    const tableNames = Object.keys(this.databaseCleanupRules)
    for (const tableName of tableNames) {
      const rule = this.databaseCleanupRules[tableName]
      if (rule) {
        try {
          /**
           * NOTE: do not remove seemingly pointless interpolations such as '${'??'}'
           * because they are necessary for preventing SQL injection attacks
           */
          await knex(tableName)
            .whereRaw(
              `?? + make_interval(0, 0, 0, 0, 0, 0, ??) + interval '${'??'}' < NOW()`,
              [
                rule.absoluteStartTimeColumnName,
                rule.expirationOffsetColumnName,
                `${rule.defaultExpirationOffsetDays} days`
              ]
            )
            .del()
        } catch (err) {
          this.logger.warn(
            { error: err instanceof Error && err.message, tableName },
            'processDatabaseCleanup error'
          )
        }
      }
    }
  }
}<|MERGE_RESOLUTION|>--- conflicted
+++ resolved
@@ -50,11 +50,8 @@
 import { AccessTokenService } from './accessToken/service'
 import { InteractionRoutes } from './interaction/routes'
 import { ApolloArmor } from '@escape.tech/graphql-armor'
-<<<<<<< HEAD
 import { Redis } from 'ioredis'
-=======
 import { LoggingPlugin } from './graphql/plugin'
->>>>>>> 128f5fb2
 
 export interface AppContextData extends DefaultContext {
   logger: Logger
