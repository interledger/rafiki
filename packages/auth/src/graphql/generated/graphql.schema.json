--- conflicted
+++ resolved
@@ -374,7 +374,6 @@
             "deprecationReason": null
           },
           {
-<<<<<<< HEAD
             "name": "subject",
             "description": "Details of the subject provided by the grant.",
             "args": [],
@@ -382,7 +381,11 @@
               "kind": "OBJECT",
               "name": "Subject",
               "ofType": null
-=======
+            },
+            "isDeprecated": false,
+            "deprecationReason": null
+          },
+          {
             "name": "tenantId",
             "description": "Unique identifier of the tenant associated with the grant.",
             "args": [],
@@ -394,7 +397,6 @@
                 "name": "ID",
                 "ofType": null
               }
->>>>>>> 7b996b59
             },
             "isDeprecated": false,
             "deprecationReason": null
