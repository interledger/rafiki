import path from 'path'
import createLogger from 'pino'
import { knex } from 'knex'
import { Model } from 'objection'
import { Ioc, IocContract } from '@adonisjs/fold'

import { App, AppServices } from './app'
import { Config } from './config/app'
import { createClientService } from './client/service'
import { createAccessService } from './access/service'
import { createGrantService } from './grant/service'
import { createAccessTokenService } from './accessToken/service'
import { createAccessTokenRoutes } from './accessToken/routes'
import { createGrantRoutes } from './grant/routes'
import { createInteractionRoutes } from './interaction/routes'
import { createOpenAPI } from '@interledger/openapi'
import { createUnauthenticatedClient as createOpenPaymentsClient } from '@interledger/open-payments'
import { createInteractionService } from './interaction/service'
import { getTokenIntrospectionOpenAPI } from 'token-introspection'
import { Redis } from 'ioredis'
<<<<<<< HEAD
import { createSubjectService } from './subject/service'
=======
import { createTenantService } from './tenant/service'
import { createTenantRoutes } from './tenant/routes'
>>>>>>> cb847fb3

const container = initIocContainer(Config)
const app = new App(container)

export function initIocContainer(
  config: typeof Config
): IocContract<AppServices> {
  const container: IocContract<AppServices> = new Ioc()

  container.singleton('config', async () => config)
  container.singleton('logger', async (deps: IocContract<AppServices>) => {
    const config = await deps.use('config')
    const logger = createLogger({
      level: config.logLevel,
      redact: [
        'grant.continueToken',
        'headers.authorization',
        'accessToken.value',
        'requestBody.access_token'
      ]
    })
    return logger
  })

  container.singleton('knex', async (deps: IocContract<AppServices>) => {
    const logger = await deps.use('logger')
    const config = await deps.use('config')
    logger.info({ msg: 'creating knex' })
    const db = knex({
      client: 'postgresql',
      connection: config.databaseUrl,
      pool: {
        min: 2,
        max: 10
      },
      migrations: {
        directory: './',
        tableName: 'auth_knex_migrations'
      },
      log: {
        warn(message) {
          logger.warn(message)
        },
        error(message) {
          logger.error(message)
        },
        deprecate(message) {
          logger.warn(message)
        },
        debug(message) {
          logger.debug(message)
        }
      }
    })
    // node pg defaults to returning bigint as string. This ensures it parses to bigint
    db.client.driver.types.setTypeParser(
      db.client.driver.types.builtins.INT8,
      'text',
      BigInt
    )
    return db
  })

  container.singleton('openPaymentsClient', async (deps) => {
    const logger = await deps.use('logger')
    return createOpenPaymentsClient({
      logger,
      useHttp: process.env.NODE_ENV === 'development'
    })
  })

  container.singleton(
    'accessService',
    async (deps: IocContract<AppServices>) => {
      return createAccessService({
        logger: await deps.use('logger'),
        knex: await deps.use('knex')
      })
    }
  )

  container.singleton(
    'subjectService',
    async (deps: IocContract<AppServices>) => {
      return createSubjectService({
        logger: await deps.use('logger'),
        knex: await deps.use('knex')
      })
    }
  )

  container.singleton(
    'clientService',
    async (deps: IocContract<AppServices>) => {
      return createClientService({
        logger: await deps.use('logger'),
        openPaymentsClient: await deps.use('openPaymentsClient')
      })
    }
  )

  container.singleton(
    'grantService',
    async (deps: IocContract<AppServices>) => {
      return createGrantService({
        config: await deps.use('config'),
        logger: await deps.use('logger'),
        accessService: await deps.use('accessService'),
        accessTokenService: await deps.use('accessTokenService'),
        subjectService: await deps.use('subjectService'),
        knex: await deps.use('knex')
      })
    }
  )

  container.singleton(
    'interactionService',
    async (deps: IocContract<AppServices>) => {
      return createInteractionService({
        logger: await deps.use('logger'),
        knex: await deps.use('knex'),
        config: await deps.use('config'),
        grantService: await deps.use('grantService')
      })
    }
  )

  container.singleton(
    'tenantService',
    async (deps: IocContract<AppServices>) => {
      return createTenantService({
        logger: await deps.use('logger'),
        knex: await deps.use('knex')
      })
    }
  )

  container.singleton('grantRoutes', async (deps: IocContract<AppServices>) => {
    return createGrantRoutes({
      grantService: await deps.use('grantService'),
      clientService: await deps.use('clientService'),
      accessTokenService: await deps.use('accessTokenService'),
      accessService: await deps.use('accessService'),
      subjectService: await deps.use('subjectService'),
      interactionService: await deps.use('interactionService'),
      tenantService: await deps.use('tenantService'),
      logger: await deps.use('logger'),
      config: await deps.use('config')
    })
  })

  container.singleton(
    'interactionRoutes',
    async (deps: IocContract<AppServices>) => {
      return createInteractionRoutes({
        accessService: await deps.use('accessService'),
        subjectService: await deps.use('subjectService'),
        interactionService: await deps.use('interactionService'),
        grantService: await deps.use('grantService'),
        tenantService: await deps.use('tenantService'),
        logger: await deps.use('logger'),
        config: await deps.use('config')
      })
    }
  )

  container.singleton(
    'tenantRoutes',
    async (deps: IocContract<AppServices>) => {
      return createTenantRoutes({
        tenantService: await deps.use('tenantService'),
        logger: await deps.use('logger')
      })
    }
  )

  container.singleton('openApi', async () => {
    // TODO: Use the latest version of the auth server spec
    // const authServerSpec = await getAuthServerOpenAPI()
    const authServerSpec = await createOpenAPI(
      'https://raw.githubusercontent.com/interledger/open-payments/e62c77c9442591f1d5840dbbbdae9f14d5b765d5/openapi/auth-server.yaml'
    )
    const idpSpec = await createOpenAPI(
      path.resolve(__dirname, './openapi/specs/id-provider.yaml')
    )
    const tokenIntrospectionSpec = await getTokenIntrospectionOpenAPI()

    return {
      authServerSpec,
      idpSpec,
      tokenIntrospectionSpec
    }
  })

  container.singleton(
    'accessTokenService',
    async (deps: IocContract<AppServices>) => {
      const { accessTokenExpirySeconds } = await deps.use('config')

      return await createAccessTokenService({
        logger: await deps.use('logger'),
        knex: await deps.use('knex'),
        clientService: await deps.use('clientService'),
        accessTokenExpirySeconds
      })
    }
  )

  container.singleton(
    'accessTokenRoutes',
    async (deps: IocContract<AppServices>) => {
      return createAccessTokenRoutes({
        config: await deps.use('config'),
        logger: await deps.use('logger'),
        knex: await deps.use('knex'),
        accessTokenService: await deps.use('accessTokenService'),
        clientService: await deps.use('clientService'),
        accessService: await deps.use('accessService'),
        grantService: await deps.use('grantService')
      })
    }
  )

  container.singleton('redis', async (deps): Promise<Redis> => {
    const config = await deps.use('config')
    return new Redis(config.redisUrl, { tls: config.redisTls })
  })

  return container
}

export const gracefulShutdown = async (
  container: IocContract<AppServices>,
  app: App
): Promise<void> => {
  const logger = await container.use('logger')
  logger.info('shutting down.')
  await app.shutdown()
  const knex = await container.use('knex')
  await knex.destroy()
}

export const start = async (
  container: IocContract<AppServices>,
  app: App
): Promise<void> => {
  let shuttingDown = false
  const logger = await container.use('logger')
  process.on('SIGINT', async (): Promise<void> => {
    logger.info('received SIGINT attempting graceful shutdown')
    try {
      if (shuttingDown) {
        logger.warn(
          'received second SIGINT during graceful shutdown, exiting forcefully.'
        )
        process.exit(1)
      }

      shuttingDown = true

      // Graceful shutdown
      await gracefulShutdown(container, app)
      logger.info('completed graceful shutdown.')
      process.exit(0)
    } catch (err) {
      const errInfo = err instanceof Error && err.stack ? err.stack : err
      logger.error({ err: errInfo }, 'error while shutting down')
      process.exit(1)
    }
  })

  process.on('SIGTERM', async (): Promise<void> => {
    logger.info('received SIGTERM attempting graceful shutdown')

    try {
      if (shuttingDown) {
        logger.warn(
          'received second SIGTERM during graceful shutdown, exiting forcefully.'
        )
        process.exit(1)
      }

      shuttingDown = true
      // Graceful shutdown
      await gracefulShutdown(container, app)
      logger.info('completed graceful shutdown.')
      process.exit(0)
    } catch (err) {
      const errInfo = err instanceof Error && err.stack ? err.stack : err
      logger.error({ err: errInfo }, 'error while shutting down')
      process.exit(1)
    }
  })

  const config = await container.use('config')

  // Do migrations
  const knex = await container.use('knex')

  if (!config.enableManualMigrations) {
    // Needs a wrapped inline function
    await callWithRetry(async () => {
      await knex.migrate.latest({
        directory: __dirname + '/../migrations'
      })
    })
  }

  Model.knex(knex)

  await app.boot()

  await app.startAdminServer(config.adminPort)
  logger.info(`Admin listening on ${app.getAdminPort()}`)

  await app.startAuthServer(config.authPort)
  logger.info(`Auth server listening on ${app.getAuthPort()}`)

  await app.startInteractionServer(config.interactionPort)
  logger.info(`Interaction server listening on ${app.getInteractionPort()}`)

  await app.startIntrospectionServer(config.introspectionPort)
  logger.info(`Introspection server listening on ${app.getIntrospectionPort()}`)

  await app.startServiceAPIServer(config.serviceAPIPort)
  logger.info(`Service API server listening on ${app.getServiceAPIPort()}`)
}

// If this script is run directly, start the server
if (!module.parent) {
  start(container, app).catch(async (e): Promise<void> => {
    const errInfo = e && typeof e === 'object' && e.stack ? e.stack : e
    const logger = await container.use('logger')
    logger.error({ err: errInfo })
  })
}

// Used for running migrations in a try loop with exponential backoff
const callWithRetry: CallableFunction = async (
  fn: CallableFunction,
  depth = 0
) => {
  const wait = (ms: number) => new Promise((res) => setTimeout(res, ms))

  try {
    return await fn()
  } catch (e) {
    if (depth > 7) {
      throw e
    }
    await wait(2 ** depth * 30)

    return callWithRetry(fn, depth + 1)
  }
}<|MERGE_RESOLUTION|>--- conflicted
+++ resolved
@@ -18,12 +18,9 @@
 import { createInteractionService } from './interaction/service'
 import { getTokenIntrospectionOpenAPI } from 'token-introspection'
 import { Redis } from 'ioredis'
-<<<<<<< HEAD
 import { createSubjectService } from './subject/service'
-=======
 import { createTenantService } from './tenant/service'
 import { createTenantRoutes } from './tenant/routes'
->>>>>>> cb847fb3
 
 const container = initIocContainer(Config)
 const app = new App(container)
