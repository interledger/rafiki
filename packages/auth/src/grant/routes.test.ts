--- conflicted
+++ resolved
@@ -806,46 +806,17 @@
 
         const formattedAccess = access
         delete formattedAccess.id
+        delete formattedAccess.grantId
         delete formattedAccess.createdAt
         delete formattedAccess.updatedAt
+        delete formattedAccess.limits
         await expect(
           grantRoutes.interaction.details(ctx)
         ).resolves.toBeUndefined()
         expect(ctx.status).toBe(200)
         expect(ctx.body).toEqual({ access: [formattedAccess] })
-        expect(ctx.response).toSatisfyApiSpec()
-      })
-
-<<<<<<< HEAD
-      const formattedAccess = access
-      delete formattedAccess.id
-      delete formattedAccess.grantId
-      delete formattedAccess.createdAt
-      delete formattedAccess.updatedAt
-      delete formattedAccess.limits
-      await expect(
-        grantRoutes.interaction.details(ctx)
-      ).resolves.toBeUndefined()
-      expect(ctx.status).toBe(200)
-      expect(ctx.body).toEqual({ access: [formattedAccess] })
-    })
-
-    test('Cannot get grant details for nonexistent grant', async (): Promise<void> => {
-      const ctx = createContext(
-        {
-          headers: {
-            Accept: 'application/json',
-            'Content-Type': 'application/json',
-            'x-idp-secret': Config.identityServerSecret
-          },
-          url: `/grant/${grant.interactId}/${grant.interactNonce}`,
-          method: 'GET'
-        },
-        { id: v4(), nonce: grant.interactNonce }
-      )
-      await expect(grantRoutes.interaction.details(ctx)).rejects.toMatchObject({
-        status: 404
-=======
+      })
+
       test('Cannot get grant details for nonexistent grant', async (): Promise<void> => {
         const ctx = createContext(
           {
@@ -864,7 +835,46 @@
         ).rejects.toMatchObject({
           status: 404
         })
->>>>>>> 421d89ac
+      })
+
+      test('Cannot get grant details without secret', async (): Promise<void> => {
+        const ctx = createContext(
+          {
+            headers: {
+              Accept: 'application/json',
+              'Content-Type': 'application/json'
+            },
+            url: `/grant/${grant.interactId}/${grant.interactNonce}`,
+            method: 'GET'
+          },
+          { id: grant.interactId, nonce: grant.interactNonce }
+        )
+
+        await expect(
+          grantRoutes.interaction.details(ctx)
+        ).rejects.toMatchObject({
+          status: 401
+        })
+      })
+
+      test('Cannot get grant details for nonexistent grant', async (): Promise<void> => {
+        const ctx = createContext(
+          {
+            headers: {
+              Accept: 'application/json',
+              'Content-Type': 'application/json',
+              'x-idp-secret': Config.identityServerSecret
+            },
+            url: `/grant/${grant.interactId}/${grant.interactNonce}`,
+            method: 'GET'
+          },
+          { id: v4(), nonce: grant.interactNonce }
+        )
+        await expect(
+          grantRoutes.interaction.details(ctx)
+        ).rejects.toMatchObject({
+          status: 404
+        })
       })
 
       test('Cannot get grant details without secret', async (): Promise<void> => {
