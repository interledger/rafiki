import { faker } from '@faker-js/faker'
import { v4 } from 'uuid'
import * as crypto from 'crypto'
import { IocContract } from '@adonisjs/fold'
import nock from 'nock'
import jestOpenAPI from 'jest-openapi'
import { URL } from 'url'

import { createContext as createAppContext } from '../tests/context'
import { createTestApp, TestContainer } from '../tests/app'
import { Config, IAppConfig } from '../config/app'
import { initIocContainer } from '..'
import { AppServices } from '../app'
import { truncateTables } from '../tests/tableManager'
import { GrantRoutes, GrantChoices } from './routes'
import { Access } from '../access/model'
import { Grant, StartMethod, FinishMethod, GrantState } from '../grant/model'
import { AccessToken } from '../accessToken/model'
import { AccessTokenService } from '../accessToken/service'
import { generateNonce, generateToken } from '../shared/utils'
import { AccessType, AccessAction } from 'open-payments'

export const TEST_CLIENT_DISPLAY = {
  name: 'Test Client',
  uri: 'https://example.com'
}

const CLIENT = faker.internet.url()
const CLIENT_KEY_ID = v4()

const BASE_GRANT_ACCESS = {
  type: AccessType.IncomingPayment,
  actions: [AccessAction.Create, AccessAction.Read, AccessAction.List],
  identifier: `https://example.com/${v4()}`
}

const BASE_GRANT_REQUEST = {
  access_token: {
    access: [
      {
        type: AccessType.OutgoingPayment,
        actions: [AccessAction.Create, AccessAction.Read, AccessAction.List],
        identifier: `https://example.com/${v4()}`
      }
    ]
  },
  client: CLIENT,
  interact: {
    start: [StartMethod.Redirect],
    finish: {
      method: FinishMethod.Redirect,
      uri: 'https://example.com/finish',
      nonce: generateNonce()
    }
  }
}

describe('Grant Routes', (): void => {
  let deps: IocContract<AppServices>
  let appContainer: TestContainer
  let grantRoutes: GrantRoutes
  let config: IAppConfig
  let accessTokenService: AccessTokenService

  let grant: Grant

  const generateBaseGrant = () => ({
    state: GrantState.Pending,
    startMethod: [StartMethod.Redirect],
    continueToken: generateToken(),
    continueId: v4(),
    finishMethod: FinishMethod.Redirect,
    finishUri: 'https://example.com',
    clientNonce: generateNonce(),
    client: CLIENT,
    clientKeyId: CLIENT_KEY_ID,
    interactId: v4(),
    interactRef: v4(),
    interactNonce: generateNonce()
  })

  const createContext = (
    reqOpts: httpMocks.RequestOptions,
    params: Record<string, unknown>
  ) => {
    const ctx = createAppContext(reqOpts, params)
    ctx.clientKeyId = CLIENT_KEY_ID
    return ctx
  }

  beforeEach(async (): Promise<void> => {
    grant = await Grant.query().insert(generateBaseGrant())

    await Access.query().insert({
      ...BASE_GRANT_ACCESS,
      grantId: grant.id
    })
  })

  beforeAll(async (): Promise<void> => {
    deps = await initIocContainer(Config)
    grantRoutes = await deps.use('grantRoutes')
    config = await deps.use('config')
    appContainer = await createTestApp(deps)
    accessTokenService = await deps.use('accessTokenService')
  })

  afterEach(async (): Promise<void> => {
    await truncateTables(appContainer.knex)
  })

  afterAll(async (): Promise<void> => {
    await appContainer.shutdown()
  })

  describe('Client - Auth Server Routes', (): void => {
    beforeAll(async (): Promise<void> => {
      const openApi = await deps.use('openApi')
      jestOpenAPI(openApi.authServerSpec)
    })

    describe('/create', (): void => {
      const url = '/'
      const method = 'POST'

      test('Can initiate a grant request', async (): Promise<void> => {
        const scope = nock(CLIENT).get('/').reply(200, {
          id: CLIENT,
          publicName: TEST_CLIENT_DISPLAY.name,
          assetCode: 'USD',
          assetScale: 2,
          authServer: Config.authServerDomain
        })

        const ctx = createContext(
          {
            headers: {
              Accept: 'application/json',
              'Content-Type': 'application/json'
            },
            url,
            method
          },
          {}
        )

        ctx.request.body = BASE_GRANT_REQUEST

        await expect(grantRoutes.create(ctx)).resolves.toBeUndefined()
        expect(ctx.response).toSatisfyApiSpec()
        expect(ctx.status).toBe(200)
        expect(ctx.body).toEqual({
          interact: {
            redirect: expect.any(String),
            finish: expect.any(String)
          },
          continue: {
            access_token: {
              value: expect.any(String)
            },
            uri: expect.any(String),
            wait: Config.waitTimeSeconds
          }
        })

        scope.done()
      })

      test('Can get a software-only authorization grant', async (): Promise<void> => {
        const ctx = createContext(
          {
            headers: {
              Accept: 'application/json',
              'Content-Type': 'application/json'
            },
            url,
            method
          },
          {}
        )
        const body = {
          access_token: {
            access: [
              {
                type: AccessType.IncomingPayment,
                actions: [Action.Create, Action.Read, Action.List],
                identifier: `https://example.com/${v4()}`
              }
            ]
          },
          client: CLIENT
        }
        ctx.request.body = body

        await expect(grantRoutes.create(ctx)).resolves.toBeUndefined()
        expect(ctx.response).toSatisfyApiSpec()
        expect(ctx.status).toBe(200)
        expect(ctx.body).toEqual({
          access_token: {
            value: expect.any(String),
            manage: expect.any(String),
            access: body.access_token.access,
            expires_in: 600
          },
          continue: {
            access_token: {
              value: expect.any(String)
            },
            uri: expect.any(String)
          }
        })
      })
      test('Does not create grant if token issuance fails', async (): Promise<void> => {
        jest
          .spyOn(accessTokenService, 'create')
          .mockRejectedValueOnce(new Error())

        const ctx = createContext(
          {
            headers: {
              Accept: 'application/json',
              'Content-Type': 'application/json'
            },
            url,
            method
          },
          {}
        )
        const body = {
          access_token: {
            access: [
              {
                type: AccessType.IncomingPayment,
                actions: [Action.Create, Action.Read, Action.List],
                identifier: `https://example.com/${v4()}`
              }
            ]
          },
          client: CLIENT
        }
        ctx.request.body = body

        await expect(grantRoutes.create(ctx)).rejects.toHaveProperty(
          'status',
          500
        )
      })
      test('Fails to initiate a grant w/o interact field', async (): Promise<void> => {
        const ctx = createContext(
          {
            headers: {
              Accept: 'application/json',
              'Content-Type': 'application/json'
            },
            url,
            method
          },
          {}
        )

        ctx.request.body = { ...BASE_GRANT_REQUEST, interact: undefined }

        await expect(grantRoutes.create(ctx)).rejects.toMatchObject({
          status: 400,
          error: 'interaction_required'
        })
      })
    })

<<<<<<< HEAD
    test('Can get a software-only authorization grant', async (): Promise<void> => {
      const ctx = createContext(
        {
          headers: {
            Accept: 'application/json',
            'Content-Type': 'application/json'
          },
          url,
          method
        },
        {}
      )
      const body = {
        access_token: {
          access: [
            {
              type: AccessType.IncomingPayment,
              actions: [
                AccessAction.Create,
                AccessAction.Read,
                AccessAction.List
              ],
              identifier: `https://example.com/${v4()}`
            }
          ]
        },
        client: CLIENT
      }
      ctx.request.body = body

      await expect(grantRoutes.create(ctx)).resolves.toBeUndefined()
      expect(ctx.response).toSatisfyApiSpec()
      expect(ctx.status).toBe(200)
      expect(ctx.body).toEqual({
        access_token: {
          value: expect.any(String),
          manage: expect.any(String),
          access: body.access_token.access,
          expires_in: 600
        },
        continue: {
=======
    describe('/continue', (): void => {
      test('Can issue access token', async (): Promise<void> => {
        const grant = await Grant.query().insert({
          ...generateBaseGrant(),
          state: GrantState.Granted
        })

        const access = await Access.query().insert({
          ...BASE_GRANT_ACCESS,
          grantId: grant.id
        })

        const ctx = createContext(
          {
            headers: {
              Accept: 'application/json',
              'Content-Type': 'application/json',
              Authorization: `GNAP ${grant.continueToken}`
            },
            url: `/continue/${grant.continueId}`,
            method: 'POST'
          },
          {
            id: grant.continueId
          }
        )

        ctx.request.body = {
          interact_ref: grant.interactRef
        }

        await expect(grantRoutes.continue(ctx)).resolves.toBeUndefined()

        expect(ctx.response).toSatisfyApiSpec()

        const accessToken = await AccessToken.query().findOne({
          grantId: grant.id
        })

        expect(ctx.status).toBe(200)
        expect(ctx.body).toEqual({
>>>>>>> 421d89ac
          access_token: {
            value: accessToken.value,
            manage:
              Config.authServerDomain + `/token/${accessToken.managementId}`,
            access: expect.arrayContaining([
              {
                actions: expect.arrayContaining(['create', 'read', 'list']),
                identifier: access.identifier,
                type: 'incoming-payment'
              }
            ]),
            expires_in: 600
          },
          continue: {
            access_token: {
              value: expect.any(String)
            },
            uri: expect.any(String)
          }
        })
      })

      test('Cannot issue access token if grant does not exist', async (): Promise<void> => {
        const ctx = createContext(
          {
            headers: {
              Accept: 'application/json',
              'Content-Type': 'application/json',
              Authorization: `GNAP ${v4()}`
            }
          },
          {
            id: v4()
          }
        )

        ctx.request.body = {
          interact_ref: v4()
        }

        await expect(grantRoutes.continue(ctx)).rejects.toMatchObject({
          status: 404,
          error: 'unknown_request'
        })
      })

      test('Cannot issue access token if grant has not been granted', async (): Promise<void> => {
        await Access.query().insert({
          ...BASE_GRANT_ACCESS,
          grantId: grant.id
        })

        const ctx = createContext(
          {
            headers: {
              Accept: 'application/json',
              'Content-Type': 'application/json',
              Authorization: `GNAP ${grant.continueToken}`
            }
          },
          {
            id: grant.continueId
          }
        )

        ctx.request.body = {
          interact_ref: grant.interactRef
        }

        await expect(grantRoutes.continue(ctx)).rejects.toMatchObject({
          status: 401,
          error: 'request_denied'
        })
      })
<<<<<<< HEAD
    })
    test('Does not create grant if token issuance fails', async (): Promise<void> => {
      jest
        .spyOn(accessTokenService, 'create')
        .mockRejectedValueOnce(new Error())

      const ctx = createContext(
        {
          headers: {
            Accept: 'application/json',
            'Content-Type': 'application/json'
          },
          url,
          method
        },
        {}
      )
      const body = {
        access_token: {
          access: [
            {
              type: AccessType.IncomingPayment,
              actions: [
                AccessAction.Create,
                AccessAction.Read,
                AccessAction.List
              ],
              identifier: `https://example.com/${v4()}`
=======

      test('Cannot issue access token without interact ref', async (): Promise<void> => {
        const ctx = createContext(
          {
            headers: {
              Accept: 'application/json',
              'Content-Type': 'application/json',
              Authorization: `GNAP ${grant.continueToken}`
>>>>>>> 421d89ac
            }
          },
          {
            id: grant.continueId
          }
        )

        ctx.request.body = {}

        await expect(grantRoutes.continue(ctx)).rejects.toMatchObject({
          status: 401,
          error: 'invalid_request'
        })
      })

      test('Cannot issue access token without continue token', async (): Promise<void> => {
        const ctx = createContext(
          {
            headers: {
              Accept: 'application/json',
              'Content-Type': 'application/json'
            }
          },
          {
            id: grant.continueId
          }
        )

        ctx.request.body = {
          interact_ref: grant.interactRef
        }

        await expect(grantRoutes.continue(ctx)).rejects.toMatchObject({
          status: 401,
          error: 'invalid_request'
        })
      })

      test('Cannot issue access token without continue id', async (): Promise<void> => {
        const ctx = createContext(
          {
            headers: {
              Accept: 'application/json',
              'Content-Type': 'application/json',
              Authorization: `GNAP ${grant.continueToken}`
            }
          },
          {}
        )

        ctx.request.body = {
          interact_ref: grant.interactRef
        }

        await expect(grantRoutes.continue(ctx)).rejects.toMatchObject({
          status: 401,
          error: 'invalid_request'
        })
      })

      test('Can cancel a grant request / pending grant', async (): Promise<void> => {
        const ctx = createContext(
          {
            url: '/continue/{id}',
            method: 'delete',
            headers: {
              Authorization: `GNAP ${grant.continueToken}`
            }
          },
          {
            id: grant.continueId
          }
        )
        await expect(grantRoutes.delete(ctx)).resolves.toBeUndefined()
        expect(ctx.response).toSatisfyApiSpec()
        expect(ctx.status).toBe(204)
      })

      test('Can delete an existing grant', async (): Promise<void> => {
        const grant = await Grant.query().insert({
          ...generateBaseGrant(),
          state: GrantState.Granted
        })
        const ctx = createContext(
          {
            url: '/continue/{id}',
            method: 'delete',
            headers: {
              Authorization: `GNAP ${grant.continueToken}`
            }
          },
          {
            id: grant.continueId
          }
        )
        await expect(grantRoutes.delete(ctx)).resolves.toBeUndefined()
        expect(ctx.response).toSatisfyApiSpec()
        expect(ctx.status).toBe(204)
      })

      test('Cannot delete non-existing grant', async (): Promise<void> => {
        const ctx = createContext(
          {
            url: '/continue/{id}',
            method: 'delete',
            headers: {
              Authorization: `GNAP ${grant.continueToken}`
            }
          },
          {
            id: v4()
          }
        )
        await expect(grantRoutes.delete(ctx)).rejects.toMatchObject({
          status: 404,
          error: 'unknown_request'
        })
      })

      test.each`
        token    | description    | status | error
        ${true}  | ${' matching'} | ${404} | ${'unknown_request'}
        ${false} | ${''}          | ${401} | ${'invalid_request'}
      `(
        'Cannot delete without$description continueToken',
        async ({ token, status, error }): Promise<void> => {
          const ctx = createContext(
            {
              url: '/continue/{id}',
              method: 'delete',
              headers: token
                ? {
                    Authorization: `GNAP ${v4()}`
                  }
                : undefined
            },
            {
              id: v4()
            }
          )
          await expect(grantRoutes.delete(ctx)).rejects.toMatchObject({
            status,
            error
          })
        }
      )
    })
  })

  describe('Interaction', (): void => {
    beforeAll(async (): Promise<void> => {
      const openApi = await deps.use('openApi')
      jestOpenAPI(openApi.idpSpec)
    })

    describe('Client - interaction start', (): void => {
      test('Interaction start fails if grant is invalid', async (): Promise<void> => {
        const ctx = createContext(
          {
            headers: {
              Accept: 'application/json',
              'Content-Type': 'application/json'
            }
          },
          { id: 'unknown_interaction', nonce: grant.interactNonce }
        )

        await expect(grantRoutes.interaction.start(ctx)).rejects.toMatchObject({
          status: 401,
          error: 'unknown_request'
        })
      })

      test('Can start an interaction', async (): Promise<void> => {
        const ctx = createContext(
          {
            headers: {
              Accept: 'application/json',
              'Content-Type': 'application/json'
            },
            query: {
              clientName: 'Test Client',
              clientUri: 'https://example.com'
            },
            url: `/interact/${grant.interactId}/${grant.interactNonce}`
          },
          { id: grant.interactId, nonce: grant.interactNonce }
        )

        const redirectUrl = new URL(config.identityServerDomain)
        redirectUrl.searchParams.set('interactId', grant.interactId)
        const redirectSpy = jest.spyOn(ctx, 'redirect')

        await expect(
          grantRoutes.interaction.start(ctx)
        ).resolves.toBeUndefined()
        expect(ctx.response).toSatisfyApiSpec()

        redirectUrl.searchParams.set('nonce', grant.interactNonce as string)
        redirectUrl.searchParams.set('clientName', 'Test Client')
        redirectUrl.searchParams.set('clientUri', 'https://example.com')

        expect(ctx.status).toBe(302)
        expect(redirectSpy).toHaveBeenCalledWith(redirectUrl.toString())
        expect(ctx.session.nonce).toEqual(grant.interactNonce)
      })
    })

    describe('Client - interaction complete', (): void => {
      test('cannot finish interaction with missing id', async (): Promise<void> => {
        const ctx = createContext(
          {
            headers: {
              Accept: 'application/json',
              'Content-Type': 'application/json'
            },
            session: {
              nonce: grant.interactNonce
            }
          },
          { id: '', nonce: grant.interactNonce }
        )

        await expect(grantRoutes.interaction.finish(ctx)).rejects.toMatchObject(
          {
            status: 404,
            error: 'unknown_request'
          }
        )
      })

      test('Cannot finish interaction with invalid session', async (): Promise<void> => {
        const invalidNonce = generateNonce()
        const ctx = createContext(
          {
            headers: {
              Accept: 'application/json',
              'Content-Type': 'application/json'
            },
            session: { nonce: invalidNonce }
          },
          { nonce: grant.interactNonce, id: grant.interactId }
        )

        await expect(grantRoutes.interaction.finish(ctx)).rejects.toMatchObject(
          {
            status: 401,
            error: 'invalid_request'
          }
        )
      })

      test('Cannot finish interaction that does not exist', async (): Promise<void> => {
        const fakeInteractId = v4()
        const ctx = createContext(
          {
            headers: {
              Accept: 'application/json',
              'Content-Type': 'application/json'
            },
            session: { nonce: grant.interactNonce }
          },
          { id: fakeInteractId, nonce: grant.interactNonce }
        )

        await expect(grantRoutes.interaction.finish(ctx)).rejects.toMatchObject(
          {
            status: 404,
            error: 'unknown_request'
          }
        )
      })

      test('Can finish accepted interaction', async (): Promise<void> => {
        const grant = await Grant.query().insert({
          ...generateBaseGrant(),
          state: GrantState.Granted
        })

        await Access.query().insert({
          ...BASE_GRANT_ACCESS,
          grantId: grant.id
        })

        const ctx = createContext(
          {
            headers: {
              Accept: 'application/json',
              'Content-Type': 'application/json'
            },
            session: {
              nonce: grant.interactNonce
            },
            url: `/interact/${grant.interactId}/${grant.interactNonce}/finish`
          },
          { id: grant.interactId, nonce: grant.interactNonce }
        )

        const clientRedirectUri = new URL(grant.finishUri)
        const { clientNonce, interactNonce, interactRef } = grant
        const interactUrl =
          config.identityServerDomain + `/interact/${grant.interactId}`

        const data = `${clientNonce}\n${interactNonce}\n${interactRef}\n${interactUrl}`
        const hash = crypto.createHash('sha3-512').update(data).digest('base64')
        clientRedirectUri.searchParams.set('hash', hash)
        clientRedirectUri.searchParams.set('interact_ref', interactRef)

        const redirectSpy = jest.spyOn(ctx, 'redirect')

        await expect(
          grantRoutes.interaction.finish(ctx)
        ).resolves.toBeUndefined()
        expect(ctx.response).toSatisfyApiSpec()
        expect(ctx.status).toBe(302)
        expect(redirectSpy).toHaveBeenCalledWith(clientRedirectUri.toString())
      })

      test('Can finish rejected interaction', async (): Promise<void> => {
        const grant = await Grant.query().insert({
          ...generateBaseGrant(),
          state: GrantState.Rejected
        })

        await Access.query().insert({
          ...BASE_GRANT_ACCESS,
          grantId: grant.id
        })

        const ctx = createContext(
          {
            headers: {
              Accept: 'application/json',
              'Content-Type': 'application/json'
            },
            session: {
              nonce: grant.interactNonce
            },
            url: `/interact/${grant.interactId}/${grant.interactNonce}/finish`
          },
          { id: grant.interactId, nonce: grant.interactNonce }
        )

        const clientRedirectUri = new URL(grant.finishUri)
        clientRedirectUri.searchParams.set('result', 'grant_rejected')

        const redirectSpy = jest.spyOn(ctx, 'redirect')

        await expect(
          grantRoutes.interaction.finish(ctx)
        ).resolves.toBeUndefined()
        expect(ctx.response).toSatisfyApiSpec()
        expect(ctx.status).toBe(302)
        expect(redirectSpy).toHaveBeenCalledWith(clientRedirectUri.toString())
      })

      test('Cannot finish invalid interaction', async (): Promise<void> => {
        const ctx = createContext(
          {
            headers: {
              Accept: 'application/json',
              'Content-Type': 'application/json'
            },
            session: {
              nonce: grant.interactNonce
            },
            url: `/interact/${grant.interactId}/${grant.interactNonce}/finish`
          },
          { id: grant.interactId, nonce: grant.interactNonce }
        )

        const clientRedirectUri = new URL(grant.finishUri)
        clientRedirectUri.searchParams.set('result', 'grant_invalid')

        const redirectSpy = jest.spyOn(ctx, 'redirect')

        await expect(
          grantRoutes.interaction.finish(ctx)
        ).resolves.toBeUndefined()
        expect(ctx.response).toSatisfyApiSpec()
        expect(ctx.status).toBe(302)
        expect(redirectSpy).toHaveBeenCalledWith(clientRedirectUri.toString())
      })
    })

    describe('IDP - Grant details', (): void => {
      let grant: Grant
      let access: Access

      beforeAll(async (): Promise<void> => {
        grant = await Grant.query().insert({
          ...generateBaseGrant()
        })

        access = await Access.query().insertAndFetch({
          ...BASE_GRANT_ACCESS,
          grantId: grant.id
        })
      })

      test('Can get grant details', async (): Promise<void> => {
        const ctx = createContext(
          {
            headers: {
              Accept: 'application/json',
              'Content-Type': 'application/json',
              'x-idp-secret': Config.identityServerSecret
            },
            url: `/grant/${grant.interactId}/${grant.interactNonce}`,
            method: 'GET'
          },
          { id: grant.interactId, nonce: grant.interactNonce }
        )

        const formattedAccess = access
        delete formattedAccess.id
        delete formattedAccess.createdAt
        delete formattedAccess.updatedAt
        await expect(
          grantRoutes.interaction.details(ctx)
        ).resolves.toBeUndefined()
        expect(ctx.status).toBe(200)
        expect(ctx.body).toEqual({ access: [formattedAccess] })
        expect(ctx.response).toSatisfyApiSpec()
      })

      test('Cannot get grant details for nonexistent grant', async (): Promise<void> => {
        const ctx = createContext(
          {
            headers: {
              Accept: 'application/json',
              'Content-Type': 'application/json',
              'x-idp-secret': Config.identityServerSecret
            },
            url: `/grant/${grant.interactId}/${grant.interactNonce}`,
            method: 'GET'
          },
          { id: v4(), nonce: grant.interactNonce }
        )
        await expect(
          grantRoutes.interaction.details(ctx)
        ).rejects.toMatchObject({
          status: 404
        })
      })

      test('Cannot get grant details without secret', async (): Promise<void> => {
        const ctx = createContext(
          {
            headers: {
              Accept: 'application/json',
              'Content-Type': 'application/json'
            },
            url: `/grant/${grant.interactId}/${grant.interactNonce}`,
            method: 'GET'
          },
          { id: grant.interactId, nonce: grant.interactNonce }
        )

        await expect(
          grantRoutes.interaction.details(ctx)
        ).rejects.toMatchObject({
          status: 401
        })
      })
    })
    describe('IDP - accept/reject grant', (): void => {
      test('cannot accept/reject grant without secret', async (): Promise<void> => {
        const ctx = createContext(
          {
            headers: {
              Accept: 'application/json',
              'Content-Type': 'application/json'
            }
          },
          {
            id: grant.interactId,
            nonce: grant.interactNonce,
            choice: GrantChoices.Accept
          }
        )

        await expect(
          grantRoutes.interaction.acceptOrReject(ctx)
        ).rejects.toMatchObject({
          status: 401,
          error: 'invalid_interaction'
        })
      })

      test('can accept grant', async (): Promise<void> => {
        const ctx = createContext(
          {
            url: `/grant/${grant.id}/${grant.interactNonce}/accept`,
            method: 'POST',
            headers: {
              Accept: 'application/json',
              'Content-Type': 'application/json',
              'x-idp-secret': Config.identityServerSecret
            }
          },
          {
            id: grant.interactId,
            nonce: grant.interactNonce,
            choice: GrantChoices.Accept
          }
        )

        await expect(
          grantRoutes.interaction.acceptOrReject(ctx)
        ).resolves.toBeUndefined()
        expect(ctx.response).toSatisfyApiSpec()
        expect(ctx.status).toBe(202)

        const issuedGrant = await Grant.query().findById(grant.id)
        expect(issuedGrant.state).toEqual(GrantState.Granted)
      })

      test('Cannot accept or reject grant if grant does not exist', async (): Promise<void> => {
        const interactId = v4()
        const nonce = generateNonce()
        const ctx = createContext(
          {
            headers: {
              Accept: 'application/json',
              'Content-Type': 'application/json',
              'x-idp-secret': Config.identityServerSecret
            }
          },
          { id: interactId, nonce }
        )

        await expect(
          grantRoutes.interaction.acceptOrReject(ctx)
        ).rejects.toMatchObject({
          status: 404,
          error: 'unknown_request'
        })
      })

      test('Can reject grant', async (): Promise<void> => {
        const ctx = createContext(
          {
            url: `/grant/${grant.id}/${grant.interactNonce}/reject`,
            method: 'POST',
            headers: {
              Accept: 'application/json',
              'Content-Type': 'application/json',
              'x-idp-secret': Config.identityServerSecret
            }
          },
          {
            id: grant.interactId,
            nonce: grant.interactNonce,
            choice: GrantChoices.Reject
          }
        )

        await expect(
          grantRoutes.interaction.acceptOrReject(ctx)
        ).resolves.toBeUndefined()
        expect(ctx.response).toSatisfyApiSpec()
        expect(ctx.status).toBe(202)

        const issuedGrant = await Grant.query().findById(grant.id)
        expect(issuedGrant.state).toEqual(GrantState.Rejected)
      })

      test('Cannot make invalid grant choice', async (): Promise<void> => {
        const ctx = createContext(
          {
            headers: {
              Accept: 'application/json',
              'Content-Type': 'application/json',
              'x-idp-secret': Config.identityServerSecret
            }
          },
          {
            id: grant.interactId,
            nonce: grant.interactNonce,
            choice: 'invalidChoice'
          }
        )

        await expect(
          grantRoutes.interaction.acceptOrReject(ctx)
        ).rejects.toMatchObject({
          status: 404
        })

        const issuedGrant = await Grant.query().findById(grant.id)
        expect(issuedGrant.state).toEqual(GrantState.Pending)
      })
    })
  })
})<|MERGE_RESOLUTION|>--- conflicted
+++ resolved
@@ -18,7 +18,7 @@
 import { AccessToken } from '../accessToken/model'
 import { AccessTokenService } from '../accessToken/service'
 import { generateNonce, generateToken } from '../shared/utils'
-import { AccessType, AccessAction } from 'open-payments'
+import { AccessAction, AccessType } from 'open-payments'
 
 export const TEST_CLIENT_DISPLAY = {
   name: 'Test Client',
@@ -183,7 +183,11 @@
             access: [
               {
                 type: AccessType.IncomingPayment,
-                actions: [Action.Create, Action.Read, Action.List],
+                actions: [
+                  AccessAction.Create,
+                  AccessAction.Read,
+                  AccessAction.List
+                ],
                 identifier: `https://example.com/${v4()}`
               }
             ]
@@ -231,7 +235,11 @@
             access: [
               {
                 type: AccessType.IncomingPayment,
-                actions: [Action.Create, Action.Read, Action.List],
+                actions: [
+                  AccessAction.Create,
+                  AccessAction.Read,
+                  AccessAction.List
+                ],
                 identifier: `https://example.com/${v4()}`
               }
             ]
@@ -267,49 +275,6 @@
       })
     })
 
-<<<<<<< HEAD
-    test('Can get a software-only authorization grant', async (): Promise<void> => {
-      const ctx = createContext(
-        {
-          headers: {
-            Accept: 'application/json',
-            'Content-Type': 'application/json'
-          },
-          url,
-          method
-        },
-        {}
-      )
-      const body = {
-        access_token: {
-          access: [
-            {
-              type: AccessType.IncomingPayment,
-              actions: [
-                AccessAction.Create,
-                AccessAction.Read,
-                AccessAction.List
-              ],
-              identifier: `https://example.com/${v4()}`
-            }
-          ]
-        },
-        client: CLIENT
-      }
-      ctx.request.body = body
-
-      await expect(grantRoutes.create(ctx)).resolves.toBeUndefined()
-      expect(ctx.response).toSatisfyApiSpec()
-      expect(ctx.status).toBe(200)
-      expect(ctx.body).toEqual({
-        access_token: {
-          value: expect.any(String),
-          manage: expect.any(String),
-          access: body.access_token.access,
-          expires_in: 600
-        },
-        continue: {
-=======
     describe('/continue', (): void => {
       test('Can issue access token', async (): Promise<void> => {
         const grant = await Grant.query().insert({
@@ -351,7 +316,6 @@
 
         expect(ctx.status).toBe(200)
         expect(ctx.body).toEqual({
->>>>>>> 421d89ac
           access_token: {
             value: accessToken.value,
             manage:
@@ -426,36 +390,6 @@
           error: 'request_denied'
         })
       })
-<<<<<<< HEAD
-    })
-    test('Does not create grant if token issuance fails', async (): Promise<void> => {
-      jest
-        .spyOn(accessTokenService, 'create')
-        .mockRejectedValueOnce(new Error())
-
-      const ctx = createContext(
-        {
-          headers: {
-            Accept: 'application/json',
-            'Content-Type': 'application/json'
-          },
-          url,
-          method
-        },
-        {}
-      )
-      const body = {
-        access_token: {
-          access: [
-            {
-              type: AccessType.IncomingPayment,
-              actions: [
-                AccessAction.Create,
-                AccessAction.Read,
-                AccessAction.List
-              ],
-              identifier: `https://example.com/${v4()}`
-=======
 
       test('Cannot issue access token without interact ref', async (): Promise<void> => {
         const ctx = createContext(
@@ -464,7 +398,6 @@
               Accept: 'application/json',
               'Content-Type': 'application/json',
               Authorization: `GNAP ${grant.continueToken}`
->>>>>>> 421d89ac
             }
           },
           {
