import { v4 } from 'uuid'
import { Transaction, TransactionOrKnex } from 'objection'

import { BaseService } from '../shared/baseService'
import { generateToken } from '../shared/utils'
import {
  Grant,
  GrantState,
  GrantFinalization,
  StartMethod,
  FinishMethod,
  isGrantWithTenant,
  GrantWithTenant
} from './model'
import { AccessRequest } from '../access/types'
import { AccessService } from '../access/service'
import { Pagination, SortOrder } from '../shared/baseModel'
import { FilterString } from '../shared/filters'
import { AccessTokenService } from '../accessToken/service'
import { canSkipInteraction } from './utils'
import { IAppConfig } from '../config/app'
import { SubjectRequest } from '../subject/types'
import { SubjectService } from '../subject/service'
import { isAccessError } from '../access/errors'
import { errorToMessage, GrantError, accessErrorToGrantError } from './errors'

interface GrantFilter {
  identifier?: FilterString
}

export interface GrantService {
<<<<<<< HEAD
  getByIdWithAccessAndSubject(grantId: string): Promise<Grant | undefined>
=======
  getByIdWithAccess(
    grantId: string,
    tenantId?: string
  ): Promise<Grant | undefined>
>>>>>>> 7b996b59
  create(
    grantRequest: GrantRequest,
    tenantId: string,
    trx?: Transaction
  ): Promise<Grant>
  markPending(grantId: string, trx?: Transaction): Promise<GrantWithTenant>
  approve(grantId: string, trx?: Transaction): Promise<Grant>
  finalize(grantId: string, reason: GrantFinalization): Promise<Grant>
  getByContinue(
    continueId: string,
    continueToken: string,
    options?: GetByContinueOpts
  ): Promise<Grant | undefined>
  revokeGrant(grantId: string, tenantId?: string): Promise<boolean>
  getPage(
    pagination?: Pagination,
    filter?: GrantFilter,
    sortOrder?: SortOrder,
    tenantId?: string
  ): Promise<Grant[]>
  updateLastContinuedAt(id: string): Promise<Grant>
  lock(grantId: string, trx: Transaction, timeoutMs?: number): Promise<void>
}

interface ServiceDependencies extends BaseService {
  config: IAppConfig
  accessService: AccessService
  accessTokenService: AccessTokenService
  subjectService: SubjectService
  knex: TransactionOrKnex
}

// datatracker.ietf.org/doc/html/draft-ietf-gnap-core-protocol#section-2
export interface GrantRequest {
  access_token?: {
    access: AccessRequest[]
  }
  client: string
  interact?: {
    start: StartMethod[]
    finish?: {
      method: FinishMethod
      uri: string
      nonce: string
    }
  }
  subject?: {
    sub_ids: SubjectRequest[]
  }
}

export interface GrantResponse {
  interact: {
    redirect: string
    finish: string
  }
  continue: {
    access_token: {
      value: string
    }
    uri: string
    wait: number
  }
}

interface FilterGrantState {
  in?: GrantState[]
  notIn?: GrantState[]
}

interface FilterGrantFinalization {
  in?: GrantFinalization[]
  notIn?: GrantFinalization[]
}

interface GrantFilter {
  identifier?: FilterString
  state?: FilterGrantState
  finalizationReason?: FilterGrantFinalization
}

export async function createGrantService({
  config,
  logger,
  accessService,
  accessTokenService,
  subjectService,
  knex
}: ServiceDependencies): Promise<GrantService> {
  const log = logger.child({
    service: 'GrantService'
  })
  const deps: ServiceDependencies = {
    config,
    logger: log,
    accessService,
    accessTokenService,
    subjectService,
    knex
  }
  return {
<<<<<<< HEAD
    getByIdWithAccessAndSubject: (grantId: string) =>
      getByIdWithAccessAndSubject(grantId),
=======
    getByIdWithAccess: (grantId: string, tenantId?: string) =>
      getByIdWithAccess(grantId, tenantId),
>>>>>>> 7b996b59
    create: (grantRequest: GrantRequest, tenantId: string, trx?: Transaction) =>
      create(deps, grantRequest, tenantId, trx),
    markPending: (grantId: string, trx?: Transaction) =>
      markPending(deps, grantId, trx),
    approve: (grantId: string) => approve(grantId),
    finalize: (id: string, reason: GrantFinalization) => finalize(id, reason),
    getByContinue: (
      continueId: string,
      continueToken: string,
      opts: GetByContinueOpts
    ) => getByContinue(continueId, continueToken, opts),
    revokeGrant: (grantId: string, tenantId?: string) =>
      revokeGrant(deps, grantId, tenantId),
    getPage: (pagination?, filter?, sortOrder?, tenantId?) =>
      getGrantsPage(deps, pagination, filter, sortOrder, tenantId),
    updateLastContinuedAt: (id) => updateLastContinuedAt(id),
    lock: (grantId: string, trx: Transaction, timeoutMs?: number) =>
      lock(deps, grantId, trx, timeoutMs)
  }
}

<<<<<<< HEAD
async function getByIdWithAccessAndSubject(
  grantId: string
): Promise<Grant | undefined> {
  return Grant.query()
    .findById(grantId)
    .withGraphJoined('access')
    .withGraphJoined('subjects')
=======
async function getByIdWithAccess(
  grantId: string,
  tenantId?: string
): Promise<Grant | undefined> {
  const query = Grant.query().findById(grantId).withGraphJoined('access')

  if (tenantId) {
    query.where('tenantId', tenantId)
  }

  return query
>>>>>>> 7b996b59
}

async function approve(grantId: string): Promise<Grant> {
  return Grant.query().patchAndFetchById(grantId, {
    state: GrantState.Approved
  })
}

async function markPending(
  deps: ServiceDependencies,
  id: string,
  trx?: Transaction
): Promise<GrantWithTenant> {
  const grantTrx = trx || (await deps.knex.transaction())
  try {
    const grant = await Grant.query(trx)
      .patchAndFetchById(id, {
        state: GrantState.Pending
      })
      .withGraphFetched('tenant')

    if (!isGrantWithTenant(grant))
      throw new Error('required graph not returned in query')

    if (!trx) {
      await grantTrx.commit()
    }

    return grant
  } catch (err) {
    await grantTrx.rollback()
    throw err
  }
}

async function finalize(id: string, reason: GrantFinalization): Promise<Grant> {
  return Grant.query().patchAndFetchById(id, {
    state: GrantState.Finalized,
    finalizationReason: reason
  })
}

async function revokeGrant(
  deps: ServiceDependencies,
  grantId: string,
  tenantId?: string
): Promise<boolean> {
  const { accessTokenService } = deps

  const trx = await deps.knex.transaction()

  try {
    const queryBuilder = Grant.query(trx)
      .patchAndFetchById(grantId, {
        state: GrantState.Finalized,
        finalizationReason: GrantFinalization.Revoked
      })
      .first()

    if (tenantId) {
      queryBuilder.andWhere('tenantId', tenantId)
    }

    const grant = await queryBuilder

    if (!grant) {
      deps.logger.info(
        `Could not revoke grant corresponding to grantId: ${grantId}`
      )
      await trx.rollback()
      return false
    }

    await accessTokenService.revokeByGrantId(grant.id, trx)

    await trx.commit()
    return true
  } catch (error) {
    await trx.rollback()
    throw error
  }
}

async function create(
  deps: ServiceDependencies,
  grantRequest: GrantRequest,
  tenantId: string,
  trx?: Transaction
): Promise<Grant> {
  const { accessService, subjectService, knex } = deps
  const { access_token, interact, client, subject } = grantRequest

  const grantTrx = trx || (await Grant.startTransaction(knex))
  try {
    const grantData = {
      state: canSkipInteraction(deps.config, grantRequest)
        ? GrantState.Approved
        : GrantState.Pending,
      startMethod: interact?.start,
      finishMethod: interact?.finish?.method,
      finishUri: interact?.finish?.uri,
      clientNonce: interact?.finish?.nonce,
      client,
      continueId: v4(),
      continueToken: generateToken(),
      tenantId
    }

    const grant = await Grant.query(grantTrx).insert(grantData)

    // Associate provided accesses with grant
    if (access_token?.access)
      await accessService.createAccess(grant.id, access_token.access, grantTrx)

    if (subject?.sub_ids) {
      await subjectService.createSubject(grant.id, subject.sub_ids, grantTrx)
    }

    if (!trx) {
      await grantTrx.commit()
    }

    return grant
  } catch (err) {
    if (!trx) {
      await grantTrx.rollback()
    }
    if (isAccessError(err)) {
      const grantErr = accessErrorToGrantError[err]
      throw new GrantError(grantErr, errorToMessage[grantErr])
    }

    throw err
  }
}

interface GetByContinueOpts {
  includeRevoked?: boolean
}

async function getByContinue(
  continueId: string,
  continueToken: string,
  options: GetByContinueOpts = {}
): Promise<Grant | undefined> {
  const { includeRevoked = false } = options

  const queryBuilder = Grant.query()
    .findOne({ continueId, continueToken })
    .withGraphFetched('interaction')

  if (!includeRevoked) {
    queryBuilder.andWhere((queryBuilder) => {
      queryBuilder.whereNull('finalizationReason')
      queryBuilder.orWhereNot('finalizationReason', GrantFinalization.Revoked)
    })
  }

  const grant = await queryBuilder

  return grant
}

async function getGrantsPage(
  deps: ServiceDependencies,
  pagination?: Pagination,
  filter?: GrantFilter,
  sortOrder?: SortOrder,
  tenantId?: string
): Promise<Grant[]> {
  const query = Grant.query(deps.knex).withGraphJoined('access')
  const { identifier, state, finalizationReason } = filter ?? {}

  if (identifier?.in?.length) {
    query.whereIn('access.identifier', identifier.in)
  }

  if (state?.in?.length) {
    query.whereIn('state', state.in)
  }

  if (state?.notIn?.length) {
    query.whereNotIn('state', state.notIn)
  }

  if (finalizationReason?.in?.length) {
    query.whereIn('finalizationReason', finalizationReason.in)
  }

  if (finalizationReason?.notIn?.length) {
    query
      .whereNull('finalizationReason')
      .orWhereNotIn('finalizationReason', finalizationReason.notIn)
  }

  if (tenantId) {
    query.where('tenantId', tenantId)
  }

  return query.getPage(pagination, sortOrder)
}

async function updateLastContinuedAt(id: string): Promise<Grant> {
  return Grant.query().patchAndFetchById(id, {
    lastContinuedAt: new Date()
  })
}

async function lock(
  deps: ServiceDependencies,
  grantId: string,
  trx: Transaction,
  timeoutMs?: number
): Promise<void> {
  const grants = await trx<Grant>(Grant.tableName)
    .select()
    .where('id', grantId)
    .forNoKeyUpdate()
    .timeout(timeoutMs ?? 5000)

  if (grants.length <= 0) {
    deps.logger.warn(
      `No grant found when attempting to lock grantId: ${grantId}`
    )
  }
}<|MERGE_RESOLUTION|>--- conflicted
+++ resolved
@@ -29,14 +29,10 @@
 }
 
 export interface GrantService {
-<<<<<<< HEAD
-  getByIdWithAccessAndSubject(grantId: string): Promise<Grant | undefined>
-=======
-  getByIdWithAccess(
+  getByIdWithAccessAndSubject(
     grantId: string,
     tenantId?: string
   ): Promise<Grant | undefined>
->>>>>>> 7b996b59
   create(
     grantRequest: GrantRequest,
     tenantId: string,
@@ -138,13 +134,8 @@
     knex
   }
   return {
-<<<<<<< HEAD
-    getByIdWithAccessAndSubject: (grantId: string) =>
-      getByIdWithAccessAndSubject(grantId),
-=======
-    getByIdWithAccess: (grantId: string, tenantId?: string) =>
-      getByIdWithAccess(grantId, tenantId),
->>>>>>> 7b996b59
+    getByIdWithAccessAndSubject: (grantId: string, tenantId?: string) =>
+      getByIdWithAccessAndSubject(grantId, tenantId),
     create: (grantRequest: GrantRequest, tenantId: string, trx?: Transaction) =>
       create(deps, grantRequest, tenantId, trx),
     markPending: (grantId: string, trx?: Transaction) =>
@@ -166,27 +157,20 @@
   }
 }
 
-<<<<<<< HEAD
 async function getByIdWithAccessAndSubject(
-  grantId: string
+  grantId: string,
+  tenantId?: string
 ): Promise<Grant | undefined> {
-  return Grant.query()
+  const query = Grant.query()
     .findById(grantId)
     .withGraphJoined('access')
     .withGraphJoined('subjects')
-=======
-async function getByIdWithAccess(
-  grantId: string,
-  tenantId?: string
-): Promise<Grant | undefined> {
-  const query = Grant.query().findById(grantId).withGraphJoined('access')
 
   if (tenantId) {
     query.where('tenantId', tenantId)
   }
 
   return query
->>>>>>> 7b996b59
 }
 
 async function approve(grantId: string): Promise<Grant> {
