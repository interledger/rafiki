import { v4 } from 'uuid'
import { Transaction, TransactionOrKnex } from 'objection'

import { BaseService } from '../shared/baseService'
import { generateNonce, generateToken } from '../shared/utils'
import {
  Grant,
  GrantState,
  StartMethod,
  FinishMethod,
  PendingGrant,
  isPendingGrant
} from './model'
import { AccessRequest } from '../access/types'
import { AccessService } from '../access/service'
import { Pagination } from '../shared/baseModel'

export interface GrantService {
  get(grantId: string, trx?: Transaction): Promise<Grant | undefined>
  create(grantRequest: GrantRequest, trx?: Transaction): Promise<Grant>
  getByInteraction(interactId: string): Promise<PendingGrant | undefined>
  getByInteractionSession(
    interactId: string,
    interactNonce: string
  ): Promise<PendingGrant | undefined>
  issueGrant(grantId: string): Promise<Grant>
  getByContinue(
    continueId: string,
    continueToken: string,
    interactRef?: string
  ): Promise<Grant | null>
  rejectGrant(grantId: string): Promise<Grant | null>
  deleteGrant(continueId: string): Promise<boolean>
  deleteGrantById(grantId: string): Promise<boolean>
  getPage(pagination?: Pagination): Promise<Grant[]>
  lock(grantId: string, trx: Transaction, timeoutMs?: number): Promise<void>
}

interface ServiceDependencies extends BaseService {
  accessService: AccessService
  knex: TransactionOrKnex
}

// datatracker.ietf.org/doc/html/draft-ietf-gnap-core-protocol#section-2
export interface GrantRequest {
  access_token: {
    access: AccessRequest[]
  }
  client: string
  interact?: {
    start: StartMethod[]
    finish?: {
      method: FinishMethod
      uri: string
      nonce: string
    }
  }
}

export interface GrantResponse {
  interact: {
    redirect: string
    finish: string
  }
  continue: {
    access_token: {
      value: string
    }
    uri: string
    wait: number
  }
}

export async function createGrantService({
  logger,
  accessService,
  knex
}: ServiceDependencies): Promise<GrantService> {
  const log = logger.child({
    service: 'GrantService'
  })
  const deps: ServiceDependencies = {
    logger: log,
    accessService,
    knex
  }
  return {
    get: (grantId: string, trx?: Transaction) => get(grantId, trx),
    create: (grantRequest: GrantRequest, trx?: Transaction) =>
      create(deps, grantRequest, trx),
    getByInteraction: (interactId: string) => getByInteraction(interactId),
    getByInteractionSession: (interactId: string, interactNonce: string) =>
      getByInteractionSession(interactId, interactNonce),
    issueGrant: (grantId: string) => issueGrant(deps, grantId),
    getByContinue: (
      continueId: string,
      continueToken: string,
      interactRef: string
    ) => getByContinue(continueId, continueToken, interactRef),
    rejectGrant: (grantId: string) => rejectGrant(deps, grantId),
    deleteGrant: (continueId: string) => deleteGrant(deps, continueId),
    deleteGrantById: (grantId: string) => deleteGrantById(deps, grantId),
    getPage: (pagination?) => getGrantsPage(deps, pagination),
    lock: (grantId: string, trx: Transaction, timeoutMs?: number) =>
      lock(deps, grantId, trx, timeoutMs)
  }
}

async function get(
  grantId: string,
  trx?: Transaction
): Promise<Grant | undefined> {
  return Grant.query(trx).findById(grantId)
}

async function issueGrant(
  deps: ServiceDependencies,
  grantId: string
): Promise<Grant> {
  return Grant.query().patchAndFetchById(grantId, {
    state: GrantState.Granted
  })
}

async function rejectGrant(
  deps: ServiceDependencies,
  grantId: string
): Promise<Grant | null> {
  return Grant.query(deps.knex).patchAndFetchById(grantId, {
    state: GrantState.Rejected
  })
}

async function deleteGrant(
  deps: ServiceDependencies,
  continueId: string
): Promise<boolean> {
  const deletion = await Grant.query(deps.knex).delete().where({ continueId })
  if (deletion === 0) {
    deps.logger.info(
      `Could not find grant corresponding to continueId: ${continueId}`
    )
    return false
  }
  return true
}

async function deleteGrantById(
  deps: ServiceDependencies,
  grantId: string
): Promise<boolean> {
  const deletion = await Grant.query(deps.knex).deleteById(grantId)
  if (deletion === 0) {
    deps.logger.info(
      `Could not delete grant corresponding to grantId: ${grantId}`
    )
    return false
  }
  return true
}

async function create(
  deps: ServiceDependencies,
  grantRequest: GrantRequest,
  trx?: Transaction
): Promise<Grant> {
  const { accessService, knex } = deps

  const {
    access_token: { access },
    interact,
    client
  } = grantRequest

  const grantTrx = trx || (await Grant.startTransaction(knex))
  try {
    const grant = await Grant.query(grantTrx).insert({
      state: interact ? GrantState.Pending : GrantState.Granted,
      startMethod: interact?.start,
      finishMethod: interact?.finish?.method,
      finishUri: interact?.finish?.uri,
      clientNonce: interact?.finish?.nonce,
      client,
      interactId: interact ? v4() : undefined,
      interactRef: interact ? v4() : undefined,
      interactNonce: interact ? generateNonce() : undefined,
      continueId: v4(),
      continueToken: generateToken()
    })

    // Associate provided accesses with grant
    await accessService.createAccess(grant.id, access, grantTrx)

    if (!trx) {
      await grantTrx.commit()
    }

    return grant
  } catch (err) {
    if (!trx) {
      await grantTrx.rollback()
    }

    throw err
  }
}

async function getByInteraction(
  interactId: string
): Promise<PendingGrant | undefined> {
  const grant = await Grant.query().findOne({ interactId })
  if (!grant || !isPendingGrant(grant)) {
    return undefined
  } else {
    return grant
  }
}

async function getByInteractionSession(
  interactId: string,
  interactNonce: string
): Promise<PendingGrant | undefined> {
  const grant = await Grant.query()
    .findOne({ interactId, interactNonce })
    .withGraphFetched('access')
  if (!grant || !isPendingGrant(grant)) {
    return undefined
  } else {
    return grant
  }
}

async function getByContinue(
  continueId: string,
  continueToken: string,
  interactRef?: string
): Promise<Grant | null> {
  const grant = await Grant.query().findOne({ continueId })
  if (
    continueToken !== grant?.continueToken ||
    (interactRef && interactRef !== grant?.interactRef)
  )
    return null
  return grant
}

async function getGrantsPage(
  deps: ServiceDependencies,
  pagination?: Pagination
): Promise<Grant[]> {
  return await Grant.query(deps.knex).getPage(pagination)
}

async function lock(
<<<<<<< HEAD
  _: ServiceDependencies,
=======
  deps: ServiceDependencies,
>>>>>>> baa99159
  grantId: string,
  trx: Transaction,
  timeoutMs?: number
): Promise<void> {
<<<<<<< HEAD
  await trx<Grant>('grants')
=======
  const grants = await trx<Grant>(Grant.tableName)
>>>>>>> baa99159
    .select()
    .where('id', grantId)
    .forNoKeyUpdate()
    .timeout(timeoutMs ?? 5000)
<<<<<<< HEAD
=======

  if (grants.length <= 0) {
    deps.logger.warn(
      `No grant found when attempting to lock grantId: ${grantId}`
    )
  }
>>>>>>> baa99159
}<|MERGE_RESOLUTION|>--- conflicted
+++ resolved
@@ -252,31 +252,20 @@
 }
 
 async function lock(
-<<<<<<< HEAD
-  _: ServiceDependencies,
-=======
-  deps: ServiceDependencies,
->>>>>>> baa99159
+  deps: ServiceDependencies,
   grantId: string,
   trx: Transaction,
   timeoutMs?: number
 ): Promise<void> {
-<<<<<<< HEAD
-  await trx<Grant>('grants')
-=======
   const grants = await trx<Grant>(Grant.tableName)
->>>>>>> baa99159
     .select()
     .where('id', grantId)
     .forNoKeyUpdate()
     .timeout(timeoutMs ?? 5000)
-<<<<<<< HEAD
-=======
 
   if (grants.length <= 0) {
     deps.logger.warn(
       `No grant found when attempting to lock grantId: ${grantId}`
     )
   }
->>>>>>> baa99159
 }