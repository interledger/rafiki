import { ParsedUrlQuery } from 'querystring'

import { AppContext } from '../app'
import { GrantService, GrantRequest as GrantRequestBody } from './service'
import {
  Grant,
  GrantFinalization,
  GrantState,
  toOpenPaymentPendingGrant,
  toOpenPaymentsGrant,
  toOpenPaymentsGrantContinuation,
  isRevokedGrant,
  isRejectedGrant
} from './model'
import { ClientService } from '../client/service'
import { BaseService } from '../shared/baseService'
import { IAppConfig } from '../config/app'
import { AccessTokenService } from '../accessToken/service'
import { AccessService } from '../access/service'
import { AccessToken } from '../accessToken/model'
import { InteractionService } from '../interaction/service'
import { canSkipInteraction } from './utils'
import { GNAPErrorCode, GNAPServerRouteError } from '../shared/gnapErrors'
import { generateRouteLogs } from '../shared/utils'
<<<<<<< HEAD
import { SubjectService } from '../subject/service'
import { errorToGNAPCode, errorToHTTPCode, isGrantError } from './errors'
=======
import { TenantService } from '../tenant/service'
import { Tenant, isTenantWithIdp } from '../tenant/model'
import {
  errorToGNAPCode,
  errorToHTTPCode,
  isAccessError
} from '../access/errors'
>>>>>>> cb847fb3

interface ServiceDependencies extends BaseService {
  grantService: GrantService
  clientService: ClientService
  accessTokenService: AccessTokenService
  accessService: AccessService
  subjectService: SubjectService
  interactionService: InteractionService
  tenantService: TenantService
  config: IAppConfig
}

type GrantRequest<BodyT = never, QueryT = ParsedUrlQuery> = Exclude<
  AppContext['request'],
  'body'
> & {
  body: BodyT
  query: ParsedUrlQuery & QueryT
}

type GrantContext<BodyT = never, QueryT = ParsedUrlQuery> = Exclude<
  AppContext,
  'request'
> & {
  request: GrantRequest<BodyT, QueryT>
}

export type CreateContext = GrantContext<GrantRequestBody>

interface GrantContinueBody {
  interact_ref?: string
}

interface GrantParams {
  id: string
}
export type ContinueContext = GrantContext<GrantContinueBody, GrantParams>

export type RevokeContext = GrantContext<null, GrantParams>

export interface GrantRoutes {
  create(ctx: CreateContext): Promise<void>
  continue(ctx: ContinueContext): Promise<void>
  revoke(ctx: RevokeContext): Promise<void>
}

export function createGrantRoutes({
  grantService,
  clientService,
  accessTokenService,
  accessService,
  subjectService,
  interactionService,
  tenantService,
  logger,
  config
}: ServiceDependencies): GrantRoutes {
  const log = logger.child(
    {
      service: 'GrantRoutes'
    },
    {
      redact: [
        'grant.continueToken',
        'headers.authorization',
        'accessToken.value'
      ]
    }
  )

  const deps = {
    grantService,
    clientService,
    accessTokenService,
    accessService,
    subjectService,
    interactionService,
    tenantService,
    logger: log,
    config
  }
  return {
    create: (ctx: CreateContext) => createGrant(deps, ctx),
    continue: (ctx: ContinueContext) => continueGrant(deps, ctx),
    revoke: (ctx: RevokeContext) => revokeGrant(deps, ctx)
  }
}

async function createGrant(
  deps: ServiceDependencies,
  ctx: CreateContext
): Promise<void> {
  const { tenantId } = ctx.params
  const tenant = tenantId ? await deps.tenantService.get(tenantId) : undefined

  if (!tenant) {
    throw new GNAPServerRouteError(
      404,
      GNAPErrorCode.InvalidRequest,
      'Not Found'
    )
  }
  let noInteractionRequired: boolean
  try {
    noInteractionRequired = canSkipInteraction(deps.config, ctx.request.body)
  } catch (err) {
    throw new GNAPServerRouteError(
      400,
      GNAPErrorCode.InvalidRequest,
      err instanceof Error ? err.message : ''
    )
  }
  if (noInteractionRequired) {
    await createApprovedGrant(deps, tenantId, ctx)
  } else {
    await createPendingGrant(deps, tenant, ctx)
  }
}

async function createApprovedGrant(
  deps: ServiceDependencies,
  tenantId: string,
  ctx: CreateContext
): Promise<void> {
  const { body } = ctx.request
  const { grantService, config, logger } = deps
  const trx = await Grant.startTransaction()
  let grant: Grant
  let accessToken: AccessToken
  try {
    grant = await grantService.create(body, tenantId, trx)
    accessToken = await deps.accessTokenService.create(grant.id, trx)
    await trx.commit()
  } catch (err) {
    await trx.rollback()
<<<<<<< HEAD
    if (isGrantError(err)) {
      throw new GNAPServerRouteError(
        errorToHTTPCode[err.code],
        errorToGNAPCode[err.code],
        err.message || 'invalid request'
=======
    if (isAccessError(err)) {
      throw new GNAPServerRouteError(
        errorToHTTPCode[err],
        errorToGNAPCode[err],
        err
>>>>>>> cb847fb3
      )
    }
    throw new GNAPServerRouteError(
      500,
      GNAPErrorCode.RequestDenied,
      'internal server error'
    )
  }
  const access = await deps.accessService.getByGrant(grant.id)
  const subjects = await deps.subjectService.getByGrant(grant.id)
  ctx.status = 200

  logger.debug(
    {
      ...generateRouteLogs(ctx),
      grant
    },
    'created non-interactive grant'
  )

  ctx.body = toOpenPaymentsGrant(
    grant,
    { authServerUrl: config.authServerUrl },
    accessToken,
    access,
    subjects
  )
}

async function createPendingGrant(
  deps: ServiceDependencies,
  tenant: Tenant,
  ctx: CreateContext
): Promise<void> {
  const { body } = ctx.request
  const { grantService, interactionService, config, logger } = deps
  if (!body.interact) {
    throw new GNAPServerRouteError(
      400,
      GNAPErrorCode.InvalidRequest,
      "missing required request field 'interact'"
    )
  }

  if (!isTenantWithIdp(tenant)) {
    throw new GNAPServerRouteError(
      400,
      GNAPErrorCode.InvalidRequest,
      'invalid tenant'
    )
  }

  const client = await deps.clientService.get(body.client)
  if (!client) {
    throw new GNAPServerRouteError(
      400,
      GNAPErrorCode.InvalidClient,
      "missing required request field 'client'"
    )
  }

  const trx = await Grant.startTransaction()

  try {
    const grant = await grantService.create(body, tenant.id, trx)
    const interaction = await interactionService.create(grant.id, trx)
    await trx.commit()

    ctx.status = 200
    ctx.body = toOpenPaymentPendingGrant(grant, interaction, {
      client,
      authServerUrl: config.authServerUrl,
      waitTimeSeconds: config.waitTimeSeconds
    })

    logger.debug(
      {
        ...generateRouteLogs(ctx),
        grant
      },
      'created grant'
    )
  } catch (err) {
    await trx.rollback()
<<<<<<< HEAD
    if (isGrantError(err)) {
      throw new GNAPServerRouteError(
        errorToHTTPCode[err.code],
        errorToGNAPCode[err.code],
        err.message || 'invalid request'
=======
    if (isAccessError(err)) {
      throw new GNAPServerRouteError(
        errorToHTTPCode[err],
        errorToGNAPCode[err],
        err
>>>>>>> cb847fb3
      )
    }
    throw new GNAPServerRouteError(
      500,
      GNAPErrorCode.RequestDenied,
      'internal server error'
    )
  }
}

function isMatchingContinueRequest(
  reqContinueId: string,
  reqContinueToken: string,
  grant: Grant
): boolean {
  return (
    reqContinueId === grant.continueId &&
    reqContinueToken === grant.continueToken
  )
}

function isContinuableGrant(grant: Grant): boolean {
  return !isRejectedGrant(grant) && !isRevokedGrant(grant)
}

function isGrantStillWaiting(grant: Grant, waitTimeSeconds: number): boolean {
  const grantWaitTime = grant.lastContinuedAt.getTime() + waitTimeSeconds * 1000
  const currentTime = Date.now()

  return currentTime < grantWaitTime
}

async function pollGrantContinuation(
  deps: ServiceDependencies,
  ctx: ContinueContext,
  continueId: string,
  continueToken: string
): Promise<void> {
  const {
    config,
    grantService,
    accessService,
    subjectService,
    accessTokenService,
    logger
  } = deps

  const grant = await grantService.getByContinue(continueId, continueToken)
  if (!grant) {
    throw new GNAPServerRouteError(
      404,
      GNAPErrorCode.InvalidRequest,
      'grant not found'
    )
  }

  if (isGrantStillWaiting(grant, config.waitTimeSeconds)) {
    throw new GNAPServerRouteError(
      400,
      GNAPErrorCode.TooFast,
      'polled grant faster than "wait" period'
    )
  }

  /*
    https://datatracker.ietf.org/doc/html/draft-ietf-gnap-core-protocol-15#name-continuing-during-pending-i
    "When the client instance does not include a finish parameter, the client instance will often need to poll the AS until the RO has authorized the request."
  */
  if (grant.finishMethod) {
    throw new GNAPServerRouteError(
      401,
      GNAPErrorCode.RequestDenied,
      'grant cannot be polled'
    )
  } else if (
    grant.state === GrantState.Pending ||
    grant.state === GrantState.Processing
  ) {
    await grantService.updateLastContinuedAt(grant.id)
    ctx.status = 200
    ctx.body = toOpenPaymentsGrantContinuation(grant, {
      authServerUrl: config.authServerUrl,
      waitTimeSeconds: config.waitTimeSeconds
    })

    logger.debug(
      {
        ...generateRouteLogs(ctx),
        continueId,
        grant
      },
      'polled grant with incomplete interaction'
    )
    return
  } else if (
    grant.state !== GrantState.Approved ||
    !isContinuableGrant(grant)
  ) {
    throw new GNAPServerRouteError(
      401,
      GNAPErrorCode.RequestDenied,
      'grant cannot be continued'
    )
  } else {
    const accessToken = await accessTokenService.create(grant.id)
    const access = await accessService.getByGrant(grant.id)
    const subjects = await subjectService.getByGrant(grant.id)
    await grantService.finalize(grant.id, GrantFinalization.Issued)
    ctx.status = 200
    ctx.body = toOpenPaymentsGrant(
      grant,
      {
        authServerUrl: config.authServerUrl
      },
      accessToken,
      access,
      subjects
    )

    logger.debug(
      {
        ...generateRouteLogs(ctx),
        continueId,
        grant
      },
      'polled grant with completed interaction'
    )
    return
  }
}

/*
  GNAP indicates that a grant may be continued even if it didn't require interaction.
  Rafiki only needs to continue a grant if it required an interaction, noninteractive grants immediately issue an access token without needing continuation
  so continuation only expects interactive grants to be continued.
*/
async function continueGrant(
  deps: ServiceDependencies,
  ctx: ContinueContext
): Promise<void> {
  const {
    config,
    accessTokenService,
    grantService,
    accessService,
    subjectService,
    interactionService,
    logger
  } = deps

  const {
    request: { body: requestBody },
    params,
    headers
  } = ctx
  const { id: continueId } = params
  const continueToken = (headers['authorization'] as string)?.split('GNAP ')[1]

  if (!continueId || !continueToken) {
    throw new GNAPServerRouteError(
      401,
      GNAPErrorCode.InvalidContinuation,
      'missing continuation information'
    )
  }

  if (!requestBody || Object.keys(requestBody).length === 0) {
    await pollGrantContinuation(deps, ctx, continueId, continueToken)
    return
  }

  const { interact_ref: interactRef } = requestBody
  if (!interactRef) {
    throw new GNAPServerRouteError(
      401,
      GNAPErrorCode.InvalidRequest,
      'missing interaction reference'
    )
  }

  const interaction = await interactionService.getByRef(interactRef)
  // TODO: distinguish error reasons between missing interaction, revoked, etc.
  // https://github.com/interledger/rafiki/issues/2344
  if (
    !interaction ||
    !isContinuableGrant(interaction.grant) ||
    !isMatchingContinueRequest(continueId, continueToken, interaction.grant)
  ) {
    throw new GNAPServerRouteError(
      404,
      GNAPErrorCode.InvalidContinuation,
      'grant not found'
    )
  } else if (isGrantStillWaiting(interaction.grant, config.waitTimeSeconds)) {
    throw new GNAPServerRouteError(
      400,
      GNAPErrorCode.TooFast,
      'continued grant faster than "wait" period'
    )
  } else {
    const { grant } = interaction
    if (grant.state !== GrantState.Approved) {
      throw new GNAPServerRouteError(
        401,
        GNAPErrorCode.RequestDenied,
        'grant interaction not approved'
      )
    }

    const accessToken = await accessTokenService.create(grant.id)
    const access = await accessService.getByGrant(grant.id)
    const subjects = await subjectService.getByGrant(grant.id)
    await grantService.finalize(grant.id, GrantFinalization.Issued)

    // TODO: add "continue" to response if additional grant request steps are added
    ctx.body = toOpenPaymentsGrant(
      interaction.grant,
      { authServerUrl: config.authServerUrl },
      accessToken,
      access,
      subjects
    )

    logger.debug(
      {
        ...generateRouteLogs(ctx),
        interaction
      },
      'continued grant'
    )
  }
}

async function revokeGrant(
  deps: ServiceDependencies,
  ctx: RevokeContext
): Promise<void> {
  const { id: continueId, tenantId } = ctx.params
  const { grantService, logger } = deps
  const continueToken = (ctx.headers['authorization'] as string)?.split(
    'GNAP '
  )[1]
  if (!continueId || !continueToken) {
    throw new GNAPServerRouteError(
      401,
      GNAPErrorCode.InvalidRequest,
      'invalid continuation information'
    )
  }
  const grant = await grantService.getByContinue(continueId, continueToken)
  if (!grant) {
    throw new GNAPServerRouteError(
      404,
      GNAPErrorCode.InvalidRequest,
      'unknown grant'
    )
  }

  const revoked = await grantService.revokeGrant(grant.id, tenantId)
  if (!revoked) {
    throw new GNAPServerRouteError(
      404,
      GNAPErrorCode.InvalidRequest,
      'invalid grant'
    )
  }
  ctx.status = 204
  logger.debug(
    {
      ...generateRouteLogs(ctx)
    },
    'revoked grant'
  )
}<|MERGE_RESOLUTION|>--- conflicted
+++ resolved
@@ -22,18 +22,15 @@
 import { canSkipInteraction } from './utils'
 import { GNAPErrorCode, GNAPServerRouteError } from '../shared/gnapErrors'
 import { generateRouteLogs } from '../shared/utils'
-<<<<<<< HEAD
 import { SubjectService } from '../subject/service'
 import { errorToGNAPCode, errorToHTTPCode, isGrantError } from './errors'
-=======
 import { TenantService } from '../tenant/service'
 import { Tenant, isTenantWithIdp } from '../tenant/model'
 import {
-  errorToGNAPCode,
-  errorToHTTPCode,
+  errorToGNAPCode as accessErrorToGNAPCode,
+  errorToHTTPCode as accessErrorToHTTPCode,
   isAccessError
 } from '../access/errors'
->>>>>>> cb847fb3
 
 interface ServiceDependencies extends BaseService {
   grantService: GrantService
@@ -169,19 +166,18 @@
     await trx.commit()
   } catch (err) {
     await trx.rollback()
-<<<<<<< HEAD
     if (isGrantError(err)) {
       throw new GNAPServerRouteError(
         errorToHTTPCode[err.code],
         errorToGNAPCode[err.code],
         err.message || 'invalid request'
-=======
+      )
+    }
     if (isAccessError(err)) {
       throw new GNAPServerRouteError(
-        errorToHTTPCode[err],
-        errorToGNAPCode[err],
+        accessErrorToHTTPCode[err],
+        accessErrorToGNAPCode[err],
         err
->>>>>>> cb847fb3
       )
     }
     throw new GNAPServerRouteError(
@@ -266,19 +262,18 @@
     )
   } catch (err) {
     await trx.rollback()
-<<<<<<< HEAD
     if (isGrantError(err)) {
       throw new GNAPServerRouteError(
         errorToHTTPCode[err.code],
         errorToGNAPCode[err.code],
         err.message || 'invalid request'
-=======
+      )
+    }
     if (isAccessError(err)) {
       throw new GNAPServerRouteError(
-        errorToHTTPCode[err],
-        errorToGNAPCode[err],
+        accessErrorToHTTPCode[err],
+        accessErrorToGNAPCode[err],
         err
->>>>>>> cb847fb3
       )
     }
     throw new GNAPServerRouteError(
