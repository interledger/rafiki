import { Model, Pojo, QueryContext } from 'objection'
import { BaseModel } from '../shared/baseModel'
import { Access } from '../access/model'
import { join } from 'path'
import {
  PendingGrant as OpenPaymentsPendingGrant,
  Grant as OpenPaymentsGrant,
  GrantContinuation as OpenPaymentsGrantContinuation
} from '@interledger/open-payments'
import { AccessToken, toOpenPaymentsAccessToken } from '../accessToken/model'
import { Interaction } from '../interaction/model'
<<<<<<< HEAD
import { Subject, toOpenPaymentsSubject } from '../subject/model'
=======
import { Tenant } from '../tenant/model'
>>>>>>> cb847fb3

export enum StartMethod {
  Redirect = 'redirect'
}

export enum FinishMethod {
  Redirect = 'redirect'
}

export enum GrantFinalization {
  Issued = 'ISSUED',
  Revoked = 'REVOKED',
  Rejected = 'REJECTED'
}

export enum GrantState {
  Processing = 'PROCESSING',
  Pending = 'PENDING',
  Approved = 'APPROVED',
  Finalized = 'FINALIZED'
}

export class Grant extends BaseModel {
  public static get tableName(): string {
    return 'grants'
  }

  // eslint-disable-next-line @typescript-eslint/explicit-module-boundary-types
  static relationMappings = () => ({
    accessTokens: {
      relation: Model.HasManyRelation,
      modelClass: join(__dirname, '../accessToken/model'),
      join: {
        from: 'grants.id',
        to: 'accessTokens.grantId'
      }
    },
    access: {
      relation: Model.HasManyRelation,
      modelClass: join(__dirname, '../access/model'),
      join: {
        from: 'grants.id',
        to: 'accesses.grantId'
      }
    },
    subjects: {
      relation: Model.HasManyRelation,
      modelClass: join(__dirname, '../subject/model'),
      join: {
        from: 'grants.id',
        to: 'subjects.grantId'
      }
    },
    interaction: {
      relation: Model.HasManyRelation,
      modelClass: join(__dirname, '../interaction/model'),
      join: {
        from: 'grants.id',
        to: 'interactions.grantId'
      }
    },
    tenant: {
      relation: Model.HasOneRelation,
      modelClass: join(__dirname, '../tenant/model'),
      join: {
        from: 'grants.tenantId',
        to: 'tenants.id'
      }
    }
  })
  public access?: Access[]
  public subjects?: Subject[]
  public state!: GrantState
  public finalizationReason?: GrantFinalization
  public startMethod!: StartMethod[]
  public identifier!: string

  public continueToken!: string
  public continueId!: string

  public finishMethod?: FinishMethod
  public finishUri?: string
  public client!: string
  public clientNonce?: string // client-generated nonce for post-interaction hash

  public lastContinuedAt!: Date

  public tenantId!: string

  public tenant?: Tenant

  public $beforeInsert(context: QueryContext): void {
    super.$beforeInsert(context)
    this.lastContinuedAt = new Date()
  }

  $formatJson(json: Pojo): Pojo {
    json = super.$formatJson(json)
    return {
      ...json,
      lastContinuedAt: json.lastContinuedAt.toISOString()
    }
  }
}

interface ToOpenPaymentsPendingGrantArgs {
  authServerUrl: string
  client: {
    name: string
    uri: string
  }
  waitTimeSeconds?: number
}

export function toOpenPaymentPendingGrant(
  grant: Grant,
  interaction: Interaction,
  args: ToOpenPaymentsPendingGrantArgs
): OpenPaymentsPendingGrant {
  const { authServerUrl, client, waitTimeSeconds } = args

  const redirectUri = new URL(
    authServerUrl + `/interact/${interaction.id}/${interaction.nonce}`
  )

  redirectUri.searchParams.set('clientName', client.name)
  redirectUri.searchParams.set('clientUri', client.uri)

  return {
    interact: {
      redirect: redirectUri.toString(),
      finish: interaction.nonce
    },
    continue: {
      access_token: {
        value: grant.continueToken
      },
      uri: `${authServerUrl}/continue/${grant.continueId}`,
      wait: waitTimeSeconds
    }
  }
}

interface ToOpenPaymentsGrantArgs {
  authServerUrl: string
  waitTimeSeconds?: number
}

export function toOpenPaymentsGrantContinuation(
  grant: Grant,
  args: ToOpenPaymentsGrantArgs
): OpenPaymentsGrantContinuation {
  return {
    continue: {
      access_token: {
        value: grant.continueToken
      },
      uri: `${args.authServerUrl}/continue/${grant.continueId}`,
      wait: args.waitTimeSeconds
    }
  }
}

export function toOpenPaymentsGrant(
  grant: Grant,
  args: ToOpenPaymentsGrantArgs,
  accessToken: AccessToken,
  accessItems: Access[],
  subjectItems: Subject[]
): OpenPaymentsGrant {
  return {
    access_token: toOpenPaymentsAccessToken(accessToken, accessItems, {
      authServerUrl: args.authServerUrl
    }),
    continue: {
      access_token: {
        value: grant.continueToken
      },
      uri: `${args.authServerUrl}/continue/${grant.continueId}`
    },
    subject: subjectItems?.length
      ? {
          sub_ids: subjectItems.map(toOpenPaymentsSubject)
        }
      : undefined
  } as OpenPaymentsGrant
}

export interface FinishableGrant extends Grant {
  finishMethod: NonNullable<Grant['finishMethod']>
  finishUri: NonNullable<Grant['finishUri']>
}

export function isFinishableGrant(grant: Grant): grant is FinishableGrant {
  return !!(grant.finishMethod && grant.finishUri)
}

export function isRejectedGrant(grant: Grant): boolean {
  return !!(
    grant.state === GrantState.Finalized &&
    grant.finalizationReason === GrantFinalization.Rejected
  )
}

export function isRevokedGrant(grant: Grant): boolean {
  return !!(
    grant.state === GrantState.Finalized &&
    grant.finalizationReason === GrantFinalization.Revoked
  )
}

export interface GrantWithTenant extends Grant {
  tenant: NonNullable<Grant['tenant']>
}

export function isGrantWithTenant(grant: Grant): grant is GrantWithTenant {
  return !!grant.tenant
}<|MERGE_RESOLUTION|>--- conflicted
+++ resolved
@@ -9,11 +9,8 @@
 } from '@interledger/open-payments'
 import { AccessToken, toOpenPaymentsAccessToken } from '../accessToken/model'
 import { Interaction } from '../interaction/model'
-<<<<<<< HEAD
 import { Subject, toOpenPaymentsSubject } from '../subject/model'
-=======
 import { Tenant } from '../tenant/model'
->>>>>>> cb847fb3
 
 export enum StartMethod {
   Redirect = 'redirect'
