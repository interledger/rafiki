--- conflicted
+++ resolved
@@ -1,6 +1,5 @@
 import { faker } from '@faker-js/faker'
 import nock from 'nock'
-import { Knex } from 'knex'
 import { v4 } from 'uuid'
 import jestOpenAPI from 'jest-openapi'
 
@@ -24,12 +23,9 @@
 import { GrantService } from '../grant/service'
 import { AccessTokenService } from './service'
 import { GNAPErrorCode } from '../shared/gnapErrors'
-<<<<<<< HEAD
 import { TransactionOrKnex } from 'objection'
-=======
 import { generateTenant } from '../tests/tenant'
 import { Tenant } from '../tenant/model'
->>>>>>> cb847fb3
 
 describe('Access Token Routes', (): void => {
   let deps: IocContract<AppServices>
