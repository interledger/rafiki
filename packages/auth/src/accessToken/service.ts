import { v4 } from 'uuid'
import { TransactionOrKnex } from 'objection'

import { BaseService } from '../shared/baseService'
import { generateToken } from '../shared/utils'
import { Grant, GrantState } from '../grant/model'
import { ClientService } from '../client/service'
import { AccessToken } from './model'

interface RotateTokenArgs {
  managementId: string
  tokenValue: string
  trx?: TransactionOrKnex
}

export interface AccessTokenService {
  get(tokenValue: string): Promise<AccessToken | undefined>
  getByManagementId(managementId: string): Promise<AccessToken | undefined>
<<<<<<< HEAD
  introspect(token: string): Promise<Grant | undefined>
  revoke(id: string, tokenValue: string): Promise<void>
  create(grantId: string, opts?: AccessTokenOpts): Promise<AccessToken>
  rotate(args: RotateTokenArgs): Promise<AccessToken | undefined>
=======
  introspect(tokenValue: string): Promise<Grant | undefined>
  create(grantId: string, trx?: TransactionOrKnex): Promise<AccessToken>
  revoke(id: string, trx?: TransactionOrKnex): Promise<AccessToken | undefined>
  rotate(id: string, trx?: TransactionOrKnex): Promise<AccessToken | undefined>
>>>>>>> baa99159
}

interface ServiceDependencies extends BaseService {
  knex: TransactionOrKnex
  clientService: ClientService
  accessTokenExpirySeconds: number
}

export async function createAccessTokenService({
  logger,
  knex,
  clientService,
  accessTokenExpirySeconds
}: ServiceDependencies): Promise<AccessTokenService> {
  const log = logger.child({
    service: 'TokenService'
  })

  const deps: ServiceDependencies = {
    logger: log,
    knex,
    clientService,
    accessTokenExpirySeconds
  }

  return {
    get: (tokenValue: string) => get(tokenValue),
    getByManagementId: (managementId: string) =>
      getByManagementId(managementId),
<<<<<<< HEAD
    introspect: (token: string) => introspect(deps, token),
    revoke: (id: string, tokenValue: string) => revoke(deps, id, tokenValue),
    create: (grantId: string, opts?: AccessTokenOpts) =>
      createAccessToken(deps, grantId, opts),
    rotate: (args: RotateTokenArgs) => rotate(deps, args)
=======
    introspect: (tokenValue: string) => introspect(deps, tokenValue),
    revoke: (id: string, trx?: TransactionOrKnex) => revoke(deps, id, trx),
    create: (grantId: string, trx?: TransactionOrKnex) =>
      createAccessToken(deps, grantId, trx),
    rotate: (id: string) => rotate(deps, id)
>>>>>>> baa99159
  }
}

function isTokenExpired(token: AccessToken): boolean {
  const now = new Date(Date.now())
  const expiresAt = token.createdAt.getTime() + token.expiresIn * 1000
  return expiresAt < now.getTime()
}

async function get(tokenValue: string): Promise<AccessToken | undefined> {
  return AccessToken.query().findOne('value', tokenValue)
}

async function getByManagementId(
  managementId: string
): Promise<AccessToken | undefined> {
  return AccessToken.query()
    .findOne('managementId', managementId)
    .withGraphFetched('grant')
}

async function introspect(
  deps: ServiceDependencies,
  tokenValue: string
): Promise<Grant | undefined> {
  const token = await AccessToken.query(deps.knex)
    .findOne({ value: tokenValue })
    .withGraphFetched('grant.access')

  if (!token) return
  if (isTokenExpired(token)) {
    return undefined
  } else {
    if (!token.grant || token.grant.state === GrantState.Revoked) {
      return undefined
    }

    return token.grant
  }
}

async function revoke(
  deps: ServiceDependencies,
  id: string,
  trx?: TransactionOrKnex
): Promise<AccessToken | undefined> {
  return AccessToken.query(trx || deps.knex)
    .deleteById(id)
    .returning('*')
    .first()
}

async function createAccessToken(
  deps: ServiceDependencies,
  grantId: string,
  trx?: TransactionOrKnex
): Promise<AccessToken> {
  return AccessToken.query(trx || deps.knex).insert({
    value: generateToken(),
    managementId: v4(),
    grantId,
    expiresIn: deps.accessTokenExpirySeconds
  })
}

async function rotate(
  deps: ServiceDependencies,
<<<<<<< HEAD
  args: RotateTokenArgs
): Promise<AccessToken | undefined> {
  const { managementId, tokenValue, trx } = args

  const oldToken = await AccessToken.query(trx || deps.knex)
    .delete()
    .returning('*')
    .findOne({
      managementId,
      value: tokenValue
    })

  if (!oldToken) {
    deps.logger.warn(
      { managementId, tokenValue },
      'Could not find old token during token rotation'
    )
    return
  }

  return AccessToken.query(trx || deps.knex).insertAndFetch({
    value: generateToken(),
    grantId: oldToken.grantId,
    expiresIn: oldToken.expiresIn,
    managementId: v4()
  })
=======
  id: string,
  trx?: TransactionOrKnex
): Promise<AccessToken | undefined> {
  const revokedToken = await revoke(deps, id, trx)

  if (!revokedToken) {
    deps.logger.warn({ tokenId: id }, 'Could not revoke access token')
    return undefined
  }

  return createAccessToken(deps, revokedToken.grantId, trx)
>>>>>>> baa99159
}<|MERGE_RESOLUTION|>--- conflicted
+++ resolved
@@ -16,17 +16,10 @@
 export interface AccessTokenService {
   get(tokenValue: string): Promise<AccessToken | undefined>
   getByManagementId(managementId: string): Promise<AccessToken | undefined>
-<<<<<<< HEAD
-  introspect(token: string): Promise<Grant | undefined>
-  revoke(id: string, tokenValue: string): Promise<void>
-  create(grantId: string, opts?: AccessTokenOpts): Promise<AccessToken>
-  rotate(args: RotateTokenArgs): Promise<AccessToken | undefined>
-=======
   introspect(tokenValue: string): Promise<Grant | undefined>
   create(grantId: string, trx?: TransactionOrKnex): Promise<AccessToken>
   revoke(id: string, trx?: TransactionOrKnex): Promise<AccessToken | undefined>
   rotate(id: string, trx?: TransactionOrKnex): Promise<AccessToken | undefined>
->>>>>>> baa99159
 }
 
 interface ServiceDependencies extends BaseService {
@@ -56,19 +49,11 @@
     get: (tokenValue: string) => get(tokenValue),
     getByManagementId: (managementId: string) =>
       getByManagementId(managementId),
-<<<<<<< HEAD
-    introspect: (token: string) => introspect(deps, token),
-    revoke: (id: string, tokenValue: string) => revoke(deps, id, tokenValue),
-    create: (grantId: string, opts?: AccessTokenOpts) =>
-      createAccessToken(deps, grantId, opts),
-    rotate: (args: RotateTokenArgs) => rotate(deps, args)
-=======
     introspect: (tokenValue: string) => introspect(deps, tokenValue),
     revoke: (id: string, trx?: TransactionOrKnex) => revoke(deps, id, trx),
     create: (grantId: string, trx?: TransactionOrKnex) =>
       createAccessToken(deps, grantId, trx),
     rotate: (id: string) => rotate(deps, id)
->>>>>>> baa99159
   }
 }
 
@@ -136,34 +121,6 @@
 
 async function rotate(
   deps: ServiceDependencies,
-<<<<<<< HEAD
-  args: RotateTokenArgs
-): Promise<AccessToken | undefined> {
-  const { managementId, tokenValue, trx } = args
-
-  const oldToken = await AccessToken.query(trx || deps.knex)
-    .delete()
-    .returning('*')
-    .findOne({
-      managementId,
-      value: tokenValue
-    })
-
-  if (!oldToken) {
-    deps.logger.warn(
-      { managementId, tokenValue },
-      'Could not find old token during token rotation'
-    )
-    return
-  }
-
-  return AccessToken.query(trx || deps.knex).insertAndFetch({
-    value: generateToken(),
-    grantId: oldToken.grantId,
-    expiresIn: oldToken.expiresIn,
-    managementId: v4()
-  })
-=======
   id: string,
   trx?: TransactionOrKnex
 ): Promise<AccessToken | undefined> {
@@ -175,5 +132,4 @@
   }
 
   return createAccessToken(deps, revokedToken.grantId, trx)
->>>>>>> baa99159
 }