--- conflicted
+++ resolved
@@ -1,10 +1,5 @@
-<<<<<<< HEAD
-import { NotFoundError } from 'objection'
 import { v4 as uuid } from 'uuid'
-import { IAppConfig } from '../../config/app'
-=======
 import { NotFoundError, TransactionOrKnex } from 'objection'
->>>>>>> 743be919
 import { BaseService } from '../../shared/baseService'
 import { Merchant } from '../model'
 import { DeviceError, DeviceServiceError } from './errors'
