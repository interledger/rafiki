--- conflicted
+++ resolved
@@ -4,14 +4,11 @@
 import { Config } from './config/app'
 import { App, AppServices } from './app'
 import createLogger from 'pino'
-<<<<<<< HEAD
 import { ApolloClient, ApolloLink, createHttpLink, InMemoryCache } from '@apollo/client'
 import { onError } from '@apollo/client/link/error'
 import { setContext } from '@apollo/client/link/context'
 import { print } from 'graphql'
-=======
 import { createMerchantService } from './merchant/service'
->>>>>>> 2d4fe936
 
 export function initIocContainer(
   config: typeof Config
@@ -67,7 +64,15 @@
     return db
   })
 
-<<<<<<< HEAD
+  container.singleton('merchantService', async (deps) => {
+    const [logger, knex] = await Promise.all([
+      deps.use('logger'),
+      deps.use('knex')
+    ])
+    return createMerchantService({ logger, knex })
+  })
+
+
   container.singleton('apolloClient', async (deps) => {
     const [logger, config] = await Promise.all([
       deps.use('logger'),
@@ -138,14 +143,6 @@
     })
 
     return client
-=======
-  container.singleton('merchantService', async (deps) => {
-    const [logger, knex] = await Promise.all([
-      deps.use('logger'),
-      deps.use('knex')
-    ])
-    return createMerchantService({ logger, knex })
->>>>>>> 2d4fe936
   })
 
   return container
