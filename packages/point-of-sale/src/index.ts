--- conflicted
+++ resolved
@@ -85,8 +85,6 @@
     })
   })
 
-<<<<<<< HEAD
-
   container.singleton('apolloClient', async (deps) => {
     const [logger, config] = await Promise.all([
       deps.use('logger'),
@@ -170,7 +168,6 @@
     })
   })
 
-=======
   container.singleton(
     'posDeviceService',
     async (deps: IocContract<AppServices>) => {
@@ -180,7 +177,7 @@
       return await createPosDeviceService({ config, logger, knex })
     }
   )
->>>>>>> c41a4414
+  
   return container
 }
 
