import { Ioc, IocContract } from '@adonisjs/fold'
import { knex } from 'knex'
import { Model } from 'objection'
import { Config } from './config/app'
import { App, AppServices } from './app'
import createLogger from 'pino'
import { createMerchantService } from './merchant/service'
<<<<<<< HEAD
import { createPosDeviceService } from './merchant/devices/service'
=======
import { createMerchantRoutes } from './merchant/routes'
>>>>>>> ba550971

export function initIocContainer(
  config: typeof Config
): IocContract<AppServices> {
  const container: IocContract<AppServices> = new Ioc()
  container.singleton('config', async () => config)
  container.singleton('logger', async (deps: IocContract<AppServices>) => {
    const config = await deps.use('config')
    const logger = createLogger()
    logger.level = config.logLevel
    return logger
  })
  container.singleton('knex', async (deps: IocContract<AppServices>) => {
    const logger = await deps.use('logger')
    const config = await deps.use('config')
    logger.info({ msg: 'creating knex' })
    const db = knex({
      client: 'postgresql',
      connection: config.databaseUrl,
      pool: {
        min: 2,
        max: 10
      },
      migrations: {
        directory: './',
        tableName: 'pos_knex_migrations'
      },
      log: {
        warn(message) {
          logger.warn(message)
        },
        error(message) {
          logger.error(message)
        },
        deprecate(message) {
          logger.warn(message)
        },
        debug(message) {
          logger.debug(message)
        }
      }
    })

    // node pg defaults to returning bigint as string. This ensures it parses to bigint
    db.client.driver.types.setTypeParser(
      db.client.driver.types.builtins.INT8,
      'text',
      BigInt
    )
    return db
  })

  container.singleton('merchantService', async (deps) => {
    const [logger, knex] = await Promise.all([
      deps.use('logger'),
      deps.use('knex')
    ])
    return createMerchantService({ logger, knex })
  })

<<<<<<< HEAD
  container.singleton(
    'posDeviceService',
    async (deps: IocContract<AppServices>) => {
      const config = await deps.use('config')
      const logger = await deps.use('logger')
      const knex = await deps.use('knex')
      return await createPosDeviceService({ config, logger, knex })
    }
  )
=======
  container.singleton('merchantRoutes', async (deps) => {
    return createMerchantRoutes({
      logger: await deps.use('logger'),
      merchantService: await deps.use('merchantService')
    })
  })

>>>>>>> ba550971
  return container
}

export const gracefulShutdown = async (
  container: IocContract<AppServices>,
  app: App
): Promise<void> => {
  const logger = await container.use('logger')
  logger.info('shutting down.')
  await app.shutdown()
  const knex = await container.use('knex')
  await knex.destroy()
}

export const start = async (
  container: IocContract<AppServices>,
  app: App
): Promise<void> => {
  let shuttingDown = false
  const logger = await container.use('logger')
  process.on('SIGINT', async (): Promise<void> => {
    logger.info('received SIGINT attempting graceful shutdown')
    try {
      if (shuttingDown) {
        logger.warn(
          'received second SIGINT during graceful shutdown, exiting forcefully.'
        )
        process.exit(1)
      }

      shuttingDown = true

      // Graceful shutdown
      await gracefulShutdown(container, app)
      logger.info('completed graceful shutdown.')
      process.exit(0)
    } catch (err) {
      const errInfo = err instanceof Error && err.stack ? err.stack : err
      logger.error({ err: errInfo }, 'error while shutting down')
      process.exit(1)
    }
  })

  process.on('SIGTERM', async (): Promise<void> => {
    logger.info('received SIGTERM attempting graceful shutdown')

    try {
      if (shuttingDown) {
        logger.warn(
          'received second SIGTERM during graceful shutdown, exiting forcefully.'
        )
        process.exit(1)
      }

      shuttingDown = true

      // Graceful shutdown
      await gracefulShutdown(container, app)
      logger.info('completed graceful shutdown.')
      process.exit(0)
    } catch (err) {
      const errInfo = err instanceof Error && err.stack ? err.stack : err
      logger.error({ err: errInfo }, 'error while shutting down')
      process.exit(1)
    }
  })

  const config = await container.use('config')

  // Do migrations
  const knex = await container.use('knex')

  if (!config.enableManualMigrations) {
    // Needs a wrapped inline function
    await callWithRetry(async () => {
      await knex.migrate.latest({
        directory: __dirname + '/../migrations'
      })
    })
  }

  Model.knex(knex)

  await app.boot()

  await app.startPosServer(config.port)
  logger.info(`POS Service listening on ${app.getPort()}`)
}

if (require.main === module) {
  const container = initIocContainer(Config)
  const app = new App(container)

  start(container, app).catch(async (e): Promise<void> => {
    const errInfo = e && typeof e === 'object' && e.stack ? e.stack : e
    const logger = await container.use('logger')
    logger.error({ err: errInfo })
  })
}

// Used for running migrations in a try loop with exponential backoff
const callWithRetry: CallableFunction = async (
  fn: CallableFunction,
  depth = 0
) => {
  const wait = (ms: number) => new Promise((res) => setTimeout(res, ms))

  try {
    return await fn()
  } catch (e) {
    if (depth > 7) {
      throw e
    }
    await wait(2 ** depth * 30)

    return callWithRetry(fn, depth + 1)
  }
}<|MERGE_RESOLUTION|>--- conflicted
+++ resolved
@@ -5,11 +5,8 @@
 import { App, AppServices } from './app'
 import createLogger from 'pino'
 import { createMerchantService } from './merchant/service'
-<<<<<<< HEAD
 import { createPosDeviceService } from './merchant/devices/service'
-=======
 import { createMerchantRoutes } from './merchant/routes'
->>>>>>> ba550971
 
 export function initIocContainer(
   config: typeof Config
@@ -70,7 +67,13 @@
     return createMerchantService({ logger, knex })
   })
 
-<<<<<<< HEAD
+  container.singleton('merchantRoutes', async (deps) => {
+    return createMerchantRoutes({
+      logger: await deps.use('logger'),
+      merchantService: await deps.use('merchantService')
+    })
+  })
+
   container.singleton(
     'posDeviceService',
     async (deps: IocContract<AppServices>) => {
@@ -80,15 +83,6 @@
       return await createPosDeviceService({ config, logger, knex })
     }
   )
-=======
-  container.singleton('merchantRoutes', async (deps) => {
-    return createMerchantRoutes({
-      logger: await deps.use('logger'),
-      merchantService: await deps.use('merchantService')
-    })
-  })
-
->>>>>>> ba550971
   return container
 }
 
