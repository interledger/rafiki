--- conflicted
+++ resolved
@@ -73,7 +73,13 @@
     return createMerchantService({ logger, knex })
   })
 
-<<<<<<< HEAD
+  container.singleton('merchantRoutes', async (deps) => {
+    return createMerchantRoutes({
+      logger: await deps.use('logger'),
+      merchantService: await deps.use('merchantService')
+    })
+  })
+
 
   container.singleton('apolloClient', async (deps) => {
     const [logger, config] = await Promise.all([
@@ -145,13 +151,6 @@
     })
 
     return client
-=======
-  container.singleton('merchantRoutes', async (deps) => {
-    return createMerchantRoutes({
-      logger: await deps.use('logger'),
-      merchantService: await deps.use('merchantService')
-    })
->>>>>>> a61b2997
   })
 
   return container
