--- conflicted
+++ resolved
@@ -35,9 +35,6 @@
   port: envInt('PORT', 3008),
   trustProxy: envBool('TRUST_PROXY', false),
   enableManualMigrations: envBool('ENABLE_MANUAl_MIGRATIONS', false),
-<<<<<<< HEAD
   authAdminApiUrl: envString('AUTH_ADMIN_API_URL'),
-=======
   dbSchema: undefined as string | undefined
->>>>>>> 2d4fe936
 }