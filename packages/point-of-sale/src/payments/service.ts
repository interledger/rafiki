--- conflicted
+++ resolved
@@ -78,12 +78,12 @@
   >({
     mutation: CREATE_INCOMING_PAYMENT,
     variables: {
-<<<<<<< HEAD
       input: {
         walletAddressId,
         incomingAmount,
         idempotencyKey: v4(),
-        isCardPayment: true
+        isCardPayment: true,
+        expiresAt
       }
     },
     ...(tenantId && {
@@ -93,14 +93,6 @@
         }
       }
     })
-=======
-      walletAddressId,
-      incomingAmount,
-      idempotencyKey: v4(),
-      isCardPayment: true,
-      expiresAt
-    }
->>>>>>> 494fade9
   })
 
   const incomingPayment = data?.payment
