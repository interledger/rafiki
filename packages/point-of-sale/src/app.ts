--- conflicted
+++ resolved
@@ -12,29 +12,23 @@
   DeleteMerchantContext,
   MerchantRoutes
 } from './merchant/routes'
-<<<<<<< HEAD
-import { PaymentContext, PaymentRoutes } from './payment/routes'
-=======
 import {
   PosDeviceRoutes,
   RegisterDeviceContext
 } from './merchant/devices/routes'
 import { PosDeviceService } from './merchant/devices/service'
 import { MerchantService } from './merchant/service'
->>>>>>> c84f570c
+import { PaymentContext, PaymentRoutes } from './payment/routes'
 
 export interface AppServices {
   logger: Promise<Logger>
   knex: Promise<Knex>
   config: Promise<IAppConfig>
   merchantRoutes: Promise<MerchantRoutes>
-<<<<<<< HEAD
-  paymentRoutes: Promise<PaymentRoutes>
-=======
   posDeviceRoutes: Promise<PosDeviceRoutes>
   posDeviceService: Promise<PosDeviceService>
   merchantService: Promise<MerchantService>
->>>>>>> c84f570c
+  paymentRoutes: Promise<PaymentRoutes>
 }
 
 export type AppContainer = IocContract<AppServices>
@@ -78,11 +72,8 @@
     })
 
     const merchantRoutes = await this.container.use('merchantRoutes')
-<<<<<<< HEAD
+    const posDeviceRoutes = await this.container.use('posDeviceRoutes')
     const paymentRoutes = await this.container.use('paymentRoutes')
-=======
-    const posDeviceRoutes = await this.container.use('posDeviceRoutes')
->>>>>>> c84f570c
 
     // POST /merchants
     // Create merchant
@@ -98,18 +89,16 @@
       merchantRoutes.delete
     )
 
-<<<<<<< HEAD
-    // POST /payment
-    // Initiate a payment
-    router.post<DefaultState, PaymentContext>('/payment', paymentRoutes.payment)
-=======
     // POST /merchant/:merchantId/devices
     // Register a device
     router.post<DefaultState, RegisterDeviceContext>(
       '/merchants/:merchantId/devices',
       posDeviceRoutes.register
     )
->>>>>>> c84f570c
+
+    // POST /payment
+    // Initiate a payment
+    router.post<DefaultState, PaymentContext>('/payment', paymentRoutes.payment)
 
     koa.use(cors())
     koa.use(router.routes())
