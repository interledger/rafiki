import { Knex } from 'knex'
import { Logger } from 'pino'
import { IAppConfig } from './config/app'
import { Server } from 'http'
import { IocContract } from '@adonisjs/fold'
import Koa, { DefaultState } from 'koa'
import Router from '@koa/router'
import bodyParser from 'koa-bodyparser'
import cors from '@koa/cors'
<<<<<<< HEAD
import { CardServiceClient } from './card-service-client/client'
=======
import {
  CreateMerchantContext,
  DeleteMerchantContext,
  MerchantRoutes
} from './merchant/routes'
import {
  PosDeviceRoutes,
  RegisterDeviceContext
} from './merchant/devices/routes'
import { PosDeviceService } from './merchant/devices/service'
import { MerchantService } from './merchant/service'
>>>>>>> ac24b9b1

export interface AppServices {
  logger: Promise<Logger>
  knex: Promise<Knex>
  config: Promise<IAppConfig>
<<<<<<< HEAD
  cardServiceClient: Promise<CardServiceClient>
=======
  merchantRoutes: Promise<MerchantRoutes>
  posDeviceRoutes: Promise<PosDeviceRoutes>
  posDeviceService: Promise<PosDeviceService>
  merchantService: Promise<MerchantService>
>>>>>>> ac24b9b1
}

export type AppContainer = IocContract<AppServices>

export interface AppContextData {
  logger: Logger
  container: AppContainer
  // Set by @koa/router.
  params: { [key: string]: string }
}

export type AppContext = Koa.ParameterizedContext<DefaultState, AppContextData>

export type AppRequest<ParamsT extends string = string> = Omit<
  AppContext['request'],
  'params'
> & {
  params: Record<ParamsT, string>
}

export class App {
  private posServer!: Server
  public isShuttingDown = false
  private logger!: Logger
  private config!: IAppConfig

  public constructor(private container: IocContract<AppServices>) {}

  public async boot(): Promise<void> {
    this.config = await this.container.use('config')
    this.logger = await this.container.use('logger')
  }

  public async startPosServer(port: number): Promise<void> {
    const koa = await this.createKoaServer()

    const router = new Router<DefaultState, AppContext>()
    router.use(bodyParser())
    router.get('/healthz', (ctx: AppContext): void => {
      ctx.status = 200
    })

    const merchantRoutes = await this.container.use('merchantRoutes')
    const posDeviceRoutes = await this.container.use('posDeviceRoutes')

    // POST /merchants
    // Create merchant
    router.post<DefaultState, CreateMerchantContext>(
      '/merchants',
      merchantRoutes.create
    )

    // DELETE /merchants/:merchantId
    // Delete merchant
    router.delete<DefaultState, DeleteMerchantContext>(
      '/merchants/:merchantId',
      merchantRoutes.delete
    )

    // POST /merchant/:merchantId/devices
    // Register a device
    router.post<DefaultState, RegisterDeviceContext>(
      '/merchants/:merchantId/devices',
      posDeviceRoutes.register
    )

    koa.use(cors())
    koa.use(router.routes())

    this.posServer = koa.listen(port)
  }

  public async shutdown(): Promise<void> {
    this.isShuttingDown = true

    if (this.posServer) {
      await this.stopServer(this.posServer)
    }
  }

  private async stopServer(server: Server): Promise<void> {
    return new Promise((resolve, reject) => {
      server.close((err) => {
        if (err) {
          reject(err)
        }

        resolve()
      })
    })
  }

  public getPort() {
    const address = this.posServer?.address()
    if (address && !(typeof address == 'string')) {
      return address.port
    }
    return 0
  }

  private async createKoaServer(): Promise<Koa<Koa.DefaultState, AppContext>> {
    const koa = new Koa<DefaultState, AppContext>({
      proxy: this.config.trustProxy
    })

    koa.context.container = this.container
    koa.context.logger = this.logger

    koa.use(
      async (
        ctx: {
          status: number
          set: (arg0: string, arg1: string) => void
          body: string
        },
        next: () => void | PromiseLike<void>
      ): Promise<void> => {
        if (this.isShuttingDown) {
          ctx.status = 503
          ctx.set('Connection', 'close')
          ctx.body = 'Server is in the process of restarting'
        } else {
          return next()
        }
      }
    )

    return koa
  }
}<|MERGE_RESOLUTION|>--- conflicted
+++ resolved
@@ -7,9 +7,7 @@
 import Router from '@koa/router'
 import bodyParser from 'koa-bodyparser'
 import cors from '@koa/cors'
-<<<<<<< HEAD
 import { CardServiceClient } from './card-service-client/client'
-=======
 import {
   CreateMerchantContext,
   DeleteMerchantContext,
@@ -21,20 +19,16 @@
 } from './merchant/devices/routes'
 import { PosDeviceService } from './merchant/devices/service'
 import { MerchantService } from './merchant/service'
->>>>>>> ac24b9b1
 
 export interface AppServices {
   logger: Promise<Logger>
   knex: Promise<Knex>
   config: Promise<IAppConfig>
-<<<<<<< HEAD
-  cardServiceClient: Promise<CardServiceClient>
-=======
   merchantRoutes: Promise<MerchantRoutes>
   posDeviceRoutes: Promise<PosDeviceRoutes>
   posDeviceService: Promise<PosDeviceService>
   merchantService: Promise<MerchantService>
->>>>>>> ac24b9b1
+  cardServiceClient: Promise<CardServiceClient>
 }
 
 export type AppContainer = IocContract<AppServices>
