import { KeyLike } from 'crypto'
import { createOpenAPI, OpenAPI } from 'openapi'
import createLogger, { Logger } from 'pino'
import config from '../config'
import {
  createIncomingPaymentRoutes,
  IncomingPaymentRoutes
} from './incoming-payment'
import {
  createILPStreamConnectionRoutes,
  ILPStreamConnectionRoutes
} from './ilp-stream-connection'
import {
  createPaymentPointerRoutes,
  PaymentPointerRoutes
} from './payment-pointer'
import { createAxiosInstance } from './requests'
import { AxiosInstance } from 'axios'
import { createGrantRoutes, GrantRoutes } from './grant'
import {
  createOutgoingPaymentRoutes,
  OutgoingPaymentRoutes
} from './outgoing-payment'
<<<<<<< HEAD
import { createTokenRoutes, TokenRoutes } from './token'
=======
import { createQuoteRoutes, QuoteRoutes } from './quote'
>>>>>>> 1124707c

export interface BaseDeps {
  axiosInstance: AxiosInstance
  logger: Logger
}

interface ClientDeps extends BaseDeps {
  resourceServerOpenApi: OpenAPI
  authServerOpenApi: OpenAPI
}

export interface RouteDeps extends BaseDeps {
  axiosInstance: AxiosInstance
  openApi: OpenAPI
  logger: Logger
}

const createDeps = async (
  args: Partial<CreateAuthenticatedClientArgs>
): Promise<ClientDeps> => {
  const axiosInstance = createAxiosInstance({
    privateKey: args.privateKey,
    keyId: args.keyId,
    requestTimeoutMs:
      args?.requestTimeoutMs ?? config.DEFAULT_REQUEST_TIMEOUT_MS
  })
  const resourceServerOpenApi = await createOpenAPI(
    config.OPEN_PAYMENTS_RS_OPEN_API_URL
  )
  const authServerOpenApi = await createOpenAPI(
    config.OPEN_PAYMENTS_AS_OPEN_API_URL
  )
  const logger = args?.logger ?? createLogger()
  return {
    axiosInstance,
    resourceServerOpenApi,
    authServerOpenApi,
    logger
  }
}

export interface CreateUnauthenticatedClientArgs {
  requestTimeoutMs?: number
  logger?: Logger
}

export interface UnauthenticatedClient {
  ilpStreamConnection: ILPStreamConnectionRoutes
  paymentPointer: PaymentPointerRoutes
}

export const createUnauthenticatedClient = async (
  args: CreateUnauthenticatedClientArgs
): Promise<UnauthenticatedClient> => {
  const { axiosInstance, resourceServerOpenApi, logger } = await createDeps(
    args
  )

  return {
    ilpStreamConnection: createILPStreamConnectionRoutes({
      axiosInstance,
      openApi: resourceServerOpenApi,
      logger
    }),
    paymentPointer: createPaymentPointerRoutes({
      axiosInstance,
      openApi: resourceServerOpenApi,
      logger
    })
  }
}

export interface CreateAuthenticatedClientArgs
  extends CreateUnauthenticatedClientArgs {
  privateKey: KeyLike
  keyId: string
  paymentPointerUrl: string
}

export interface AuthenticatedClient extends UnauthenticatedClient {
  incomingPayment: IncomingPaymentRoutes
  outgoingPayment: OutgoingPaymentRoutes
  grant: GrantRoutes
<<<<<<< HEAD
  token: TokenRoutes
=======
  quote: QuoteRoutes
>>>>>>> 1124707c
}

export const createAuthenticatedClient = async (
  args: CreateAuthenticatedClientArgs
): Promise<AuthenticatedClient> => {
  const { axiosInstance, resourceServerOpenApi, authServerOpenApi, logger } =
    await createDeps(args)

  return {
    incomingPayment: createIncomingPaymentRoutes({
      axiosInstance,
      openApi: resourceServerOpenApi,
      logger
    }),
    outgoingPayment: createOutgoingPaymentRoutes({
      axiosInstance,
      openApi: resourceServerOpenApi,
      logger
    }),
    ilpStreamConnection: createILPStreamConnectionRoutes({
      axiosInstance,
      openApi: resourceServerOpenApi,
      logger
    }),
    paymentPointer: createPaymentPointerRoutes({
      axiosInstance,
      openApi: resourceServerOpenApi,
      logger
    }),
    grant: createGrantRoutes({
      axiosInstance,
      openApi: authServerOpenApi,
      logger,
      client: args.paymentPointerUrl
    }),
<<<<<<< HEAD
    token: createTokenRoutes({
      axiosInstance,
      openApi: authServerOpenApi,
      logger,
      client: args.paymentPointerUrl
=======
    quote: createQuoteRoutes({
      axiosInstance,
      openApi: resourceServerOpenApi,
      logger
>>>>>>> 1124707c
    })
  }
}<|MERGE_RESOLUTION|>--- conflicted
+++ resolved
@@ -21,11 +21,8 @@
   createOutgoingPaymentRoutes,
   OutgoingPaymentRoutes
 } from './outgoing-payment'
-<<<<<<< HEAD
 import { createTokenRoutes, TokenRoutes } from './token'
-=======
 import { createQuoteRoutes, QuoteRoutes } from './quote'
->>>>>>> 1124707c
 
 export interface BaseDeps {
   axiosInstance: AxiosInstance
@@ -109,11 +106,8 @@
   incomingPayment: IncomingPaymentRoutes
   outgoingPayment: OutgoingPaymentRoutes
   grant: GrantRoutes
-<<<<<<< HEAD
   token: TokenRoutes
-=======
   quote: QuoteRoutes
->>>>>>> 1124707c
 }
 
 export const createAuthenticatedClient = async (
@@ -149,18 +143,16 @@
       logger,
       client: args.paymentPointerUrl
     }),
-<<<<<<< HEAD
     token: createTokenRoutes({
       axiosInstance,
       openApi: authServerOpenApi,
       logger,
       client: args.paymentPointerUrl
-=======
+    }),
     quote: createQuoteRoutes({
       axiosInstance,
       openApi: resourceServerOpenApi,
       logger
->>>>>>> 1124707c
     })
   }
 }