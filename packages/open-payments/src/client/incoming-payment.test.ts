import {
  completeIncomingPayment,
  createIncomingPayment,
  createIncomingPaymentRoutes,
  listIncomingPayment,
  getIncomingPayment,
  validateCompletedIncomingPayment,
  validateCreatedIncomingPayment,
  validateIncomingPayment
} from './incoming-payment'
import { OpenAPI, HttpMethod, createOpenAPI } from 'openapi'
import {
  defaultAxiosInstance,
  mockILPStreamConnection,
  mockIncomingPayment,
  mockIncomingPaymentPaginationResult,
  mockOpenApiResponseValidators,
  silentLogger
} from '../test/helpers'
import nock from 'nock'
<<<<<<< HEAD
import { v4 as uuid } from 'uuid'
import * as requestors from './requests'
import { getRSPath } from '../types'

jest.mock('./requests', () => {
  return {
    // https://jestjs.io/docs/jest-object#jestmockmodulename-factory-options
    __esModule: true,
    ...jest.requireActual('./requests')
  }
})
=======
import path from 'path'
>>>>>>> 4db6f8e8

describe('incoming-payment', (): void => {
  let openApi: OpenAPI

  beforeAll(async () => {
    openApi = await createOpenAPI(
      path.resolve(__dirname, '../openapi/resource-server.yaml')
    )
  })

  const axiosInstance = defaultAxiosInstance
  const logger = silentLogger
  const baseUrl = 'http://localhost:1000'
  const openApiValidators = mockOpenApiResponseValidators()

  describe('createIncomingPaymentRoutes', (): void => {
    test('creates getIncomingPaymentOpenApiValidator properly', async (): Promise<void> => {
      jest.spyOn(openApi, 'createResponseValidator')

      createIncomingPaymentRoutes({
        axiosInstance,
        openApi,
        logger
      })
      expect(openApi.createResponseValidator).toHaveBeenCalledWith({
        path: '/incoming-payments/{id}',
        method: HttpMethod.GET
      })
    })

    test('creates createIncomingPaymentOpenApiValidator properly', async (): Promise<void> => {
      jest.spyOn(openApi, 'createResponseValidator')

      createIncomingPaymentRoutes({
        axiosInstance,
        openApi,
        logger
      })

      expect(openApi.createResponseValidator).toHaveBeenCalledWith({
        path: '/incoming-payments',
        method: HttpMethod.POST
      })
    })

    test('creates completeIncomingPaymentOpenApiValidator properly', async (): Promise<void> => {
      jest.spyOn(openApi, 'createResponseValidator')

      createIncomingPaymentRoutes({
        axiosInstance,
        openApi,
        logger
      })

      expect(openApi.createResponseValidator).toHaveBeenCalledWith({
        path: '/incoming-payments/{id}/complete',
        method: HttpMethod.POST
      })
    })

    test('creates listIncomingPaymentsOpenApiValidator', async (): Promise<void> => {
      jest.spyOn(openApi, 'createResponseValidator')

      createIncomingPaymentRoutes({
        axiosInstance,
        openApi,
        logger
      })

      expect(openApi.createResponseValidator).toHaveBeenCalledWith({
        path: '/incoming-payments',
        method: HttpMethod.GET
      })
    })
  })

  describe('getIncomingPayment', (): void => {
    test('returns incoming payment if passes validation', async (): Promise<void> => {
      const incomingPayment = mockIncomingPayment()

      nock(baseUrl).get('/incoming-payments').reply(200, incomingPayment)

      const result = await getIncomingPayment(
        {
          axiosInstance,
          logger
        },
        {
          url: `${baseUrl}/incoming-payments`,
          accessToken: 'accessToken'
        },
        openApiValidators.successfulValidator
      )
      expect(result).toStrictEqual(incomingPayment)
    })

    test('throws if incoming payment does not pass validation', async (): Promise<void> => {
      const incomingPayment = mockIncomingPayment({
        incomingAmount: {
          assetCode: 'USD',
          assetScale: 2,
          value: '5'
        },
        receivedAmount: {
          assetCode: 'USD',
          assetScale: 2,
          value: '10'
        }
      })

      nock(baseUrl).get('/incoming-payments').reply(200, incomingPayment)

      await expect(() =>
        getIncomingPayment(
          {
            axiosInstance,
            logger
          },
          {
            url: `${baseUrl}/incoming-payments`,
            accessToken: 'accessToken'
          },
          openApiValidators.successfulValidator
        )
      ).rejects.toThrowError()
    })

    test('throws if incoming payment does not pass open api validation', async (): Promise<void> => {
      const incomingPayment = mockIncomingPayment()

      nock(baseUrl).get('/incoming-payments').reply(200, incomingPayment)

      await expect(() =>
        getIncomingPayment(
          {
            axiosInstance,
            logger
          },
          {
            url: `${baseUrl}/incoming-payments`,
            accessToken: 'accessToken'
          },
          openApiValidators.failedValidator
        )
      ).rejects.toThrowError()
    })
  })

  describe('createIncomingPayment', (): void => {
    test.each`
      incomingAmount                                      | expiresAt                                      | description  | externalRef
      ${undefined}                                        | ${undefined}                                   | ${undefined} | ${undefined}
      ${{ assetCode: 'USD', assetScale: 2, value: '10' }} | ${new Date(Date.now() + 60_000).toISOString()} | ${'Invoice'} | ${'#INV-1'}
    `(
      'returns the incoming payment on success',
      async ({
        incomingAmount,
        expiresAt,
        description,
        externalRef
      }): Promise<void> => {
        const incomingPayment = mockIncomingPayment({
          incomingAmount,
          expiresAt,
          description,
          externalRef
        })

        const scope = nock(baseUrl)
          .post('/incoming-payments')
          .reply(200, incomingPayment)

        const result = await createIncomingPayment(
          {
            axiosInstance,
            logger
          },
          {
            url: `${baseUrl}/incoming-payments`,
            body: {
              incomingAmount,
              expiresAt,
              description,
              externalRef
            },
            accessToken: 'accessToken'
          },
          openApiValidators.successfulValidator
        )

        scope.done()
        expect(result).toEqual(incomingPayment)
      }
    )

    test('throws if the created incoming payment does not pass validation', async (): Promise<void> => {
      const amount = {
        assetCode: 'USD',
        assetScale: 2,
        value: '10'
      }

      const incomingPayment = mockIncomingPayment({
        incomingAmount: amount,
        receivedAmount: amount,
        completed: false
      })

      const scope = nock(baseUrl)
        .post('/incoming-payments')
        .reply(200, incomingPayment)

      await expect(() =>
        createIncomingPayment(
          { axiosInstance, logger },
          {
            url: `${baseUrl}/incoming-payments`,
            body: {},
            accessToken: 'accessToken'
          },
          openApiValidators.successfulValidator
        )
      ).rejects.toThrowError()
      scope.done()
    })

    test('throws if the created incoming payment does not pass open api validation', async (): Promise<void> => {
      const incomingPayment = mockIncomingPayment()

      const scope = nock(baseUrl)
        .post('/incoming-payments')
        .reply(200, incomingPayment)

      await expect(() =>
        createIncomingPayment(
          {
            axiosInstance,
            logger
          },
          {
            url: `${baseUrl}/incoming-payments`,
            body: {},
            accessToken: 'accessToken'
          },
          openApiValidators.failedValidator
        )
      ).rejects.toThrowError()
      scope.done()
    })
  })

  describe('completeIncomingPayment', (): void => {
    test('returns incoming payment if it is successfully completed', async (): Promise<void> => {
      const incomingPayment = mockIncomingPayment({
        completed: true
      })

      const scope = nock(baseUrl)
        .post(`/incoming-payments/${incomingPayment.id}/complete`)
        .reply(200, incomingPayment)

      const result = await completeIncomingPayment(
        { axiosInstance, logger },
        {
          url: `${baseUrl}/incoming-payments/${incomingPayment.id}/complete`,
          accessToken: 'accessToken'
        },
        openApiValidators.successfulValidator
      )

      scope.done()

      expect(result).toStrictEqual(incomingPayment)
    })

    test('throws if the incoming payment does not pass validation', async (): Promise<void> => {
      const incomingPayment = mockIncomingPayment({
        completed: false
      })

      const scope = nock(baseUrl)
        .post(`/incoming-payments/${incomingPayment.id}/complete`)
        .reply(200, incomingPayment)

      await expect(() =>
        completeIncomingPayment(
          { axiosInstance, logger },
          {
            url: `${baseUrl}/incoming-payments/${incomingPayment.id}/complete`,
            accessToken: 'accessToken'
          },
          openApiValidators.successfulValidator
        )
      ).rejects.toThrowError()

      scope.done()
    })

    test('throws if the incoming payment does not pass open api validation', async (): Promise<void> => {
      const incomingPayment = mockIncomingPayment({
        completed: true
      })

      const scope = nock(baseUrl)
        .post(`/incoming-payments/${incomingPayment.id}/complete`)
        .reply(200, incomingPayment)

      await expect(() =>
        completeIncomingPayment(
          { axiosInstance, logger },
          {
            url: `${baseUrl}/incoming-payments/${incomingPayment.id}/complete`,
            accessToken: 'accessToken'
          },
          openApiValidators.failedValidator
        )
      ).rejects.toThrowError()

      scope.done()
    })
  })

  describe('listIncomingPayment', (): void => {
    const paymentPointer = `${baseUrl}/.well-known/pay`

    describe('forward pagination', (): void => {
      test.each`
        first        | cursor
        ${undefined} | ${undefined}
        ${1}         | ${undefined}
        ${5}         | ${uuid()}
      `(
        'returns incoming payments list',
        async ({ first, cursor }): Promise<void> => {
          const incomingPaymentPaginationResult =
            mockIncomingPaymentPaginationResult({
              result: Array(first).fill(mockIncomingPayment())
            })

          const scope = nock(paymentPointer)
            .get('/incoming-payments')
            .query({
              ...(first ? { first } : {}),
              ...(cursor ? { cursor } : {})
            })
            .reply(200, incomingPaymentPaginationResult)

          const result = await listIncomingPayment(
            {
              axiosInstance,
              logger
            },
            {
              paymentPointer,
              accessToken: 'accessToken'
            },
            openApiValidators.successfulValidator,
            {
              first,
              cursor
            }
          )

          expect(result).toStrictEqual(incomingPaymentPaginationResult)
          scope.done()
        }
      )
    })

    describe('backward pagination', (): void => {
      test.each`
        last         | cursor
        ${undefined} | ${uuid()}
        ${5}         | ${uuid()}
      `(
        'returns incoming payments list',
        async ({ last, cursor }): Promise<void> => {
          const incomingPaymentPaginationResult =
            mockIncomingPaymentPaginationResult({
              result: Array(last).fill(mockIncomingPayment())
            })

          const scope = nock(paymentPointer)
            .get('/incoming-payments')
            .query({
              ...(last ? { last } : {}),
              cursor
            })
            .reply(200, incomingPaymentPaginationResult)

          const result = await listIncomingPayment(
            {
              axiosInstance,
              logger
            },
            {
              paymentPointer,
              accessToken: 'accessToken'
            },
            openApiValidators.successfulValidator,
            {
              last,
              cursor
            }
          )

          expect(result).toStrictEqual(incomingPaymentPaginationResult)
          scope.done()
        }
      )
    })

    test('throws if an incoming payment does not pass validation', async (): Promise<void> => {
      const incomingPayment = mockIncomingPayment({
        incomingAmount: {
          assetCode: 'USD',
          assetScale: 2,
          value: '10'
        },
        receivedAmount: {
          assetCode: 'USD',
          assetScale: 4,
          value: '0'
        }
      })

      const incomingPaymentPaginationResult =
        mockIncomingPaymentPaginationResult({
          result: [incomingPayment]
        })

      const scope = nock(paymentPointer)
        .get('/incoming-payments')
        .reply(200, incomingPaymentPaginationResult)

      await expect(() =>
        listIncomingPayment(
          {
            axiosInstance,
            logger
          },
          {
            paymentPointer,
            accessToken: 'accessToken'
          },
          openApiValidators.successfulValidator
        )
      ).rejects.toThrow('Could not validate incoming payment')

      scope.done()
    })

    test('throws if an incoming payment does not pass open api validation', async (): Promise<void> => {
      const incomingPaymentPaginationResult =
        mockIncomingPaymentPaginationResult()

      const scope = nock(paymentPointer)
        .get('/incoming-payments')
        .reply(200, incomingPaymentPaginationResult)

      await expect(() =>
        listIncomingPayment(
          { axiosInstance, logger },
          { paymentPointer, accessToken: 'accessToken' },
          openApiValidators.failedValidator
        )
      ).rejects.toThrowError()

      scope.done()
    })
  })

  describe('validateIncomingPayment', (): void => {
    test('returns incoming payment if passes validation', async (): Promise<void> => {
      const incomingPayment = mockIncomingPayment({
        incomingAmount: {
          assetCode: 'USD',
          assetScale: 2,
          value: '5'
        },
        receivedAmount: {
          assetCode: 'USD',
          assetScale: 2,
          value: '5'
        },
        completed: true
      })

      expect(validateIncomingPayment(incomingPayment)).toStrictEqual(
        incomingPayment
      )
    })

    test('throws if receiving and incoming amount asset scales are different', async (): Promise<void> => {
      const incomingPayment = mockIncomingPayment({
        incomingAmount: {
          assetCode: 'USD',
          assetScale: 1,
          value: '5'
        },
        receivedAmount: {
          assetCode: 'USD',
          assetScale: 2,
          value: '5'
        }
      })

      expect(() => validateIncomingPayment(incomingPayment)).toThrow(
        'Incoming amount asset code or asset scale does not match up received amount'
      )
    })

    test('throws if receiving and incoming asset codes are different', async (): Promise<void> => {
      const incomingPayment = mockIncomingPayment({
        incomingAmount: {
          assetCode: 'CAD',
          assetScale: 1,
          value: '5'
        },
        receivedAmount: {
          assetCode: 'USD',
          assetScale: 1,
          value: '5'
        }
      })

      expect(() => validateIncomingPayment(incomingPayment)).toThrow(
        'Incoming amount asset code or asset scale does not match up received amount'
      )
    })

    test('throws if receiving amount is larger than incoming amount', async (): Promise<void> => {
      const incomingPayment = mockIncomingPayment({
        incomingAmount: {
          assetCode: 'USD',
          assetScale: 2,
          value: '5'
        },
        receivedAmount: {
          assetCode: 'USD',
          assetScale: 2,
          value: '10'
        }
      })

      expect(() => validateIncomingPayment(incomingPayment)).toThrow(
        'Received amount is larger than incoming amount'
      )
    })

    test('throws if receiving amount is the same as incoming amount but payment status is incomplete', async (): Promise<void> => {
      const incomingPayment = mockIncomingPayment({
        incomingAmount: {
          assetCode: 'USD',
          assetScale: 2,
          value: '10'
        },
        receivedAmount: {
          assetCode: 'USD',
          assetScale: 2,
          value: '10'
        },
        completed: false
      })

      expect(() => validateIncomingPayment(incomingPayment)).toThrow(
        'Incoming amount matches received amount but payment is not completed'
      )
    })

    test('throws if receiving amount asset code is different that ilp connection asset code', async (): Promise<void> => {
      const ilpStreamConnection = mockILPStreamConnection({
        assetCode: 'CAD'
      })

      const incomingPayment = mockIncomingPayment({
        incomingAmount: {
          assetCode: 'USD',
          assetScale: 2,
          value: '5'
        },
        receivedAmount: {
          assetCode: 'USD',
          assetScale: 2,
          value: '0'
        },
        ilpStreamConnection
      })

      expect(() => validateIncomingPayment(incomingPayment)).toThrow(
        'Stream connection asset information does not match incoming payment asset information'
      )
    })

    test('throws if receiving amount asset scale is different that ilp connection asset scale', async (): Promise<void> => {
      const ilpStreamConnection = mockILPStreamConnection({
        assetCode: 'USD',
        assetScale: 1
      })

      const incomingPayment = mockIncomingPayment({
        incomingAmount: {
          assetCode: 'USD',
          assetScale: 2,
          value: '5'
        },
        receivedAmount: {
          assetCode: 'USD',
          assetScale: 2,
          value: '0'
        },
        ilpStreamConnection
      })

      expect(() => validateIncomingPayment(incomingPayment)).toThrow(
        'Stream connection asset information does not match incoming payment asset information'
      )
    })
  })

  describe('validateCreatedIncomingPayment', (): void => {
    test('returns the created incoming payment if it passes validation', async (): Promise<void> => {
      const incomingPayment = mockIncomingPayment({
        incomingAmount: {
          assetCode: 'USD',
          assetScale: 2,
          value: '5'
        },
        receivedAmount: {
          assetCode: 'USD',
          assetScale: 2,
          value: '0'
        }
      })

      expect(validateCreatedIncomingPayment(incomingPayment)).toStrictEqual(
        incomingPayment
      )
    })

    test('throws if received amount is a non-zero value for a newly created incoming payment', async (): Promise<void> => {
      const incomingPayment = mockIncomingPayment({
        receivedAmount: {
          assetCode: 'USD',
          assetScale: 2,
          value: '1'
        }
      })

      expect(() => validateCreatedIncomingPayment(incomingPayment)).toThrow(
        'Received amount is a non-zero value.'
      )
    })

    test('throws if the created incoming payment is completed', async (): Promise<void> => {
      const incomingPayment = mockIncomingPayment({
        completed: true
      })

      expect(() => validateCreatedIncomingPayment(incomingPayment)).toThrow(
        'Can not create a completed incoming payment.'
      )
    })
  })

  describe('validateCompletedIncomingPayment', (): void => {
    test('returns the completed incoming payment if it passes validation', async (): Promise<void> => {
      const incomingPayment = mockIncomingPayment({
        completed: true
      })

      expect(validateCompletedIncomingPayment(incomingPayment)).toStrictEqual(
        incomingPayment
      )
    })

    test('throws if the incoming payment is not completed', async (): Promise<void> => {
      const incomingPayment = mockIncomingPayment({
        completed: false
      })

      expect(() => validateCompletedIncomingPayment(incomingPayment)).toThrow(
        'Incoming payment could not be completed.'
      )
    })
  })

  describe('routes', (): void => {
    describe('list', (): void => {
      test('calls get method with correct validator', async (): Promise<void> => {
        const mockResponseValidator = ({ path, method }) =>
          path === '/incoming-payments' && method === HttpMethod.GET

        const incomingPaymentPaginationResult =
          mockIncomingPaymentPaginationResult({
            result: [mockIncomingPayment()]
          })
        const paymentPointer = `${baseUrl}/.well-known/pay`
        const url = `${paymentPointer}${getRSPath('/incoming-payments')}`

        jest
          .spyOn(openApi, 'createResponseValidator')
          // eslint-disable-next-line @typescript-eslint/no-explicit-any
          .mockImplementation(mockResponseValidator as any)

        const getSpy = jest
          .spyOn(requestors, 'get')
          .mockResolvedValueOnce(incomingPaymentPaginationResult)

        await createIncomingPaymentRoutes({
          openApi,
          axiosInstance,
          logger
        }).list({ paymentPointer, accessToken: 'accessToken' })

        expect(getSpy).toHaveBeenCalledWith(
          {
            axiosInstance,
            logger
          },
          { url, accessToken: 'accessToken' },
          true
        )
      })
    })
  })
})<|MERGE_RESOLUTION|>--- conflicted
+++ resolved
@@ -18,7 +18,7 @@
   silentLogger
 } from '../test/helpers'
 import nock from 'nock'
-<<<<<<< HEAD
+import path from 'path'
 import { v4 as uuid } from 'uuid'
 import * as requestors from './requests'
 import { getRSPath } from '../types'
@@ -30,9 +30,6 @@
     ...jest.requireActual('./requests')
   }
 })
-=======
-import path from 'path'
->>>>>>> 4db6f8e8
 
 describe('incoming-payment', (): void => {
   let openApi: OpenAPI
