--- conflicted
+++ resolved
@@ -1,19 +1,15 @@
 export {
   IncomingPayment,
   ILPStreamConnection,
-<<<<<<< HEAD
+  InteractiveGrant,
+  NonInteractiveGrant,
+  isInteractiveGrant,
+  isNonInteractiveGrant,
   JWK,
   JWKS,
   PaymentPointer
 } from './types'
-=======
-  InteractiveGrant,
-  NonInteractiveGrant,
-  isInteractiveGrant,
-  isNonInteractiveGrant
-} from './types'
 
->>>>>>> 461fb760
 export {
   createAuthenticatedClient,
   createUnauthenticatedClient,
