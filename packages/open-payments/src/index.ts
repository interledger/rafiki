export {
  GrantRequest,
  GrantContinuationRequest,
  IncomingPayment,
  IncomingPaymentWithConnection,
  IncomingPaymentWithConnectionUrl,
  ILPStreamConnection,
  Quote,
  OutgoingPayment,
  InteractiveGrant,
  NonInteractiveGrant,
  isInteractiveGrant,
  isNonInteractiveGrant,
  JWK,
  JWKS,
  PaymentPointer,
  AccessType,
  AccessAction,
<<<<<<< HEAD
  AccessToken
=======
  AccessToken,
  AccessItem
>>>>>>> e1ef201e
} from './types'

export {
  createAuthenticatedClient,
  createUnauthenticatedClient,
  AuthenticatedClient,
  UnauthenticatedClient
} from './client'

export {
  mockILPStreamConnection,
  mockPaymentPointer,
  mockIncomingPayment,
  mockIncomingPaymentWithConnection,
  mockIncomingPaymentWithConnectionUrl,
  mockOutgoingPayment,
  mockIncomingPaymentPaginationResult,
  mockOutgoingPaymentPaginationResult,
  mockQuote,
  mockJwk,
  mockAccessToken,
  mockContinuationRequest,
  mockGrantRequest,
  mockInteractiveGrant,
  mockNonInteractiveGrant
} from './test/helpers'<|MERGE_RESOLUTION|>--- conflicted
+++ resolved
@@ -16,12 +16,8 @@
   PaymentPointer,
   AccessType,
   AccessAction,
-<<<<<<< HEAD
-  AccessToken
-=======
   AccessToken,
   AccessItem
->>>>>>> e1ef201e
 } from './types'
 
 export {
