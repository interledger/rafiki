--- conflicted
+++ resolved
@@ -10,13 +10,9 @@
   NonInteractiveGrant,
   OutgoingPayment,
   OutgoingPaymentPaginationResult,
-<<<<<<< HEAD
   AccessToken,
-  Quote
-=======
-  IncomingPaymentPaginationResult,
-  AccessToken
->>>>>>> 6192d206
+  Quote,
+  IncomingPaymentPaginationResult
 } from '../types'
 import base64url from 'base64url'
 import { v4 as uuid } from 'uuid'
