--- conflicted
+++ resolved
@@ -10,11 +10,8 @@
   NonInteractiveGrant,
   OutgoingPayment,
   OutgoingPaymentPaginationResult,
-<<<<<<< HEAD
-  IncomingPaymentPaginationResult
-=======
+  IncomingPaymentPaginationResult,
   AccessToken
->>>>>>> 798a0322
 } from '../types'
 import base64url from 'base64url'
 import { v4 as uuid } from 'uuid'
