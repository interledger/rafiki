--- conflicted
+++ resolved
@@ -7,13 +7,8 @@
     "dist/**/*"
   ],
   "scripts": {
-<<<<<<< HEAD
-    "build:deps": "pnpm --filter openapi build",
+    "build:deps": "pnpm --filter openapi build && pnpm --filter http-signature-utils build",
     "build": "pnpm build:deps && pnpm clean && tsc --build tsconfig.json && pnpm copy-files",
-=======
-    "build:deps": "pnpm --filter openapi build && pnpm --filter http-signature-utils build",
-    "build": "pnpm build:deps && pnpm clean && tsc --build tsconfig.json",
->>>>>>> b19919a6
     "clean": "rm -fr dist/",
     "fetch-schemas": "./scripts/fetch-schemas.sh",
     "generate:auth-server-types": "openapi-typescript src/openapi/auth-server.yaml --output src/openapi/generated/auth-server-types.ts -t",
