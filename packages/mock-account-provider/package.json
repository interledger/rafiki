--- conflicted
+++ resolved
@@ -29,13 +29,8 @@
     "@types/lodash": "^4.14.191",
     "@types/react": "^18.0.26",
     "@types/react-dom": "^18.0.9",
-<<<<<<< HEAD
-    "eslint": "^8.29.0",
+    "eslint": "^8.30.0",
     "typescript": "^4.9.4"
-=======
-    "eslint": "^8.30.0",
-    "typescript": "^4.7.4"
->>>>>>> b009aa19
   },
   "engines": {
     "node": ">=14"
