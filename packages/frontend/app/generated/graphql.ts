--- conflicted
+++ resolved
@@ -1917,18 +1917,6 @@
 
 export type DeletePeerMutation = { __typename?: 'Mutation', deletePeer: { __typename?: 'DeletePeerMutationResponse', code: string, success: boolean, message: string } };
 
-<<<<<<< HEAD
-export type ListWebhookEventsVariables = Exact<{
-  after?: InputMaybe<Scalars['String']>;
-  before?: InputMaybe<Scalars['String']>;
-  first?: InputMaybe<Scalars['Int']>;
-  last?: InputMaybe<Scalars['Int']>;
-  filter?: InputMaybe<WebhookEventFilter>;
-}>;
-
-
-export type ListWebhookEvents = { __typename?: 'Query', webhookEvents: { __typename?: 'WebhookEventsConnection', edges: Array<{ __typename?: 'WebhookEventsEdge', cursor: string, node: { __typename?: 'WebhookEvent', id: string, data: string, type: string } }>, pageInfo: { __typename?: 'PageInfo', startCursor?: string | null, endCursor?: string | null, hasNextPage: boolean, hasPreviousPage: boolean } } };
-=======
 export type AddPeerLiquidityMutationVariables = Exact<{
   input: AddPeerLiquidityInput;
 }>;
@@ -1942,4 +1930,14 @@
 
 
 export type WithdrawPeerLiquidity = { __typename?: 'Mutation', createPeerLiquidityWithdrawal?: { __typename?: 'LiquidityMutationResponse', code: string, success: boolean, message: string, error?: LiquidityError | null } | null };
->>>>>>> b39a05b8
+
+export type ListWebhookEventsVariables = Exact<{
+  after?: InputMaybe<Scalars['String']['input']>;
+  before?: InputMaybe<Scalars['String']['input']>;
+  first?: InputMaybe<Scalars['Int']['input']>;
+  last?: InputMaybe<Scalars['Int']['input']>;
+  filter?: InputMaybe<WebhookEventFilter>;
+}>;
+
+
+export type ListWebhookEvents = { __typename?: 'Query', webhookEvents: { __typename?: 'WebhookEventsConnection', edges: Array<{ __typename?: 'WebhookEventsEdge', cursor: string, node: { __typename?: 'WebhookEvent', id: string, data: any, type: string } }>, pageInfo: { __typename?: 'PageInfo', startCursor?: string | null, endCursor?: string | null, hasNextPage: boolean, hasPreviousPage: boolean } } };