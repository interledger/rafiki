{
  "name": "frontend",
  "private": true,
  "sideEffects": false,
  "scripts": {
    "delete-user": "node ./build/deleteUser.js",
    "invite-user": "node ./build/userInvitation.js",
    "build": "remix build && tsc ./kratos/scripts/*.ts --esModuleInterop --outDir ./build/",
    "dev": "PORT=3005 remix dev",
    "lint:fix": "eslint --fix app/",
    "lint:check": "eslint app/",
    "start": "ENABLE_INSECURE_MESSAGE_COOKIE=true remix-serve ./build/index.js",
    "typecheck": "tsc"
  },
  "dependencies": {
    "@apollo/client": "^3.9.9",
    "@headlessui/react": "^1.7.18",
    "@ory/client": "^1.9.0",
    "@ory/integrations": "^1.1.5",
    "@remix-run/node": "^2.6.0",
    "@remix-run/react": "^2.6.0",
    "@remix-run/serve": "^2.6.0",
    "axios": "^1.6.5",
    "class-variance-authority": "^0.7.0",
    "graphql": "^16.8.1",
    "ilp-packet": "3.1.4-alpha.2",
    "isbot": "^5.1.2",
    "qs": "^6.11.2",
    "react": "^18.2.0",
    "react-dom": "^18.2.0",
    "uuid": "^9.0.1",
    "yaml": "^2.3.4",
    "zod": "^3.22.4"
  },
  "devDependencies": {
    "@remix-run/dev": "^2.6.0",
    "@remix-run/eslint-config": "^2.6.0",
    "@tailwindcss/forms": "^0.5.7",
<<<<<<< HEAD
    "@types/node": "^18.7.12",
    "@types/qs": "^6.9.13",
    "@types/react": "^18.2.67",
=======
    "@types/react": "^18.2.73",
>>>>>>> 94c40ebe
    "@types/react-dom": "^18.2.22",
    "@types/uuid": "^9.0.8",
    "autoprefixer": "^10.4.19",
    "eslint": "^8.57.0",
    "eslint-plugin-jsx-a11y": "^6.8.0",
    "eslint-plugin-react": "^7.34.1",
    "postcss": "^8.4.38",
    "tailwindcss": "^3.4.1"
  },
  "engines": {
    "node": "20"
  }
}<|MERGE_RESOLUTION|>--- conflicted
+++ resolved
@@ -36,13 +36,7 @@
     "@remix-run/dev": "^2.6.0",
     "@remix-run/eslint-config": "^2.6.0",
     "@tailwindcss/forms": "^0.5.7",
-<<<<<<< HEAD
-    "@types/node": "^18.7.12",
-    "@types/qs": "^6.9.13",
-    "@types/react": "^18.2.67",
-=======
     "@types/react": "^18.2.73",
->>>>>>> 94c40ebe
     "@types/react-dom": "^18.2.22",
     "@types/uuid": "^9.0.8",
     "autoprefixer": "^10.4.19",
