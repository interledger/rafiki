{
  "name": "frontend",
  "private": true,
  "sideEffects": false,
  "scripts": {
    "build": "remix build",
    "dev": "PORT=3005 remix dev",
    "lint:fix": "eslint --fix app/",
    "lint:check": "eslint app/",
    "start": "remix-serve build"
  },
  "dependencies": {
    "@apollo/client": "^3.8.10",
    "@headlessui/react": "^1.7.18",
    "@remix-run/node": "^1.19.3",
    "@remix-run/react": "^1.19.3",
    "@remix-run/serve": "^1.19.3",
    "class-variance-authority": "^0.7.0",
    "graphql": "^16.8.1",
    "ilp-packet": "3.1.4-alpha.2",
    "isbot": "^4.4.0",
    "react": "^18.2.0",
    "react-dom": "^18.2.0",
    "uuid": "^9.0.1",
    "zod": "^3.22.4"
  },
  "devDependencies": {
    "@remix-run/dev": "^1.19.3",
    "@remix-run/eslint-config": "^1.19.3",
    "@tailwindcss/forms": "^0.5.7",
    "@types/react": "^18.2.48",
    "@types/react-dom": "^18.2.18",
    "@types/uuid": "^9.0.7",
    "autoprefixer": "^10.4.17",
    "eslint": "^8.56.0",
    "eslint-plugin-jsx-a11y": "^6.8.0",
    "eslint-plugin-react": "^7.33.2",
    "postcss": "^8.4.30",
<<<<<<< HEAD
    "prettier": "^3.2.4",
    "tailwindcss": "^3.4.1",
    "typescript": "^4.9.5"
=======
    "prettier": "^3.2.2",
    "tailwindcss": "^3.4.1"
>>>>>>> ebb7bd01
  },
  "engines": {
    "node": "18"
  }
}<|MERGE_RESOLUTION|>--- conflicted
+++ resolved
@@ -36,14 +36,8 @@
     "eslint-plugin-jsx-a11y": "^6.8.0",
     "eslint-plugin-react": "^7.33.2",
     "postcss": "^8.4.30",
-<<<<<<< HEAD
     "prettier": "^3.2.4",
-    "tailwindcss": "^3.4.1",
-    "typescript": "^4.9.5"
-=======
-    "prettier": "^3.2.2",
     "tailwindcss": "^3.4.1"
->>>>>>> ebb7bd01
   },
   "engines": {
     "node": "18"
