--- conflicted
+++ resolved
@@ -13,11 +13,7 @@
     "tw:watch": "tailwindcss -w -i ./app/tailwind.css -o app/styles/main.css"
   },
   "dependencies": {
-<<<<<<< HEAD
-    "@apollo/client": "^3.7.10",
-=======
     "@apollo/client": "^3.7.11",
->>>>>>> 98c091fd
     "@headlessui/react": "^1.7.11",
     "@remix-run/node": "^1.14.1",
     "@remix-run/react": "^1.14.1",
@@ -36,11 +32,7 @@
     "@tailwindcss/forms": "^0.5.3",
     "@types/react": "^18.0.33",
     "@types/react-dom": "^18.0.11",
-<<<<<<< HEAD
-    "autoprefixer": "^10.4.13",
-=======
     "autoprefixer": "^10.4.14",
->>>>>>> 98c091fd
     "concurrently": "^7.6.0",
     "eslint": "^8.35.0",
     "eslint-plugin-jsx-a11y": "^6.7.1",
