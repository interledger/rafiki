--- conflicted
+++ resolved
@@ -3561,393 +3561,221 @@
 	],
 	"variable": [
 		{
-<<<<<<< HEAD
-			"id": "51e82296-e243-474d-9163-c34a35986d87",
-=======
 			"id": "f7a23657-13f4-46e6-befb-3b9936dcb2ae",
->>>>>>> bf3bc665
 			"key": "OpenPaymentsHost",
 			"value": "http://localhost:3000"
 		},
 		{
-<<<<<<< HEAD
-			"id": "8ff72f82-7114-41aa-b8d6-efcb6c3eb3d8",
-=======
 			"id": "54dbe5ba-ab1b-49e1-b010-f6d22f3cf6d6",
->>>>>>> bf3bc665
 			"key": "PeerOpenPaymentsHost",
 			"value": "http://localhost:4000"
 		},
 		{
-<<<<<<< HEAD
-			"id": "c9ff1113-4d4c-409d-a0f2-c401b39d0d8f",
-=======
 			"id": "4b16a566-66ab-487b-9f00-2f5c90334ecf",
->>>>>>> bf3bc665
 			"key": "OpenPaymentsAuthHost",
 			"value": "http://localhost:3006"
 		},
 		{
-<<<<<<< HEAD
-			"id": "860d735b-ce96-47b8-8590-2761a7e0571a",
-=======
 			"id": "9632a13f-c2c0-4e70-a964-ef0df4d824bc",
->>>>>>> bf3bc665
 			"key": "PeerOpenPaymentsAuthHost",
 			"value": "http://localhost:4006"
 		},
 		{
-<<<<<<< HEAD
-			"id": "f2ea16b6-2c71-4e01-b01c-1f80e6983cda",
-=======
 			"id": "686e55ca-79da-4623-9ff0-21da5ff7a60b",
->>>>>>> bf3bc665
 			"key": "RafikiGraphqlHost",
 			"value": "http://localhost:3001"
 		},
 		{
-<<<<<<< HEAD
-			"id": "b7654d73-e7c5-4d9f-b05b-346e62d6ce98",
-=======
 			"id": "8de3d28a-b0f0-43f8-8f0e-2b85914fde42",
->>>>>>> bf3bc665
 			"key": "RafikiAuthGraphqlHost",
 			"value": "http://localhost:3003",
 			"type": "string"
 		},
 		{
-<<<<<<< HEAD
-			"id": "b0c0588f-fa0c-4719-958b-5e9ddca52b59",
-=======
 			"id": "ab5de727-a54d-4a91-bbcc-e99635618ea3",
->>>>>>> bf3bc665
 			"key": "PeerGraphqlHost",
 			"value": "http://localhost:4001"
 		},
 		{
-<<<<<<< HEAD
-			"id": "4db09db0-75b3-42f7-9e49-f1e416264729",
-=======
 			"id": "1d03b178-a65a-4e42-aa3c-867504b37ac2",
->>>>>>> bf3bc665
 			"key": "PeerAuthGraphqlHost",
 			"value": "http://localhost:4003",
 			"type": "string"
 		},
 		{
-<<<<<<< HEAD
-			"id": "d6de02f0-e7fa-4ec3-b9c7-4fece4996f9b",
-=======
 			"id": "c5c70e1a-d184-488c-a642-57e95e832d63",
->>>>>>> bf3bc665
 			"key": "SignatureHost",
 			"value": "http://localhost:3040"
 		},
 		{
-<<<<<<< HEAD
-			"id": "ccfd6985-b989-4bea-9eb3-8efa9c23eeb9",
-=======
 			"id": "0ae5f0f0-3e76-4b17-8544-046a05bbec04",
->>>>>>> bf3bc665
 			"key": "PeerSignatureHost",
 			"value": "http://localhost:3041"
 		},
 		{
-<<<<<<< HEAD
-			"id": "ab0c03a0-beea-4dff-b328-3d71ddbf3b88",
-=======
 			"id": "49b3586b-a833-420f-9bff-8c080ae9ab5b",
->>>>>>> bf3bc665
 			"key": "gfranklinPaymentPointer",
 			"value": "http://localhost:3000/accounts/gfranklin"
 		},
 		{
-<<<<<<< HEAD
-			"id": "3869ca10-dda1-4ad7-8650-11f5c402985b",
-=======
 			"id": "9b31bd1e-f0d9-4a5c-8cca-a92f32abf3ab",
->>>>>>> bf3bc665
 			"key": "asmithPaymentPointer",
 			"value": "http://localhost:4000/accounts/asmith",
 			"type": "string"
 		},
 		{
-<<<<<<< HEAD
-			"id": "ab8b5ba1-5659-4db2-9199-ea7ee045c13f",
-=======
 			"id": "f7c2175a-21f5-4e01-a8de-db04e4c889e8",
->>>>>>> bf3bc665
 			"key": "gfranklinPaymentPointerId",
 			"value": "6abd8671-72d0-41ee-8e0a-0b28eff522a5",
 			"type": "string"
 		},
 		{
-<<<<<<< HEAD
-			"id": "5597c7d0-8572-48a5-9e2d-faa4e40847bc",
-=======
 			"id": "40bff37d-340d-4277-ba19-d88703994c72",
->>>>>>> bf3bc665
 			"key": "pfryPaymentPointer",
 			"value": "http://localhost:4000/accounts/pfry"
 		},
 		{
-<<<<<<< HEAD
-			"id": "2dcd8605-b290-48c0-a4fd-4ccabd4c09fb",
-=======
 			"id": "f5ee4627-1e7f-4746-8d11-247c8dc4b4db",
->>>>>>> bf3bc665
 			"key": "accessToken",
 			"value": "example-access-token"
 		},
 		{
-<<<<<<< HEAD
-			"id": "7c42a590-a1e6-4cbb-821d-f241af8994c7",
-=======
 			"id": "ea846f8b-e165-492f-a554-f1afde31512f",
->>>>>>> bf3bc665
 			"key": "paymentPointerId",
 			"value": "bde8da93-9bff-4251-90ce-abb15e7d444c"
 		},
 		{
-<<<<<<< HEAD
-			"id": "8afdceff-78b9-403f-b78b-99036f119ccd",
-=======
 			"id": "dd7cd3ce-061d-45e6-9d6f-54b4ddd48106",
->>>>>>> bf3bc665
 			"key": "incomingPaymentId",
 			"value": "dc7b71a5-d78e-450c-b4c5-7db299f2a133"
 		},
 		{
-<<<<<<< HEAD
-			"id": "1af93bf5-f1e1-4a8f-9e4c-22d9b4d09739",
-=======
 			"id": "83af510d-4244-493e-bd08-c8ff3e5358e3",
->>>>>>> bf3bc665
 			"key": "connectionId",
 			"value": "23de6081-b340-4334-b335-a2328bbb3334"
 		},
 		{
-<<<<<<< HEAD
-			"id": "587c4f4c-b2c0-4cfc-8cbb-f139fb2787cc",
-=======
 			"id": "0371b5fe-f94d-42b6-8c92-efcf88782a73",
->>>>>>> bf3bc665
 			"key": "outgoingPaymentId",
 			"value": "empty"
 		},
 		{
-<<<<<<< HEAD
-			"id": "5613bb1a-e0a5-44a8-8c77-15f674acf48d",
-=======
 			"id": "6aa87761-62b9-433c-8946-0573eb3716f5",
->>>>>>> bf3bc665
 			"key": "quoteId",
 			"value": "http://backend/d982ab2f-4380-4d05-be3b-43d23a57d23f/quotes/8adaa7f9-fbd2-4cc2-89b5-6f354d68728e"
 		},
 		{
-<<<<<<< HEAD
-			"id": "046af0ab-5a9b-41e7-a6d2-e8f6682c28bc",
-=======
 			"id": "135c176a-a4f4-4770-83b0-17d0ac58b09a",
->>>>>>> bf3bc665
 			"key": "tokenId",
 			"value": "f6cf615c-70e8-4b04-bd86-0d6ac41a4c85"
 		},
 		{
-<<<<<<< HEAD
-			"id": "f4bcdb82-72f8-4449-bbf2-a40b6db26d66",
-=======
 			"id": "61cd7445-cd0f-4242-b1d9-a36b73663fbf",
->>>>>>> bf3bc665
 			"key": "tomorrow",
 			"value": ""
 		},
 		{
-<<<<<<< HEAD
-			"id": "b5085266-a3f3-494a-b025-2a32e389f523",
-=======
 			"id": "e70bb760-59d9-4a0a-9373-34ec11863df7",
->>>>>>> bf3bc665
 			"key": "uniquePaymentPointer",
 			"value": ""
 		},
 		{
-<<<<<<< HEAD
-			"id": "60cd453f-2caf-4135-855f-bbe4448e2c80",
-=======
 			"id": "2f1ed5ff-c840-4507-9139-1ff6e0f15d9c",
->>>>>>> bf3bc665
 			"key": "quoteUrl",
 			"value": ""
 		},
 		{
-<<<<<<< HEAD
-			"id": "9b5f541b-770f-46e4-a18e-bd5103340fc7",
-=======
 			"id": "dcb086b3-5e2d-44e0-9038-400ece40fc69",
->>>>>>> bf3bc665
 			"key": "incomingPaymentUrl",
 			"value": ""
 		},
 		{
-<<<<<<< HEAD
-			"id": "9fb80f75-a148-40c3-a244-754883abb3a0",
-=======
 			"id": "0a57dced-5189-4570-980f-18930f6ce44d",
->>>>>>> bf3bc665
 			"key": "continueToken",
 			"value": ""
 		},
 		{
-<<<<<<< HEAD
-			"id": "92d5d8b5-7302-4eb5-bb49-4f5635783931",
-=======
 			"id": "70a3d6d5-1b01-462e-b8cf-a29602386c8d",
->>>>>>> bf3bc665
 			"key": "continueId",
 			"value": ""
 		},
 		{
-<<<<<<< HEAD
-			"id": "a785bb99-9a6b-47fc-92da-12ee28545578",
-=======
 			"id": "6ad597fe-bd2a-466c-87d7-4063a4b28202",
->>>>>>> bf3bc665
 			"key": "paymentPointerUrl",
 			"value": ""
 		},
 		{
-<<<<<<< HEAD
-			"id": "8d595c66-a2e1-4cb4-9e4e-087afbe921a2",
-=======
 			"id": "3e6c5dd8-9937-42bf-8e73-b0d143894a66",
->>>>>>> bf3bc665
 			"key": "createPaymentPointerRequest",
 			"value": ""
 		},
 		{
-<<<<<<< HEAD
-			"id": "ec2b3da5-afdc-4ae5-a257-20f9c00c7021",
-=======
 			"id": "cb1e6f2c-cbdf-46cd-91ac-ad2550de016f",
->>>>>>> bf3bc665
 			"key": "secondPaymentPointerId",
 			"value": ""
 		},
 		{
-<<<<<<< HEAD
-			"id": "b73bfa89-a923-497f-8c87-93b084607e68",
-=======
 			"id": "eaa75ac9-5b18-417f-97b8-faaf63b3bb3f",
->>>>>>> bf3bc665
 			"key": "assetId",
 			"value": ""
 		},
 		{
-<<<<<<< HEAD
-			"id": "6d084d35-9132-41f3-b474-c51b1aa4d50f",
-=======
 			"id": "fc262669-0948-466e-b800-99f6fcdedffe",
->>>>>>> bf3bc665
 			"key": "preRequestSignatures",
 			"value": "const requestUrl = request.url\n  .replace(/{{([A-Za-z]\\w+)}}/g, (_, key) => pm.collectionVariables.get(key))\n  .replace(/localhost:([3,4])000/g, (_, key) =>\n    key === '3' ? 'cloud-nine-wallet-backend' : 'happy-life-bank-backend'\n  )\nconst requestBody =\n  request.method === 'POST' && Object.keys(request.data).length !== 0\n    ? request.data.replace(/{{([A-Za-z]\\w+)}}/g, (_, key) =>\n        pm.collectionVariables.get(key)\n      )\n    : undefined\nconst requestHeaders = JSON.parse(\n  JSON.stringify(request.headers).replace(/{{([A-Za-z]\\w+)}}/g, (_, key) =>\n    pm.collectionVariables.get(key)\n  )\n)\n// Request Signature Headers\npm.sendRequest(\n  {\n    url: pm.collectionVariables.get('signatureUrl'),\n    method: 'POST',\n    header: {\n      'content-type': 'application/json'\n    },\n    body: {\n      mode: 'raw',\n      raw: JSON.stringify({\n        keyId: pm.collectionVariables.get('keyId'),\n        request: {\n          url: requestUrl,\n          method: request.method,\n          headers: requestHeaders,\n          body: requestBody\n        }\n      })\n    }\n  },\n  (_, res) => {\n    const headers = res.json()\n    for (let [key, value] of Object.entries(headers)) {\n      pm.request.headers.add({ key, value })\n    }\n  }\n)\n"
 		},
 		{
-<<<<<<< HEAD
-			"id": "1066bccf-bbb9-4483-ad88-0d6e054dcab2",
-=======
 			"id": "9e2e225c-488f-468a-a4c6-00c9b4adb1a3",
->>>>>>> bf3bc665
 			"key": "preRequestSignaturesGrantRequest",
 			"value": "const url = require('url')\n\nconst body = JSON.parse(request.data)\nconst client = url.parse(body.client)\nconst jwkUrl = `http://localhost:${\n  client.host === 'cloud-nine-wallet-backend' ? '3' : '4'\n}000${client.path}/jwks.json`\npm.collectionVariables.set(\n  'signatureUrl',\n  pm.collectionVariables.get(\n    client.host === 'cloud-nine-wallet-backend'\n      ? 'SignatureHost'\n      : 'PeerSignatureHost'\n  )\n)\n\nconst requestUrl = request.url.replace(/{{([A-Za-z]\\w+)}}/g, (_, key) =>\n  pm.collectionVariables.get(key)\n)\nconst requestBody = request.data.replace(/{{([A-Za-z]\\w+)}}/g, (_, key) =>\n  pm.collectionVariables.get(key)\n)\nconst requestHeaders = JSON.parse(\n  JSON.stringify(request.headers).replace(/{{([A-Za-z]\\w+)}}/g, (_, key) =>\n    pm.collectionVariables.get(key)\n  )\n)\n\n// Request Client JWK\npm.sendRequest(\n  {\n    url: jwkUrl,\n    method: 'GET',\n    header: {\n      Host: client.host\n    }\n  },\n  (err, res) => {\n    const keys = res.json()\n    pm.collectionVariables.set('keyId', keys.keys[0].kid)\n\n    // Request Signature Headers\n    pm.sendRequest(\n      {\n        url: pm.collectionVariables.get('signatureUrl'),\n        method: 'POST',\n        header: {\n          'content-type': 'application/json'\n        },\n        body: {\n          mode: 'raw',\n          raw: JSON.stringify({\n            keyId: pm.collectionVariables.get('keyId'),\n            request: {\n              url: requestUrl,\n              method: request.method,\n              headers: requestHeaders,\n              body: requestBody\n            }\n          })\n        }\n      },\n      (_, res) => {\n        const headers = res.json()\n        for (let [key, value] of Object.entries(headers)) {\n          pm.request.headers.add({ key, value })\n        }\n      }\n    )\n  }\n)\n"
 		},
 		{
-<<<<<<< HEAD
-			"id": "18744520-305d-472f-9f23-349c35a22e2e",
-=======
 			"id": "08d04805-a86f-4255-a7d7-f18be9491d6e",
->>>>>>> bf3bc665
 			"key": "signatureUrl",
 			"value": ""
 		},
 		{
-<<<<<<< HEAD
-			"id": "0fd89cf0-9940-4285-9133-26e0ec40b97b",
-=======
 			"id": "72ff0955-031c-479d-ad6a-3dac3ccb254b",
->>>>>>> bf3bc665
 			"key": "keyId",
 			"value": ""
 		},
 		{
-<<<<<<< HEAD
-			"id": "3facbae2-bdff-462d-8968-e6c1de7f99e3",
-=======
 			"id": "e13b6a6e-df38-4ec9-8a81-efc1c2f86428",
->>>>>>> bf3bc665
 			"key": "peerId",
 			"value": ""
 		},
 		{
-<<<<<<< HEAD
-			"id": "97aad4b1-5218-4665-b8ef-c0bb50e903eb",
-=======
 			"id": "67688a2f-b04d-4eb1-a510-6499c1eb4b7a",
->>>>>>> bf3bc665
 			"key": "paymentPointerKeyId",
 			"value": ""
 		},
 		{
-<<<<<<< HEAD
-			"id": "f8c47cc6-2475-4fc9-b98d-947fd96cd7f7",
-=======
 			"id": "faa76332-1f44-4cf5-8288-fc98973b23cd",
->>>>>>> bf3bc665
 			"key": "secureOpenPaymentsHost",
 			"value": ""
 		},
 		{
-<<<<<<< HEAD
-			"id": "759e41a7-646e-49af-847b-5b5e5f4e6e8b",
-=======
 			"id": "379663b0-85a5-4d3b-a498-3cfcf5412378",
->>>>>>> bf3bc665
 			"key": "tokenManagementUrl",
 			"value": ""
 		},
 		{
-<<<<<<< HEAD
-			"id": "7f6c73a6-fbbf-49c7-abe2-d08fba51101e",
-=======
 			"id": "2056cdb7-fe5f-4d97-ba5e-0a28fde68280",
->>>>>>> bf3bc665
 			"key": "quoteSendAmountValue",
 			"value": ""
 		},
 		{
-<<<<<<< HEAD
-			"id": "c4fa85c4-6001-446b-8f7b-8730b7c35dae",
-=======
 			"id": "7869e717-a8c0-4bda-91d0-df194e5484f9",
->>>>>>> bf3bc665
 			"key": "quoteReceiveAmountValue",
 			"value": ""
 		},
 		{
-<<<<<<< HEAD
-			"id": "db4bb2c7-975e-40d2-babf-60539f5249de",
-=======
 			"id": "09bafb38-d411-4ff0-81a6-47b4f3a8278f",
->>>>>>> bf3bc665
 			"key": "idempotencyKey",
 			"value": ""
 		},
 		{
-<<<<<<< HEAD
-			"id": "7faa6f93-b166-4e12-8c2e-3f8236f833f4",
-=======
 			"id": "06979e57-125a-44ff-bdc8-1283670f7e10",
->>>>>>> bf3bc665
 			"key": "receiverId",
 			"value": ""
 		}
