{
  "name": "@interledger/rafiki",
  "version": "1.0.0",
  "private": true,
  "license": "Apache-2.0",
  "repository": "https://github.com/interledger/rafiki",
  "engines": {
    "node": "18"
  },
  "scripts": {
    "preinstall": "npx only-allow pnpm",
    "prepare": "husky install",
    "lint": "eslint --max-warnings=0 --fix .",
    "format": "prettier --write . && pnpm lint",
    "format:docs": "prettier --write ./docs/**/*.md",
    "checks": "pnpm check:prettier && pnpm check:lint",
    "check:lint": "eslint --max-warnings=0 .",
    "check:prettier": "prettier --check .",
    "clean": "find . -name 'node_modules' -type d -prune -exec rm -rf '{}' +",
    "build": "tsc --build",
    "localenv": "docker compose -f ./infrastructure/local/docker-compose.yml -f ./infrastructure/local/peer-docker-compose.yml",
    "localenv:build": "docker compose -f ./infrastructure/local/docker-compose.yml -f ./infrastructure/local/peer-docker-compose.yml -f ./infrastructure/local/build-override.yml build",
    "localenv:start": "pnpm localenv up -d --build",
    "localenv:stop": "pnpm localenv down",
    "localenv:tigerbeetle": "docker compose -f ./infrastructure/local/docker-compose.yml -f ./infrastructure/local/peer-docker-compose.yml -f ./infrastructure/local/tigerbeetle_docker-compose.yml --env-file ./infrastructure/local/.env.tigerbeetle",
    "localenv:tigerbeetle:start":"pnpm localenv:tigerbeetle up -d --build",
    "localenv:tigerbeetle:stop":"pnpm localenv:tigerbeetle down",
    "localenv:seed:auth": "pnpm -C ./packages/auth knex seed:run --env=development && pnpm -C ./packages/auth knex seed:run --env=peerdevelopment",
<<<<<<< HEAD
    "localenv:dbvolumes:database:remove": "docker volume rm local_database-data",
    "localenv:dbvolumes:tigerbeetle:remove": "docker volume rm local_tigerbeetle-data",
    "sanity": "pnpm -r build && pnpm -r test"
=======
    "localenv:dbvolumes:remove": "docker volume rm local_database-data && docker volume rm local_tigerbeetle-data",
    "sanity": "pnpm -r build && pnpm -r test",
    "docs": "graphql-markdown --update-file ./docs/admin-api.md --heading-level 2 ./packages/backend/src/graphql/schema.graphql"
>>>>>>> e5eb207e
  },
  "devDependencies": {
    "@commitlint/cli": "^17.4.4",
    "@commitlint/config-conventional": "^17.4.4",
    "@jest/types": "^29.4.3",
    "@swc/core": "^1.3.36",
    "@swc/jest": "^0.2.24",
    "@types/jest": "^29.4.0",
    "@typescript-eslint/eslint-plugin": "^5.53.0",
    "@typescript-eslint/parser": "^5.53.0",
    "eslint": "^8.34.0",
    "eslint-config-prettier": "^8.6.0",
    "graphql-markdown": "^7.0.0",
    "husky": "^8.0.3",
    "jest": "^29.4.3",
    "prettier": "^2.8.4",
    "ts-jest": "^29.0.5",
    "ts-node-dev": "^2.0.0",
    "typescript": "^4.9.5"
  },
  "dependenciesMeta": {
    "tigerbeetle-node": {
      "built": true
    }
  },
  "prettier": {
    "semi": false,
    "singleQuote": true,
    "jsxSingleQuote": true,
    "trailingComma": "none"
  }
}<|MERGE_RESOLUTION|>--- conflicted
+++ resolved
@@ -18,6 +18,7 @@
     "check:prettier": "prettier --check .",
     "clean": "find . -name 'node_modules' -type d -prune -exec rm -rf '{}' +",
     "build": "tsc --build",
+    "docs": "graphql-markdown --update-file ./docs/admin-api.md --heading-level 2 ./packages/backend/src/graphql/schema.graphql",
     "localenv": "docker compose -f ./infrastructure/local/docker-compose.yml -f ./infrastructure/local/peer-docker-compose.yml",
     "localenv:build": "docker compose -f ./infrastructure/local/docker-compose.yml -f ./infrastructure/local/peer-docker-compose.yml -f ./infrastructure/local/build-override.yml build",
     "localenv:start": "pnpm localenv up -d --build",
@@ -26,15 +27,9 @@
     "localenv:tigerbeetle:start":"pnpm localenv:tigerbeetle up -d --build",
     "localenv:tigerbeetle:stop":"pnpm localenv:tigerbeetle down",
     "localenv:seed:auth": "pnpm -C ./packages/auth knex seed:run --env=development && pnpm -C ./packages/auth knex seed:run --env=peerdevelopment",
-<<<<<<< HEAD
     "localenv:dbvolumes:database:remove": "docker volume rm local_database-data",
     "localenv:dbvolumes:tigerbeetle:remove": "docker volume rm local_tigerbeetle-data",
     "sanity": "pnpm -r build && pnpm -r test"
-=======
-    "localenv:dbvolumes:remove": "docker volume rm local_database-data && docker volume rm local_tigerbeetle-data",
-    "sanity": "pnpm -r build && pnpm -r test",
-    "docs": "graphql-markdown --update-file ./docs/admin-api.md --heading-level 2 ./packages/backend/src/graphql/schema.graphql"
->>>>>>> e5eb207e
   },
   "devDependencies": {
     "@commitlint/cli": "^17.4.4",
