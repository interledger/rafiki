--- conflicted
+++ resolved
@@ -18,15 +18,10 @@
     "check:prettier": "prettier --check .",
     "clean": "find . -name 'node_modules' -type d -prune -exec rm -rf '{}' +",
     "build": "tsc --build",
-<<<<<<< HEAD
-    "localenv": "docker compose -f ./infrastructure/local/docker-compose.cnw.yml -f ./infrastructure//local/docker-compose.hlb.yml",
-    "localenv:build": "docker compose -f ./infrastructure/local/docker-compose.cnw.yml -f ./infrastructure//local/docker-compose.hlb.yml build",
-=======
-    "localenv": "docker compose -f ./infrastructure/local/docker-compose.yml -f ./infrastructure/local/peer-docker-compose.yml -f ./infrastructure/local/tigerbeetle_docker-compose.yml --env-file ./infrastructure/local/.env.tigerbeetle",
+    "localenv": "docker compose -f ./infrastructure/local/docker-compose.cnw.yml -f ./infrastructure//local/docker-compose.hlb.yml -f ./infrastructure/local/tigerbeetle_docker-compose.yml --env-file ./infrastructure/local/.env.tigerbeetle",
     "localenv:build": "pnpm localenv build",
     "localenv:start": "pnpm localenv up -d",
     "localenv:stop": "pnpm localenv down",
->>>>>>> baa99159
     "localenv:dbvolumes:remove": "docker volume rm local_database-data && docker volume rm local_tigerbeetle-data",
     "localenv:psql": "docker compose -f ./infrastructure/local/docker-compose.yml -f ./infrastructure/local/peer-docker-compose.yml",
     "localenv:psql:build": "pnpm localenv:psql build",
