--- conflicted
+++ resolved
@@ -42,14 +42,8 @@
     "eslint-config-prettier": "^9.1.0",
     "jest": "^29.7.0",
     "npm-run-all2": "^5.0.2",
-<<<<<<< HEAD
-    "prettier": "^3.2.4",
-    "tunnelmole": "^2.2.13",
-=======
     "prettier": "^3.2.5",
-    "ts-jest": "^29.1.2",
     "tunnelmole": "^2.2.14",
->>>>>>> 22ea3085
     "typescript": "^5.3.3",
     "uuid": "^9.0.1"
   },
