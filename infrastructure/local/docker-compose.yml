version: '3'
services:
  auth:
    image: ghcr.io/interledger/rafiki-auth:latest
    restart: always
    networks:
      rafiki:
    environment:
      NODE_ENV: development
      AUTH_DATABASE_URL: postgresql://auth:auth@database/auth
      AUTH_SERVER_SPEC: https://raw.githubusercontent.com/interledger/open-payments/fefe62d738e5178bad88fba04856e41430181eac/auth-server-open-api-spec.yaml
    depends_on:
      - tigerbeetle
      - database
  mock-account-provider:
    build:
      context: ../..
      dockerfile: ./packages/mock-account-provider/Dockerfile
    restart: always
    networks:
      rafiki:
    environment:
      NODE_ENV: development
      LOG_LEVEL: debug
      PORT: 80
  backend:
    image: ghcr.io/interledger/rafiki-backend:latest
    restart: always
    privileged: true
    ports:
      - "3001:80"
    networks:
      rafiki:
    environment:
      NODE_ENV: development
      LOG_LEVEL: debug
<<<<<<< HEAD
=======
      ADMIN_PORT: 80
      CONNECTOR_PORT: 3002
      OPEN_PAYMENTS_PORT: 3003
>>>>>>> 53c0792c
      DATABASE_URL: postgresql://backend:backend@database/backend
      REDIS_URL: redis://redis:6379
      TIGERBEETLE_CLUSTER_ID: 0
      # Tigerbeetle will support DNS in future
      TIGERBEETLE_REPLICA_ADDRESSES: '["10.5.0.50:4342"]'
      NONCE_REDIS_KEY: test
      AUTH_SERVER_GRANT_URL: http://auth:3006
      AUTH_SERVER_INTROSPECTION_URL: http://auth:3006/introspect
      ILP_ADDRESS: test.rafiki
      STREAM_SECRET: BjPXtnd00G2mRQwP/8ZpwyZASOch5sUXT5o0iR5b5wU=
      ADMIN_KEY: admin
<<<<<<< HEAD
      ADMIN_HOST: rafiki.test:3001
      OPEN_PAYMENTS_HOST: wallet.rafiki.test:3003
      CONNECTOR_HOST: ilp.rafiki.test:3002
      WEBHOOK_URL: https://end3sf6r22xva.x.pipedream.net
=======
      PUBLIC_HOST: http://backend
      OPEN_PAYMENTS_URL: op.rafiki.test
      WEBHOOK_URL: http://mock-account-provider/webhooks
>>>>>>> 53c0792c
      OPEN_PAYMENTS_SPEC: https://raw.githubusercontent.com/interledger/open-payments/main/open-api-spec.yaml
      AUTH_SERVER_SPEC: https://raw.githubusercontent.com/interledger/open-payments/fefe62d738e5178bad88fba04856e41430181eac/auth-server-open-api-spec.yaml
      PRICES_URL: http://rates/prices
      REDIS_URL: redis://redis:6379
      QUOTE_URL: http://mock-account-provider/quotes
    depends_on:
      - tigerbeetle
      - database
      - redis
  rates:
    image: ghcr.io/interledger/rafiki-rates:latest
    restart: always
    networks:
      rafiki:
    environment:
      NODE_ENV: development
      PORT: 80
  database:
    image: "postgres" # use latest official postgres version
    restart: unless-stopped
    networks:
      rafiki:
    volumes:
      - database-data:/var/lib/postgresql/data/ # persist data even if container shuts down
      - ./dbinit.sql:/docker-entrypoint-initdb.d/init.sql
    ports:
      - "5432:5432"
    environment:
      POSTGRES_PASSWORD: password
      POSTGRES_USER: postgres
  tigerbeetle:
    image: ghcr.io/coilhq/tigerbeetle@sha256:56e24aa5d64e66e95fc8b42c8cfe740f2b2b4045804c828e60af4dea8557fbc7
    restart: unless-stopped
    privileged: true
    volumes:
      - tigerbeetle-data:/var/lib/tigerbeetle
    networks:
      rafiki:
        ipv4_address: 10.5.0.50
    entrypoint:
      - /bin/sh
      - -c
      - | 
        set -ex
        DATA_FILE=/var/lib/tigerbeetle/cluster_0000000000_replica_000.tigerbeetle
        set +e
        ls $$DATA_FILE
        DATA_FILE_EXISTS="$$?"
        set -e
        echo $$DATA_FILE_EXISTS
        if [ "$$DATA_FILE_EXISTS" != 0 ]; then 
          /opt/beta-beetle/tigerbeetle init --cluster=0 --replica=0 --directory=/var/lib/tigerbeetle; 
        fi
        hostname -I
        ls /var/lib/tigerbeetle
        DATA_FILE=/var/lib/tigerbeetle/cluster_0000000000_replica_000.tigerbeetle
        /opt/beta-beetle/tigerbeetle start --cluster="0" --replica="0" --directory=/var/lib/tigerbeetle --addresses=0.0.0.0:4342
  redis:
    image: "redis:5" # use latest official postgres version
    restart: unless-stopped
    networks:
      rafiki:
volumes:
  database-data: # named volumes can be managed easier using docker-compose
  tigerbeetle-data: # named volumes can be managed easier using docker-compose

networks:
  rafiki:
    driver: bridge
    ipam:
     config:
       - subnet: 10.5.0.0/24
         gateway: 10.5.0.1<|MERGE_RESOLUTION|>--- conflicted
+++ resolved
@@ -34,12 +34,6 @@
     environment:
       NODE_ENV: development
       LOG_LEVEL: debug
-<<<<<<< HEAD
-=======
-      ADMIN_PORT: 80
-      CONNECTOR_PORT: 3002
-      OPEN_PAYMENTS_PORT: 3003
->>>>>>> 53c0792c
       DATABASE_URL: postgresql://backend:backend@database/backend
       REDIS_URL: redis://redis:6379
       TIGERBEETLE_CLUSTER_ID: 0
@@ -51,16 +45,10 @@
       ILP_ADDRESS: test.rafiki
       STREAM_SECRET: BjPXtnd00G2mRQwP/8ZpwyZASOch5sUXT5o0iR5b5wU=
       ADMIN_KEY: admin
-<<<<<<< HEAD
       ADMIN_HOST: rafiki.test:3001
       OPEN_PAYMENTS_HOST: wallet.rafiki.test:3003
       CONNECTOR_HOST: ilp.rafiki.test:3002
       WEBHOOK_URL: https://end3sf6r22xva.x.pipedream.net
-=======
-      PUBLIC_HOST: http://backend
-      OPEN_PAYMENTS_URL: op.rafiki.test
-      WEBHOOK_URL: http://mock-account-provider/webhooks
->>>>>>> 53c0792c
       OPEN_PAYMENTS_SPEC: https://raw.githubusercontent.com/interledger/open-payments/main/open-api-spec.yaml
       AUTH_SERVER_SPEC: https://raw.githubusercontent.com/interledger/open-payments/fefe62d738e5178bad88fba04856e41430181eac/auth-server-open-api-spec.yaml
       PRICES_URL: http://rates/prices
