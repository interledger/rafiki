--- conflicted
+++ resolved
@@ -121,9 +121,6 @@
   redis:
     image: 'redis:7'
     restart: unless-stopped
-    networks:
-<<<<<<< HEAD
-      rafiki:
   signatures:
     build:
       context: ../..
@@ -135,9 +132,8 @@
       KEY_FILE: /workspace/private-key-1669713338825.pem
     volumes:
       - ./keys/private-key-1669713338825.pem:/workspace/private-key-1669713338825.pem
-=======
+    networks:
       - rafiki
->>>>>>> a0302b39
 volumes:
   database-data: # named volumes can be managed easier using docker-compose
   tigerbeetle-data: # named volumes can be managed easier using docker-compose
